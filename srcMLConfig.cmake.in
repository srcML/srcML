--- conflicted
+++ resolved
@@ -49,10 +49,6 @@
 find_path(srcML_INCLUDE_DIR
   NAMES srcml.h
   PATHS "${CMAKE_CURRENT_LIST_DIR}/../../../include"
-<<<<<<< HEAD
-  NO_DEFAULT_PATH
-=======
->>>>>>> 1d127083
   DOC "libsrcml include directory"
 )
 
