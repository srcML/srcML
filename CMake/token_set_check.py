--- conflicted
+++ resolved
@@ -32,12 +32,9 @@
 set(['ELIF', 'GROUP', 'JOIN', 'REGION', 'LINE', 'FINAL', 'SELECT', 'SET', 'GET', 'ASCENDING', 'OVERRIDE',
     'BY', 'DEFINE', 'ORDERBY', 'UNDEF', 'CHECKED', 'INTO', 'EQUALS', 'YIELD', 'ADD', 'DESCENDING', 'PRAGMA',
     'ENDIF', 'ASYNC', 'INCLUDE', 'WHERE', 'NAME', 'ON', 'FROM', 'ERRORPREC', 'ENDREGION', 'THIS', 'SIGNAL',
-<<<<<<< HEAD
+    'REMOVE', 'LET', 'IFDEF', 'IFNDEF', 'SUPER', 'UNCHECKED', 'VOID', 'CRESTRICT', 'ASM', 'MUTABLE',
     'REMOVE', 'LET', 'IFDEF', 'IFNDEF', 'SUPER', 'UNCHECKED', 'VOID', 'CRESTRICT', 'ASM', 'MUTABLE',
     'CXX_CATCH', 'CXX_TRY']),
-=======
-    'REMOVE', 'LET', 'IFDEF', 'IFNDEF', 'SUPER', 'UNCHECKED', 'VOID', 'CRESTRICT', 'ASM', 'MUTABLE', 'CXX_CATCH', 'CXX_TRY']),
->>>>>>> d0c90efb
 
 set(['VOLATILE', 'LBRACKET', 'PROTECTED', 'LINE', 'BY', 'DEFINE', 'CHECKED', 'ENUM', 'ENDIF', 'WHERE', 'ON',
     'PARTIAL', 'ENDREGION', 'THIS', 'REGION', 'THREAD_LOCAL', 'TRANSIENT', 'MAIN', 'GROUP', 'SYNCHRONIZED',
@@ -49,11 +46,7 @@
     'OVERRIDE', 'ATSIGN', 'CLASS', 'INTO', 'YIELD', 'TEMPOPS', 'PRAGMA', 'IN', 'IMPLICIT', 'FROM', 'STRUCT',
     'SIGNAL', 'CONSTEXPR', 'SEALED', 'IFDEF', 'SUPER', 'RESTRICT', 'ALIGNAS', 'VOID', 'DECLTYPE', 'TYPENAME',
     'MACRO_TYPE_NAME', 'MACRO_SPECIFIER', 'TEMPLATE', 'CRESTRICT', 'COMPLEX', 'ATOMIC', 'NORETURN', 'IMAGINARY',
-<<<<<<< HEAD
     'GENERIC_SELECTION', 'ASM', 'CXX_TRY', 'CXX_CATCH', 'CXX_CLASS']),
-=======
-    'GENERIC_SELECTION', 'ASM', 'CXX_TRY', 'CXX_CATCH']),
->>>>>>> d0c90efb
 
 set(['EXTERN', 'RESTRICT', 'CONSTEXPR', 'THREAD_LOCAL', 'ALIGNAS', 'INLINE', 'MACRO_SPECIFIER',
      'PUBLIC', 'PRIVATE', 'PROTECTED', 'VIRTUAL', 'FRIEND', 'EXPLICIT', 'NEW', 'STATIC', 'CONST', 'MUTABLE',
