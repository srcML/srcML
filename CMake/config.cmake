# @copyright
# 
# Copyright (C) 2013-2014  SDML (www.srcML.org)
# 
# The srcML Toolkit is free software; you can redistribute it and/or modify
# it under the terms of the GNU General Public License as published by
# the Free Software Foundation; either version 2 of the License, or
# (at your option) any later version.
# 
# The srcML Toolkit is distributed in the hope that it will be useful,
# but WITHOUT ANY WARRANTY; without even the implied warranty of
# MERCHANTABILITY or FITNESS FOR A PARTICULAR PURPOSE.  See the
# GNU General Public License for more details.
# 
# You should have received a copy of the GNU General Public License
# along with the srcML Toolkit; if not, write to the Free Software
# Foundation, Inc., 59 Temple Place, Suite 330, Boston, MA  02111-1307  USA


# 
# It is epxected that the windows dependency directoy will contain a folder
# named dep which will contain all of the dependencies. For windows.
# 
# The layout of the folder will be as follows.
#       bin
#       include
#       lib


# Adding SVN Configuration.
option(ENABLE_SVN_INTEGRATION "Build with SVN integration." OFF)
set_property(GLOBAL PROPERTY SVN_ENABLED ${ENABLE_SVN_INTEGRATION})

# Adding SAX to configuration.
option(LIBSRCML_SAX2_ENABLED "Build with SAX2Framework for srcML" OFF)
set_property(GLOBAL PROPERTY SAX2_ENABLED ${LIBSRCML_SAX2_ENABLED})

# Dynamic Load libraries (Unix only)
option(DYNAMIC_LOAD_ENABLED "Dynamically load some libraries such as libxslt and libexslt" ON)
set_property(GLOBAL PROPERTY DYNAMIC_ENABLED ${DYNAMIC_LOAD_ENABLED})

# Adding build option for srcml executable.
option(ENABLE_NEW_SRCML_EXEC_BUILD "Build the newer version of the srcML executable." OFF)
set_property(GLOBAL PROPERTY ENABLE_NEW_SRCML_EXEC_BUILD ${ENABLE_NEW_SRCML_EXEC_BUILD})

# Setting some windows only properties.
if(WIN32)
    # Adding suspected windows include directory for ANTRL
    include_directories("C:/antlr/277/include/antlr")
    set(WINDOWS_DEP_PATH ${PROJECT_SOURCE_DIR}/dep)
    include_directories(${WINDOWS_DEP_PATH}/include)
    link_directories(${WINDOWS_DEP_PATH}/lib)
    if(ENABLE_SVN_INTEGRATION)
        message(FATAL_ERROR "SVN integration not tested on windows.")
    endif()
    # FIXME
    set_property(GLOBAL PROPERTY LIBXSLT_LIBS "")
    set_property(GLOBAL PROPERTY LIBARCHIVE_LIBS "")
    set_property(GLOBAL PROPERTY LIBXML2_LIBS "")
    include_directories(C:/antlr/277/include)
else()
    set(WINDOWS_DEP_PATH "")
    # Locating packages.
    find_package(LibArchive REQUIRED)
    find_package(LibXml2 REQUIRED)
    find_package(LibXslt)
<<<<<<< HEAD
    find_package(Boost COMPONENTS program_options filesystem system thread REQUIRED)
=======
    find_package(Boost COMPONENTS program_options filesystem system regex REQUIRED)
>>>>>>> 0b9eed90

    # add include directories
    include_directories(${LibArchive_INCLUDE_DIRS} ${LIBXML2_INCLUDE_DIR})

    if(LIBXSLT_FOUND)
        include_directories(${LIBXSLT_INCLUDE_DIR})
    endif()

    if(ENABLE_SVN_INTEGRATION)
        include_directories(/usr/include/apr-1.0 /usr/include/subversion-1 /usr/local/include/subversion-1)
    endif()

    if(LIBXSLT_EXSLT_LIBRARY)
        set_property(GLOBAL PROPERTY LIBXSLT_LIBS ${LIBXSLT_LIBRARIES} ${LIBXSLT_EXSLT_LIBRARY})
    else()
        set_property(GLOBAL PROPERTY LIBXSLT_LIBS "")
    endif()
    
    # Setting Properties
    set_property(GLOBAL PROPERTY LIBARCHIVE_LIBS ${LibArchive_LIBRARIES})
    set_property(GLOBAL PROPERTY LIBXML2_LIBS ${LIBXML2_LIBRARIES})
endif()
set_property(GLOBAL PROPERTY WINDOWS_DEP_PATH ${WINDOWS_DEP_PATH})

set_property(GLOBAL PROPERTY BOOST_PROGRAM_OPTIONS_LIB ${Boost_LIBRARIES})
include_directories(${Boost_INCLUDE_DIR})

# Locating the antlr library.
find_library(ANTLR_LIB NAMES libantlr-pic.a libantlr.a libantlr2-0.dll antlr.lib PATHS /usr/lib /usr/local/lib C:/antlr/277/lib)
set_property(GLOBAL PROPERTY ANTLR_LIB ${ANTLR_LIB})

# Finding antlr library.
find_program(ANTLR_EXE NAMES antlr runantlr cantlr antlr2 antlr.bat PATHS /usr/bin /opt/local/bin /usr/local/bin C:/antlr/277/bin)
set_property(GLOBAL PROPERTY ANTLR_EXE ${ANTLR_EXE})

# Finding SED
find_program(SED_EXE NAMES gsed sed PATHS /opt/local/bin /usr/local /bin ${WINDOWS_DEP_PATH}/bin)
set_property(GLOBAL PROPERTY SED_EXE ${SED_EXE})

# Finding GREP
find_program(GREP_EXE grep PATHS /bin /usr/bin ${WINDOWS_DEP_PATH}/bin)
set_property(GLOBAL PROPERTY GREP_EXE ${GREP_EXE})

find_package(PythonInterp REQUIRED)

# Enforcing that the version of python being used must have a major version of 2.
# and the minor version be greater than version 6 (this means version 2.7 of python 
# version 2 or newer).
if(NOT ${PYTHON_VERSION_MAJOR} EQUAL "2")
    message(FATAL_ERROR "Version of python found is not 2.X.X")
    if(${PYTHON_VERSION_MINOR} LESS EQUAL 6)
        message(FATAL_ERROR "Version of python found is not 2.6.X")
    endif()
endif()
set_property(GLOBAL PROPERTY PYTHON_INTERP_EXE ${PYTHON_EXECUTABLE})


# Adding global configuration for the load DLL macro.
if(NOT ${DYNAMIC_LOAD_ENABLED})
    add_definitions(-DNO_DLLOAD)
endif()

# Adding compiler configuration for GCC.
# The default configuration is to compile in DEBUG mode. These flags can be directly
# overridden by setting the property of a target you wish to change them for.
if(${CMAKE_COMPILER_IS_GNUCXX})
    set(GCC_WARNINGS "-Wno-long-long -Wall -Wextra  -Wall -pedantic -Wempty-body -Wignored-qualifiers -Wsign-compare -Wtype-limits -Wuninitialized")
    # Adding global compiler definitions.
    set(CMAKE_CXX_FLAGS_RELEASE "-fPIC -O3 -DNDEBUG ${GCC_WARNINGS}")
    set(CMAKE_CXX_FLAGS "-fPIC -O3 -g -DDEBUG --coverage -fprofile-arcs ${GCC_WARNINGS}")

elseif("${CMAKE_CXX_COMPILER_ID}" STREQUAL "Clang")
    # Configuring the Clang compiler
    set(CLANG_WARNINGS "-Wno-long-long -Wall -Wextra -Wshorten-64-to-32")
    set(CMAKE_CXX_FLAGS "-fPIC -O3 -g -DNDEBUG ${CLANG_WARNINGS}")
    set(CMAKE_CXX_FLAGS_RELEASE "-fPIC -O3 -DNDEBUG ${CLANG_WARNINGS}")
    set(CMAKE_CXX_FLAGS_DEBUG "-fPIC -O0 -g -DDEBUG ${CLANG_WARNINGS}")
    
elseif("${CMAKE_CXX_COMPILER_ID}" STREQUAL "Intel")
    message(FATAL_ERROR "Configuration Not Implemented: ${CMAKE_CXX_COMPILER_ID}. Build not configured for selected compiler.")
    
elseif("${CMAKE_CXX_COMPILER_ID}" STREQUAL "MSVC")
    # message(STATUS "MSVC Compiler not completely configured yet")
    set(MSVC_WARNINGS "/W3 ")
    set(CMAKE_CXX_FLAGS_DEBUG "${CMAKE_CXX_FLAGS} /Ox")
    set(CMAKE_CXX_FLAGS_RELEASE "${CMAKE_CXX_FLAGS} /Ox")
    # message(STATUS "${CMAKE_CXX_FLAGS_RELEASE}")
    # message(STATUS "DEBUGGING Flags${CMAKE_CXX_FLAGS_DEBUG}")
    # Actual Debug cmd line args
    # /GS /TP /analyze- /W3 /Zc:wchar_t /I"C:/antlr/277/include/antlr" /I"C:/Users/bbart_000/Documents/GitHub/srcML/dep/include"
    # /I"C:/antlr/277/include" /I"C:/Users/bbart_000/Documents/GitHub/srcML/src/srcml"
    # /I"C:/Users/bbart_000/Documents/GitHub/srcML/src/oldclient"
    # /I"C:/Users/bbart_000/Documents/GitHub/srcML/src/libsrcml"
    # /I"C:/Users/bbart_000/Documents/GitHub/srcML/src/parser"
    # /I"C:/Users/bbart_000/Documents/GitHub/srcML/src/translator"
    # /I"C:/Users/bbart_000/Documents/GitHub/srcML/src/SAX2Framework"
    # /Zi /Gm- /Od /Ob0 /Fd"srcml_static.dir\Debug\vc120.pdb" /fp:precise
    # /D "WIN32" /D "_WINDOWS" /D "_DEBUG" /D "VERSION=\"1\"" /D "REVISION=\"1\""
    # /D "CMAKE_INTDIR=\"Debug\"" /D "_MBCS" /errorReport:prompt /WX- /Zc:forScope
    # /RTC1 /GR /Gd /Oy- /MDd /Fa"Debug/" /EHsc /nologo /Fo"srcml_static.dir\Debug\"
    # /Fp"srcml_static.dir\Debug\srcml.pch" 
    
    # Actual Release cmd line arguments
    # /GS /TP /analyze- /W3 /Zc:wchar_t /I"C:/antlr/277/include/antlr" /I"C:/Users/bbart_000/Documents/GitHub/srcML/dep/include" /I"C:/antlr/277/include" /I"C:/Users/bbart_000/Documents/GitHub/srcML/src/srcml" /I"C:/Users/bbart_000/Documents/GitHub/srcML/src/oldclient" /I"C:/Users/bbart_000/Documents/GitHub/srcML/src/libsrcml" /I"C:/Users/bbart_000/Documents/GitHub/srcML/src/parser" /I"C:/Users/bbart_000/Documents/GitHub/srcML/src/translator" /I"C:/Users/bbart_000/Documents/GitHub/srcML/src/SAX2Framework" /Gm- /O2 /Ob2 /Fd"srcml_static.dir\Release\vc120.pdb" /fp:precise /D "WIN32" /D "_WINDOWS" /D "NDEBUG" /D "VERSION=\"1\"" /D "REVISION=\"1\"" /D "CMAKE_INTDIR=\"Release\"" /D "_MBCS" /errorReport:prompt /WX- /Zc:forScope /GR /Gd /Oy- /MD /Fa"Release/" /EHsc /nologo /Fo"srcml_static.dir\Release\" /Fp"srcml_static.dir\Release\srcml.pch" 
    
    # Release Default Command Line Options
    # /GS /GL /analyze- /W3 /Gy /Zc:wchar_t /Zi /Gm- /O2 /Fd"Release\vc120.pdb"
    # /fp:precise /D "WIN32" /D "NDEBUG" /D "_CONSOLE" /D "_LIB" /D "_UNICODE" /D "UNICODE"
    # /errorReport:prompt /WX- /Zc:forScope /Gd /Oy- /Oi /MD /Fa"Release\" /EHsc
    # /nologo /Fo"Release\" /Fp"Release\TestingCompilerFlags.pch" 
    
    # Debugging Command line options
    # /GS /analyze- /W3 /Zc:wchar_t /ZI /Gm /Od /Fd"Debug\vc120.pdb" /fp:precise
    # /D "WIN32" /D "_DEBUG" /D "_CONSOLE" /D "_LIB" /D "_UNICODE" /D "UNICODE"
    # /errorReport:prompt /WX- /Zc:forScope /RTC1 /Gd /Oy- /MDd /Fa"Debug\" /EHsc 
    # /nologo /Fo"Debug\" /Fp"Debug\TestingCompilerFlags.pch" 
    # set(GCC_WARNINGS "-Wno-long-long -Wall -Wextra  -Wall -pedantic -Wempty-body -Wignored-qualifiers -Wsign-compare -Wtype-limits -Wuninitialized")
    # # Adding global compiler definitions.
    # set(CMAKE_CXX_FLAGS_RELEASE "-fPIC -O3 -DNDEBUG ${GCC_WARNINGS}")
    # set(CMAKE_CXX_FLAGS "-fPIC -O3 -g -DDEBUG --coverage -fprofile-arcs ${GCC_WARNINGS}")
else()
    message(FATAL_ERROR "Unknown compiler: ${CMAKE_CXX_COMPILER_ID}. Build not configured for selected compiler.")
endif()<|MERGE_RESOLUTION|>--- conflicted
+++ resolved
@@ -64,11 +64,7 @@
     find_package(LibArchive REQUIRED)
     find_package(LibXml2 REQUIRED)
     find_package(LibXslt)
-<<<<<<< HEAD
-    find_package(Boost COMPONENTS program_options filesystem system thread REQUIRED)
-=======
-    find_package(Boost COMPONENTS program_options filesystem system regex REQUIRED)
->>>>>>> 0b9eed90
+    find_package(Boost COMPONENTS program_options filesystem system thread regex REQUIRED)
 
     # add include directories
     include_directories(${LibArchive_INCLUDE_DIRS} ${LIBXML2_INCLUDE_DIR})
