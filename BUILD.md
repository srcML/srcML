--- conflicted
+++ resolved
@@ -20,9 +20,6 @@
 
 	`make`  
 	`make clean`  
-<<<<<<< HEAD
- 	`make test`  
-=======
  	`make test`
 
     Tests are disabled by default, but can be enabled by editing the file `CMake/config.cmake`. Search for the section "Turn ON/OFF Tests", which contains a list of all test categories. For example, the CLI tests can be turned on by changing the line
@@ -33,7 +30,6 @@
     ```bash
     option(BUILD_CLI_TESTS "Build cli tests" ON)
     ```
->>>>>>> 8348ee14
 
 ### Unix Distribution Specifics
 
