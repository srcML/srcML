/**
 * @file test_Language.cpp
 * @copyright
 *
 * Copyright (C) 2013  SDML (www.srcML.org)
 *
 * The srcML Toolkit is free software; you can redistribute it and/or modify
 * it under the terms of the GNU General Public License as published by
 * the Free Software Foundation; either version 2 of the License, or
 * (at your option) any later version.
 *
 * The srcML Toolkit is distributed in the hope that it will be useful,
 * but WITHOUT ANY WARRANTY; without even the implied warranty of
 * MERCHANTABILITY or FITNESS FOR A PARTICULAR PURPOSE.  See the
 * GNU General Public License for more details.
 *
 * You should have received a copy of the GNU General Public License
 * along with the srcML Toolkit; if not, write to the Free Software
 * Foundation, Inc., 59 Temple Place, Suite 330, Boston, MA  02111-1307  USA
 */

/*
  test_Language.cpp

  Unit tests for Language.

 */

#include <Language.hpp>
#include <stdio.h>
#include <string.h>
#include <cassert>
#include <iostream>

<<<<<<< HEAD
int main() {
=======
using std::cout;
using std::endl;

int main(/*int argc, char * argv[]*/) {
>>>>>>> 0b9eed90

  /*
    inLanguage()
   */ 
  cout << "Test 1" << endl;
  {
    Language l(Language::LANGUAGE_CXX);
    assert(!l.inLanguage(Language::LANGUAGE_C));
  }

  cout << "Test 2" << endl;
  {
    Language l(Language::LANGUAGE_CXX);
    assert(l.inLanguage(Language::LANGUAGE_CXX));
  }

  
  /*
    getLanguage()
   */ 
  cout << "Test 3" << endl;
  {
    Language l(Language::LANGUAGE_CXX);
    assert(l.getLanguage() == Language::LANGUAGE_CXX);
  }

  /*
    getLanguage(const char *)
   */ 
  cout << "Test 4" << endl;
  {
    assert(Language::getLanguage("C++") == Language::LANGUAGE_CXX);
  }

  /*
    getLanguageString()
   */
  cout << "Test 5" << endl;
  {
    Language l(Language::LANGUAGE_CXX);
    assert(Language::getLanguage("C++") == Language::LANGUAGE_CXX);
  }

  /*
    registerUserExt()
   */ 
  cout << "Test 6" << endl;
  {
    std::vector<pair> reg_ext;
    assert(Language::registerUserExt("cpp", "C++", reg_ext));
    assert(reg_ext.size() == 1);
    assert(reg_ext.at(0).n == Language::LANGUAGE_CXX);
    assert(reg_ext.at(0).s == "cpp");
  }

  cout << "Test 7" << endl;
  {
    std::vector<pair> reg_ext;
    assert(!Language::registerUserExt("cpp", "Foo", reg_ext));
    assert(reg_ext.size() == 0);
  }

  /*
    getLanguageFromFilename
   */
  cout << "Test 8" << endl;
  {
    std::vector<pair> reg_ext;
    Language::registerUserExt("cpp", "C++", reg_ext);
    assert(Language::getLanguageFromFilename("a.cpp", reg_ext) == Language::LANGUAGE_CXX);
  }
  
  cout << "Test 9" << endl;
  {
    std::vector<pair> reg_ext;
    Language::registerUserExt("cpp", "C++", reg_ext);
    int lang = Language::getLanguageFromFilename("a.cpp.gz", reg_ext);
    // cout << Language::LANGUAGE_CXX << endl;
    cout << "Language: " << lang << endl;
    assert(Language::getLanguageFromFilename("a.cpp.gz", reg_ext) == Language::LANGUAGE_CXX);
  }
  
  cout << "Test 10" << endl;
  {
    std::vector<pair> reg_ext;
    Language::registerUserExt("cpp", "C++", reg_ext);
    assert(Language::getLanguageFromFilename("a.cpp.bz2", reg_ext) == Language::LANGUAGE_CXX);
  }
  
  
  cout << "Test 11" << endl;
  {
    std::vector<pair> reg_ext;
    Language::registerUserExt("cpp", "C++", reg_ext);
    assert(Language::getLanguageFromFilename("a.cpp.xz", reg_ext) == Language::LANGUAGE_CXX);
  }

  cout << "Test 12" << endl;
  {
    std::vector<pair> reg_ext;
    Language::registerUserExt("cpp", "C++", reg_ext);
    assert(Language::getLanguageFromFilename("a.foo", reg_ext) == 0);
  }

  /*
    register_standard_file_extensions()
   */ 
  cout << "Test 13" << endl;
  {
    std::vector<pair> reg_ext;
    Language::register_standard_file_extensions(reg_ext);
    assert(reg_ext.size() != 0);
  }

  return 0;
}<|MERGE_RESOLUTION|>--- conflicted
+++ resolved
@@ -32,25 +32,18 @@
 #include <cassert>
 #include <iostream>
 
-<<<<<<< HEAD
 int main() {
-=======
-using std::cout;
-using std::endl;
-
-int main(/*int argc, char * argv[]*/) {
->>>>>>> 0b9eed90
 
   /*
     inLanguage()
    */ 
-  cout << "Test 1" << endl;
+  std::cout << "Test 1" << '\n';
   {
     Language l(Language::LANGUAGE_CXX);
     assert(!l.inLanguage(Language::LANGUAGE_C));
   }
 
-  cout << "Test 2" << endl;
+  std::cout << "Test 2" << '\n';
   {
     Language l(Language::LANGUAGE_CXX);
     assert(l.inLanguage(Language::LANGUAGE_CXX));
@@ -60,7 +53,7 @@
   /*
     getLanguage()
    */ 
-  cout << "Test 3" << endl;
+  std::cout << "Test 3" << '\n';
   {
     Language l(Language::LANGUAGE_CXX);
     assert(l.getLanguage() == Language::LANGUAGE_CXX);
@@ -69,7 +62,7 @@
   /*
     getLanguage(const char *)
    */ 
-  cout << "Test 4" << endl;
+  std::cout << "Test 4" << '\n';
   {
     assert(Language::getLanguage("C++") == Language::LANGUAGE_CXX);
   }
@@ -77,7 +70,7 @@
   /*
     getLanguageString()
    */
-  cout << "Test 5" << endl;
+  std::cout << "Test 5" << '\n';
   {
     Language l(Language::LANGUAGE_CXX);
     assert(Language::getLanguage("C++") == Language::LANGUAGE_CXX);
@@ -86,7 +79,7 @@
   /*
     registerUserExt()
    */ 
-  cout << "Test 6" << endl;
+  std::cout << "Test 6" << '\n';
   {
     std::vector<pair> reg_ext;
     assert(Language::registerUserExt("cpp", "C++", reg_ext));
@@ -95,7 +88,7 @@
     assert(reg_ext.at(0).s == "cpp");
   }
 
-  cout << "Test 7" << endl;
+  std::cout << "Test 7" << '\n';
   {
     std::vector<pair> reg_ext;
     assert(!Language::registerUserExt("cpp", "Foo", reg_ext));
@@ -105,24 +98,24 @@
   /*
     getLanguageFromFilename
    */
-  cout << "Test 8" << endl;
+  std::cout << "Test 8" << '\n';
   {
     std::vector<pair> reg_ext;
     Language::registerUserExt("cpp", "C++", reg_ext);
     assert(Language::getLanguageFromFilename("a.cpp", reg_ext) == Language::LANGUAGE_CXX);
   }
   
-  cout << "Test 9" << endl;
+  std::cout << "Test 9" << '\n';
   {
     std::vector<pair> reg_ext;
     Language::registerUserExt("cpp", "C++", reg_ext);
     int lang = Language::getLanguageFromFilename("a.cpp.gz", reg_ext);
-    // cout << Language::LANGUAGE_CXX << endl;
-    cout << "Language: " << lang << endl;
+    // std::cout << Language::LANGUAGE_CXX << '\n';
+    std::cout << "Language: " << lang << '\n';
     assert(Language::getLanguageFromFilename("a.cpp.gz", reg_ext) == Language::LANGUAGE_CXX);
   }
   
-  cout << "Test 10" << endl;
+  std::cout << "Test 10" << '\n';
   {
     std::vector<pair> reg_ext;
     Language::registerUserExt("cpp", "C++", reg_ext);
@@ -130,14 +123,14 @@
   }
   
   
-  cout << "Test 11" << endl;
+  std::cout << "Test 11" << '\n';
   {
     std::vector<pair> reg_ext;
     Language::registerUserExt("cpp", "C++", reg_ext);
     assert(Language::getLanguageFromFilename("a.cpp.xz", reg_ext) == Language::LANGUAGE_CXX);
   }
 
-  cout << "Test 12" << endl;
+  std::cout << "Test 12" << '\n';
   {
     std::vector<pair> reg_ext;
     Language::registerUserExt("cpp", "C++", reg_ext);
@@ -147,7 +140,7 @@
   /*
     register_standard_file_extensions()
    */ 
-  cout << "Test 13" << endl;
+  std::cout << "Test 13" << '\n';
   {
     std::vector<pair> reg_ext;
     Language::register_standard_file_extensions(reg_ext);
