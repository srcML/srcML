--- conflicted
+++ resolved
@@ -30,11 +30,7 @@
 #include <unistd.h>
 #else
 #include <io.h>
-<<<<<<< HEAD
-#include "windows_macros.hpp"
-=======
 #include windows_macros.hpp
->>>>>>> c965c428
 #endif
 #include <fcntl.h>
 
