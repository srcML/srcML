--- conflicted
+++ resolved
@@ -90,7 +90,6 @@
 check sub/b.cpp.xml "$output2"
 
 srcml --xpath=src:name -o sub/b.cpp.xml < sub/a.cpp.xml
-<<<<<<< HEAD
 check sub/b.cpp.xml "$output2"
 
 # src:name
@@ -107,8 +106,6 @@
 check sub/b.cpp.xml "$output_empty"
 
 srcml --xpath=name -o sub/b.cpp.xml < sub/a.cpp.xml
-check sub/b.cpp.xml "$output_empty"
-=======
 check sub/b.cpp.xml "$output_empty"
 
 # test for omp
@@ -148,5 +145,4 @@
 
 
 srcml --xpath="//cpp:*" ompsrcml.xml
-check "$xpathoutcpp"
->>>>>>> 1b96258b
+check "$xpathoutcpp"