#!/bin/bash

# test framework
source $(dirname "$0")/framework_test.sh

# filename is not allowed to be set on the archive, only on the individual
# srcML units

# filename flag on archive of single unit
createfile sub/a.cpp "a;"

srcml sub/a.cpp --archive -f "compressed.tar.gz"
check_exit 2 "Attribute filename cannot be set for a srcML archive
"

srcml sub/a.cpp --archive --filename "compressed.tar.gz"
check_exit 2 "Attribute filename cannot be set for a srcML archive"

srcml sub/a.cpp --archive --filename="compressed.tar.gz"
check_exit 2 "Attribute filename cannot be set for a srcML archive"

srcml -l C++ --archive -f 'compressed.tar.gz' -o sub/a.cpp.xml sub/a.cpp
check_exit 2 "Attribute filename cannot be set for a srcML archive"

srcml --archive  -f 'compressed.tar.gz' sub/a.cpp -o sub/a.cpp.xml
check_exit 2 "Attribute filename cannot be set for a srcML archive"


# standard input
echo -n "a;" | srcml -l C++ --archive -f compressed.tar.gz
check_exit 2 "Attribute filename cannot be set for a srcML archive"

echo -n "a;" | srcml -l C++ --archive --filename compressed.tar.gz
check_exit 2 "Attribute filename cannot be set for a srcML archive"

echo -n "a;" | srcml -l C++ --archive --filename=compressed.tar.gz
check_exit 2 "Attribute filename cannot be set for a srcML archive"


# filename flag on archive of multiple units
createfile sub/b.cpp "b;"

<<<<<<< HEAD
srcml sub/a.cpp sub/b.cpp -f "compressed.tar.gz"
check "" "Attribute filename cannot be set for a srcML archive"

srcml sub/a.cpp sub/b.cpp -f=compressed.tar.gz
check "" "Attribute filename cannot be set for a srcML archive"

srcml -f "compressed.tar.gz" sub/a.cpp sub/b.cpp
check "" "Attribute filename cannot be set for a srcML archive"
=======
srcml sub/a.cpp sub/b.cpp --in-order -f "compressed.tar.gz"
check_exit 2 "Attribute filename cannot be set for a srcML archive"

srcml sub/a.cpp sub/b.cpp --in-order -f=compressed.tar.gz
check_exit 2 "Attribute filename cannot be set for a srcML archive"

srcml --in-order -f "compressed.tar.gz" sub/a.cpp sub/b.cpp
check_exit 2 "Attribute filename cannot be set for a srcML archive"
>>>>>>> 3e7cbe21
<|MERGE_RESOLUTION|>--- conflicted
+++ resolved
@@ -40,7 +40,6 @@
 # filename flag on archive of multiple units
 createfile sub/b.cpp "b;"
 
-<<<<<<< HEAD
 srcml sub/a.cpp sub/b.cpp -f "compressed.tar.gz"
 check "" "Attribute filename cannot be set for a srcML archive"
 
@@ -48,14 +47,4 @@
 check "" "Attribute filename cannot be set for a srcML archive"
 
 srcml -f "compressed.tar.gz" sub/a.cpp sub/b.cpp
-check "" "Attribute filename cannot be set for a srcML archive"
-=======
-srcml sub/a.cpp sub/b.cpp --in-order -f "compressed.tar.gz"
-check_exit 2 "Attribute filename cannot be set for a srcML archive"
-
-srcml sub/a.cpp sub/b.cpp --in-order -f=compressed.tar.gz
-check_exit 2 "Attribute filename cannot be set for a srcML archive"
-
-srcml --in-order -f "compressed.tar.gz" sub/a.cpp sub/b.cpp
-check_exit 2 "Attribute filename cannot be set for a srcML archive"
->>>>>>> 3e7cbe21
+check "" "Attribute filename cannot be set for a srcML archive"