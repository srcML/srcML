#!/bin/bash

# test framework
source $(dirname "$0")/framework_test.sh

set +e

# test invalid_input
echo "a;" | srcml -l C++ --strip
check_exit 3

# unknown encoding
echo "a;" | srcml -l C++ --src-encoding="ISO"
check_exit 4

echo "a;" | srcml -l C++ --xml-encoding="ISO"
check_exit 4

# source encoding not given
echo "a;" | srcml -l C++ --src-encoding
check_exit 7

# xml encoding not given
echo "a;" | srcml -l C++ --xml-encoding
check_exit 7

# invalid language
echo "a;" | srcml --language bad_language "foobar"
check_exit 6

# missing value
echo "a;" | srcml --language
check_exit 7

echo "a;" | srcml -l C++ --filename
check_exit 7

echo "a;" | srcml -l C++ --url
check_exit 7

echo "a;" | srcml -l C++ --src-version
check_exit 7

# invalid input filename
srcml foobar
check_exit 1

# unknown option
srcml --strip foobar
check_exit 3

# unknown encoding
<<<<<<< HEAD
srcml2src --src-encoding="ISO" --text="a;" -l C
check_exit 4

# source encoding not given
srcml2src  --text="a;" -l C --src-encoding
=======
srcml --src-encoding="ISO"
check_exit 4

# source encoding not given
srcml --src-encoding
>>>>>>> ba90ccb2
check_exit 7

# unit option selected but no value
srcml --unit
check_exit 7

# unit value too large
srcml --unit 3 <<< "$nestedfile"
check_exit 1

srcml --unit 3 -X <<< "$nestedfile"
check_exit 1

srcml --unit 3 --filename <<< "$nestedfile"
check_exit 7

srcml --unit 3 --url <<< "$nestedfile"
check_exit 7

srcml --unit 3 --src-version <<< "$nestedfile"
check_exit 7

# invalid combinations
srcml -X --src-encoding "UTF-8" "foobar"
check_exit 1<|MERGE_RESOLUTION|>--- conflicted
+++ resolved
@@ -50,19 +50,11 @@
 check_exit 3
 
 # unknown encoding
-<<<<<<< HEAD
-srcml2src --src-encoding="ISO" --text="a;" -l C
+srcml --src-encoding="ISO" --text="a;" -l C
 check_exit 4
 
 # source encoding not given
-srcml2src  --text="a;" -l C --src-encoding
-=======
-srcml --src-encoding="ISO"
-check_exit 4
-
-# source encoding not given
-srcml --src-encoding
->>>>>>> ba90ccb2
+srcml  --text="a;" -l C --src-encoding
 check_exit 7
 
 # unit option selected but no value
