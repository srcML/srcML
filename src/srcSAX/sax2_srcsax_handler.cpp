--- conflicted
+++ resolved
@@ -157,13 +157,9 @@
     if (state == nullptr)
         return;
 
-<<<<<<< HEAD
-    update_ctx(ctx);
-
-    SRCSAX_DEBUG_START();
-=======
+    update_ctx(ctx);
+
     SRCSAX_DEBUG_START("");
->>>>>>> 0e825cbd
 
     // handle libxml errors
     const char* errmsg = 0;
@@ -193,14 +189,10 @@
     if (state->context->handler->end_document)
         state->context->handler->end_document(state->context);
 
-<<<<<<< HEAD
-    SRCSAX_DEBUG_END();
-
-    if (state->context->terminate)
-        return;
-=======
     SRCSAX_DEBUG_END("");
->>>>>>> 0e825cbd
+
+    if (state->context->terminate)
+        return;
 }
 
 /**
@@ -243,12 +235,6 @@
     // handle nested units
     ctxt->sax->startElementNs = &first_start_element;
 
-<<<<<<< HEAD
-    state->base = ctxt->input->cur + 1;
-
-=======
-    // have to call this here because we need to first know if we are in an archive
->>>>>>> 0e825cbd
     if (state->context->handler->start_root)
         state->context->handler->start_root(state->context, (const char*) localname, (const char*) prefix, (const char*) URI,
                                                             nb_namespaces, namespaces, 
@@ -346,10 +332,6 @@
         state->characters.clear();
 
         // unit start tag with parameters
-<<<<<<< HEAD
-        // state->mode = UNIT;
-=======
->>>>>>> 0e825cbd
         start_unit(ctx, localname, prefix, URI, nb_namespaces, namespaces, nb_attributes, 0, attributes);
 
     } else {
@@ -403,15 +385,8 @@
 
     update_ctx(ctx);
 
-<<<<<<< HEAD
     SRCSAX_DEBUG_START(localname);
 
-=======
-    if (state->is_archive) {
-        state->unitsrcml.clear();
-    }
-    
->>>>>>> 0e825cbd
     if (state->collect_unit_body) {
 
         if (state->is_archive) {
@@ -575,11 +550,8 @@
 
     SRCSAX_DEBUG_START(localname);
 
-<<<<<<< HEAD
     if (state->collect_unit_body) {
 
-=======
->>>>>>> 0e825cbd
         if (state->base[0] == '>')
             state->base += 1;
 
@@ -640,12 +612,7 @@
 
     SRCSAX_DEBUG_START(localname);
 
-<<<<<<< HEAD
-    if (!state->collect_unit_body && localname != UNIT_ENTRY)
-        return;
-=======
-    update_ctx(ctx);
->>>>>>> 0e825cbd
+    update_ctx(ctx);
 
     if (state->collect_unit_body) {
 
@@ -811,22 +778,9 @@
     state->unitsrc.append((const char*) ch, len);
     state->unitsrcml.append((const char*) ch, len);
 
-<<<<<<< HEAD
-    // append the characters in their raw state (unescaped ?)
-    // TODO: Why is this called differently in different places? 
-    // Perhaps due to ignorableWhitespace() vs characters()?
-    if (ctxt->input->cur - state->base == 0) {
-        state->unitsrcml.append((const char*) ctxt->input->cur, len);
-        state->base = ctxt->input->cur + len;
-    } else {
-        state->unitsrcml.append((const char*) state->base, ctxt->input->cur - state->base);
-        state->base = ctxt->input->cur;
-    }
-=======
     update_ctx(ctx);
 
     state->base = ctxt->input->cur + len;
->>>>>>> 0e825cbd
 
     SRCML_DEBUG("UNIT", state->unitsrcml.c_str(), state->unitsrcml.size());
 
@@ -855,23 +809,15 @@
     if (state == nullptr)
         return;
 
-<<<<<<< HEAD
-    update_ctx(ctx);
-
-    SRCSAX_DEBUG_START();
+    update_ctx(ctx);
+
+    SRCSAX_DEBUG_START("");
+
+    state->base = ctxt->input->cur;
 
     // @todo Make sure we capture this for srcml collection
 
-    state->base = ctxt->input->cur;
-
-    SRCSAX_DEBUG_END();
-=======
-    SRCSAX_DEBUG_START("");
-
-    // @todo Make sure we capture this for srcml collection
-
     SRCSAX_DEBUG_END("");
->>>>>>> 0e825cbd
 
     if (state->context->terminate)
         return;
@@ -895,23 +841,15 @@
     if (state == nullptr)
         return;
 
-<<<<<<< HEAD
-    update_ctx(ctx);
-
-    SRCSAX_DEBUG_START();
+    update_ctx(ctx);
+
+    SRCSAX_DEBUG_START("");
 
     // @todo Make sure we capture this for srcml collection
 
     state->base = ctxt->input->cur;
 
-    SRCSAX_DEBUG_END();
-=======
-    SRCSAX_DEBUG_START("");
-
-    // @todo Make sure we capture this for srcml collection
-
     SRCSAX_DEBUG_END("");
->>>>>>> 0e825cbd
 
     if (state->context->terminate)
         return;
@@ -935,23 +873,14 @@
     if (state == nullptr)
         return;
 
-<<<<<<< HEAD
-    update_ctx(ctx);
-
-    SRCSAX_DEBUG_START();
+    update_ctx(ctx);
+
+    SRCSAX_DEBUG_START("");
 
     // @todo Make sure we capture this for srcml collection
-
     state->base = ctxt->input->cur;
 
-    SRCSAX_DEBUG_END();
-=======
-    SRCSAX_DEBUG_START("");
-
-    // @todo Make sure we capture this for srcml collection
-
     SRCSAX_DEBUG_END("");
->>>>>>> 0e825cbd
 
     if (state->context->terminate)
         return;
