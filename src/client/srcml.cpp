--- conflicted
+++ resolved
@@ -84,17 +84,10 @@
     SRCMLOptions::set(srcml_request.command);
 
     // version
-<<<<<<< HEAD
-    if (srcml_request.command & SRCML_COMMAND_VERSION) {
+    if (option(SRCML_COMMAND_VERSION)) {
         std::cout << "libsrcml " << srcml_version_string() << '\n'
                   << "srcml " << srcml_version_string() << '\n'
                   << archive_version_string() << '\n';
-=======
-    if (option(SRCML_COMMAND_VERSION)) {
-        std::cout << "libsrcml " << srcml_version_string() << "\n";
-        std::cout << "srcml " << srcml_version_string() << "\n";
-        std::cout << archive_version_string() << "\n";
->>>>>>> da9c3f82
         return 0;
     }
 
@@ -191,15 +184,9 @@
 
 namespace {
 
-<<<<<<< HEAD
-    bool request_create_srcml(const srcml_request_t& srcml_request, 
+    bool request_create_srcml(const srcml_request_t& /* srcml_request */, 
                               const srcml_input_t& input_sources,
                               const srcml_output_dest& destination) {
-=======
-    bool request_create_srcml(const srcml_request_t& /* srcml_request */,
-      const srcml_input_t& input_sources,
-      const srcml_output_dest& destination) {
->>>>>>> da9c3f82
 
         return std::find_if(input_sources.begin(), input_sources.end(), is_src) != input_sources.end() ||
         (input_sources.size() > 1 && destination.state == SRCML) ||
