--- conflicted
+++ resolved
@@ -94,18 +94,10 @@
 
     curl_easy_setopt(curl_handle, CURLOPT_URL, url.c_str());
     curl_easy_setopt(curl_handle, CURLOPT_USERAGENT, "libcurl-agent/1.0");
-<<<<<<< HEAD
-=======
+
     curl_easy_setopt(curl_handle, CURLOPT_LOW_SPEED_LIMIT, 1L);
     curl_easy_setopt(curl_handle, CURLOPT_LOW_SPEED_TIME, 5L);
     //curl_easy_setopt(curl_handle, CURLOPT_NOPROGRESS, 0L);
-/*
-    // Quick check to see if the remote location exists or is available
-    CURL* ping = curl_easy_duphandle(curl_handle);
-    curl_easy_setopt(ping, CURLOPT_NOBODY, 1L);
-        //curl_easy_setopt(ping, CURLOPT_HEADER, 1L);
-    curl_easy_perform(ping);
->>>>>>> f47c2917
 
     // start the download
     CURLcode response;
