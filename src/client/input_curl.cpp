--- conflicted
+++ resolved
@@ -80,7 +80,7 @@
 // downloads URL into file descriptor
 int input_curl(srcml_input_src& input) {
 
-    input_pipe(input, [](const srcml_request_t& /* srcml_request */, const srcml_input_t& input_sources, const srcml_output_dest& destination) {
+    srcml_pipe(input, [](const srcml_request_t& /* srcml_request */, const srcml_input_t& input_sources, const srcml_output_dest& destination) {
 
         // input comes from URL
         std::string url = input_sources[0].filename;
@@ -140,13 +140,9 @@
         // cleanup out download
         curl_easy_cleanup(curl_handle);
 
-<<<<<<< HEAD
         // all done with libcurl
         curl_global_cleanup();
     });
-=======
-    srcml_pipe(input, curl_download_url);
->>>>>>> 6d00d550
 
     // wait to see if curl is able to download the url at all
     return waitCurl();
