--- conflicted
+++ resolved
@@ -80,11 +80,7 @@
     static void log(int msg_type, const std::string& msg_text) {
 
       // Only print debug messages if the debug mode is enabled
-<<<<<<< HEAD
-      if ((msg_type == DEBUG_MSG) && !(srcmlOption(SRCML_DEBUG_MODE)))
-=======
       if ((msg_type == DEBUG_MSG) && !(option(SRCML_DEBUG_MODE)))
->>>>>>> da9c3f82
         return;
 
       startlog(msg_type);
@@ -115,11 +111,7 @@
   return SRCMLLogger();
 }
 
-<<<<<<< HEAD
-inline SRCMLLogger SRCMLlog(int msg_type, const std::string& msg_text) {
-=======
 inline void SRCMLlog(int msg_type, const std::string& msg_text) {
->>>>>>> da9c3f82
 
   SRCMLLogger::log(msg_type, msg_text);
 
