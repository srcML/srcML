/**
 * @file create_srcml.hpp
 *
 * @copyright Copyright (C) 2014 srcML, LLC. (www.srcML.org)
 *
 * This file is part of the srcml command-line client.
 *
 * The srcML Toolkit is free software; you can redistribute it and/or modify
 * it under the terms of the GNU General Public License as published by
 * the Free Software Foundation; either version 2 of the License, or
 * (at your option) any later version.
 *
 * The srcML Toolkit is distributed in the hope that it will be useful,
 * but WITHOUT ANY WARRANTY; without even the implied warranty of
 * MERCHANTABILITY or FITNESS FOR A PARTICULAR PURPOSE.  See the
 * GNU General Public License for more details.
 *
 * You should have received a copy of the GNU General Public License
 * along with the srcml command-line client; if not, write to the Free Software
 * Foundation, Inc., 59 Temple Place, Suite 330, Boston, MA  02111-1307  USA
 */

#include <functional>
#include <create_srcml.hpp>
#include <srcml.h>
#include <srcml_options.hpp>
#include <parse_queue.hpp>
#include <write_queue.hpp>
#include <src_input_libarchive.hpp>
#include <src_input_file.hpp>
#include <src_input_filesystem.hpp>
#include <src_input_filelist.hpp>
#include <src_input_stdin.hpp>
#include <src_input_text.hpp>
#include <src_prefix.hpp>
#include <srcml_input_srcml.hpp>
#include <TraceLog.hpp>
#include <input_file.hpp>
#include <curl_input_file.hpp>
#include <input_curl.hpp>
#include <boost/filesystem.hpp>
#include <iostream>
#include <input_archive.hpp>
#include <srcml_logger.hpp>

bool createdsrcml = false;

int srcml_handler_dispatch(ParseQueue& queue,
                          srcml_archive* srcml_arch,
                          const srcml_request_t& srcml_request,
                          const srcml_input_src& input,
                          const srcml_output_dest& destination) {

    // call appropriate handler
    if (input.state == SRCML) {

        // compressions require a per-input decompression stage
        srcml_input_src uninput = input;
        input_file(uninput);
        return srcml_input_srcml(queue, srcml_arch, uninput, srcml_request.revision);

    } else if (input.protocol == "text") {

        return src_input_text(queue, srcml_arch, srcml_request, input);

    } else if (input.protocol == "filelist") {

        // always create the archive
        int status = 0;
        if (contains<int>(destination)) {

            status = srcml_archive_write_open_fd(srcml_arch, *destination.fd);

        } else {

            status = srcml_archive_write_open_filename(srcml_arch, destination.c_str(), 0);
        }
        if (status != SRCML_STATUS_OK)
            return 0;
        createdsrcml = true;

        int num = src_input_filelist(queue, srcml_arch, srcml_request, input, destination);

        return num;

    } else if (input.protocol == "file" && input.isdirectory) {

        return src_input_filesystem(queue, srcml_arch, srcml_request, input);

    } else if (input.protocol == "file" && input.archives.empty() && input.compressions.empty()) {
       
        return src_input_file(queue, srcml_arch, srcml_request, input);

    } else if (input.protocol != "file" && curl_supported(input.protocol) && input.extension == ".xml") { 

        // input must go through libcurl pipe
        srcml_input_src uninput = input;
        if (!input_curl(uninput))
            return 0;

        // may have some compressions/archives
        uninput.fd = input_archive(uninput);

        return srcml_input_srcml(queue, srcml_arch, uninput, srcml_request.revision);

    } else if (input.protocol != "file" && curl_supported(input.protocol)) { 

        // input must go through libcurl pipe
        srcml_input_src uninput = input;
        if (!input_curl(uninput))
            return 0;

        return src_input_libarchive(queue, srcml_arch, srcml_request, uninput);

    } else {

        return src_input_libarchive(queue, srcml_arch, srcml_request, input);
    }
}

// create srcml from the current request
void create_srcml(const srcml_request_t& srcml_request,
                  const srcml_input_t& input_sources,
                  const srcml_output_dest& destination) {

    // create the output srcml archive
    srcml_archive* srcml_arch = srcml_archive_create();
    if (!srcml_arch) {
        SRCMLlog(CRITICAL_MSG, "srcml: allocation error for srcml archive");
        exit(SRCML_STATUS_INVALID_ARGUMENT);
    }

    // set options for the output srcml archive

    // xml encoding
    if (srcml_request.att_xml_encoding) {
        if (srcml_archive_set_xml_encoding(srcml_arch, srcml_request.att_xml_encoding->c_str()) != SRCML_STATUS_OK) {
            // while stored as an attribute, xml encoding is an XML attribute, not a srcML attribute
            SRCMLlog(CRITICAL_MSG, "srcml: invalid xml encoding '%s'for srcml archive", *srcml_request.att_xml_encoding);
            exit(SRCML_STATUS_INVALID_ARGUMENT);
        }
    }

    // source encoding
    if (srcml_request.src_encoding) {
        if (srcml_archive_set_src_encoding(srcml_arch, srcml_request.src_encoding->c_str()) != SRCML_STATUS_OK) {
            SRCMLlog(CRITICAL_MSG, "srcml: invalid source encoding '%s' for srcml archive", *srcml_request.src_encoding);
            exit(SRCML_STATUS_INVALID_ARGUMENT);
        }
    }

    // for single input src archives (e.g., .tar), url attribute is the source url (if not already given)
    if (srcml_request.att_url) {
        std::string url = src_prefix_resource(*srcml_request.att_url);
        if (srcml_archive_set_url(srcml_arch, url.c_str()) != SRCML_STATUS_OK) {
            SRCMLlog(CRITICAL_MSG, "srcml: invalid url attribute value '%s' for srcml archive", url);
            exit(SRCML_STATUS_INVALID_ARGUMENT);
        }
    } else if (input_sources.size() == 1 && input_sources[0].archives.size() > 0) {

        // Cleanup filename
        std::string url_name = src_prefix_resource(input_sources[0].filename);
        while (url_name[0] == '.' || url_name[0] == '/') {
            url_name.erase(0,1);
        }
        
        if (srcml_archive_set_url(srcml_arch, url_name.c_str()) != SRCML_STATUS_OK) {
            SRCMLlog(CRITICAL_MSG, "srcml: invalid url '%s' for srcml archive", url_name);
            exit(SRCML_STATUS_INVALID_ARGUMENT);
        }
    }

    // version
    if (srcml_request.att_version)
        if (srcml_archive_set_version(srcml_arch, srcml_request.att_version->c_str()) != SRCML_STATUS_OK) {
            SRCMLlog(CRITICAL_MSG, "srcml: invalid version attribute value for srcml archive");
            exit(SRCML_STATUS_INVALID_ARGUMENT);
        }

    // markup options
    if (srcml_request.markup_options)
        if (srcml_archive_set_options(srcml_arch, srcml_archive_get_options(srcml_arch) | *srcml_request.markup_options) != SRCML_STATUS_OK) {
            SRCMLlog(CRITICAL_MSG, "srcml: invalid options for srcml archive");
            exit(SRCML_STATUS_INVALID_ARGUMENT);
        }

    // xml declaration
    if (*srcml_request.markup_options & SRCML_OPTION_XML_DECL)
        srcml_archive_disable_option(srcml_arch, SRCML_OPTION_XML_DECL);
    else
        srcml_archive_enable_option(srcml_arch, SRCML_OPTION_XML_DECL);

    // language
    auto language = srcml_request.att_language ? srcml_request.att_language->c_str() : SRCML_LANGUAGE_NONE;
    if (srcml_archive_set_language(srcml_arch, language) != SRCML_STATUS_OK) {
        SRCMLlog(CRITICAL_MSG, "srcml: invalid language '%s' for srcml archive", language);
        exit(SRCML_STATUS_INVALID_ARGUMENT);
    }

    // tabstop
    if (srcml_archive_set_tabstop(srcml_arch, srcml_request.tabs) != SRCML_STATUS_OK) {
        SRCMLlog(CRITICAL_MSG, "srcml: invalid tab stop for srcml archive", srcml_request.tabs);
        exit(SRCML_STATUS_INVALID_ARGUMENT);
    }

    // non-archive when:
    //   only one input
    //   no cli request to make it an archive
    //   not a directory (if local file)
    // TODO: check if a plain file. Source archives, i.e., .tar.gz, always produce srcml archives
    if (input_sources.size() == 1 && input_sources[0].protocol != "filelist" &&
        !(srcml_request.markup_options && (*srcml_request.markup_options & SRCML_ARCHIVE)) &&
        !input_sources[0].isdirectory && input_sources[0].archives.size() < 1) {

        srcml_archive_disable_full_archive(srcml_arch);
        
        // If --hash is used, force hash for single input
        if (*srcml_request.markup_options & SRCML_HASH) {
            if (srcml_archive_enable_hash(srcml_arch) != SRCML_STATUS_OK) {
                SRCMLlog(CRITICAL_MSG, "srcml: unable to enable hash for srcml archive");
                exit(SRCML_STATUS_INVALID_ARGUMENT);
            }
        } else {
            if (srcml_archive_disable_hash(srcml_arch) != SRCML_STATUS_OK) {
                SRCMLlog(CRITICAL_MSG, "srcml: unable to disable hash for srcml archive");
                exit(SRCML_STATUS_INVALID_ARGUMENT);
            }
        }
    } else {

        // if this is an archive, then no filename attribute is allowed
        if (srcml_request.att_filename) {
            fprintf(stderr, "Attribute filename cannot be set for a srcML archive\n");
            exit(SRCML_STATUS_INVALID_ARGUMENT);
        }

        srcml_archive_enable_full_archive(srcml_arch);
        srcml_archive_enable_hash(srcml_arch);
    }

    // rns
    for (const auto& ext : srcml_request.language_ext) {
        auto pos = ext.find('=');
        std::string prefix = ext.substr(0, pos);
        std::string uri = ext.substr(pos+1);
        if (srcml_archive_register_file_extension(srcml_arch, prefix.c_str(), uri.c_str()) != SRCML_STATUS_OK) {
            SRCMLlog(CRITICAL_MSG, "srcml: unable to register file extension '%s=%s' for srcml archive", prefix, uri);
            exit(SRCML_STATUS_INVALID_ARGUMENT);
        }
    }

    // register xml namespaces
    std::map<std::string, std::string>::const_iterator itr;
    for (const auto& ns : srcml_request.xmlns_namespaces) {
        srcml_archive_register_namespace(srcml_arch, ns.first.c_str(), ns.second.c_str());
    }

    // setup the parsing queue
<<<<<<< HEAD
    TraceLog log(SRCMLOptions::get());
    log.header();
    
    WriteQueue write_queue(std::bind(srcml_write_request, std::placeholders::_1, std::ref(log), destination), !(srcml_request.command & SRCML_COMMAND_OUTPUT_UNSTABLE_ORDER));
    write_queue.start();

    ParseQueue parse_queue(srcml_request.max_threads, std::bind(srcml_consume, std::placeholders::_1, &write_queue), write_queue);
=======
    TraceLog log;

    WriteQueue write_queue(log, destination, option(SRCML_COMMAND_OUTPUT_ORDERED));
    ParseQueue parse_queue(srcml_request.max_threads, &write_queue);
>>>>>>> 3e7cbe21

    // process input sources
    int status = 0;
    for (const auto& input : input_sources) {

        int numhandled = srcml_handler_dispatch(parse_queue, srcml_arch, srcml_request, input, destination);
        if (!numhandled)
            status = 1;
    }

    // wait for the parsing and writing queues to finish
    parse_queue.wait();

    // send an EOS (End Of Stream) write request
    ParseRequest* eos = new ParseRequest();
    eos->srcml_arch = srcml_arch;
    eos->status = createdsrcml ? 2000 : 1000;
    write_queue.eos(eos);

<<<<<<< HEAD
    write_queue.stop();

    log.report();

    if (status == 1)
        exit(1);
=======
    // wait for the write queue to completely finish
    write_queue.wait();
>>>>>>> 3e7cbe21
}<|MERGE_RESOLUTION|>--- conflicted
+++ resolved
@@ -256,20 +256,12 @@
     }
 
     // setup the parsing queue
-<<<<<<< HEAD
-    TraceLog log(SRCMLOptions::get());
-    log.header();
-    
-    WriteQueue write_queue(std::bind(srcml_write_request, std::placeholders::_1, std::ref(log), destination), !(srcml_request.command & SRCML_COMMAND_OUTPUT_UNSTABLE_ORDER));
+    TraceLog log;
+
+    WriteQueue write_queue(log, destination, !option(SRCML_COMMAND_OUTPUT_UNSTABLE_ORDER));
     write_queue.start();
 
-    ParseQueue parse_queue(srcml_request.max_threads, std::bind(srcml_consume, std::placeholders::_1, &write_queue), write_queue);
-=======
-    TraceLog log;
-
-    WriteQueue write_queue(log, destination, option(SRCML_COMMAND_OUTPUT_ORDERED));
     ParseQueue parse_queue(srcml_request.max_threads, &write_queue);
->>>>>>> 3e7cbe21
 
     // process input sources
     int status = 0;
@@ -289,15 +281,5 @@
     eos->status = createdsrcml ? 2000 : 1000;
     write_queue.eos(eos);
 
-<<<<<<< HEAD
     write_queue.stop();
-
-    log.report();
-
-    if (status == 1)
-        exit(1);
-=======
-    // wait for the write queue to completely finish
-    write_queue.wait();
->>>>>>> 3e7cbe21
 }