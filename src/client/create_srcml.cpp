/**
 * @file create_srcml.hpp
 *
 * @copyright Copyright (C) 2014 srcML, LLC. (www.srcML.org)
 *
 * This file is part of the srcml command-line client.
 *
 * The srcML Toolkit is free software; you can redistribute it and/or modify
 * it under the terms of the GNU General Public License as published by
 * the Free Software Foundation; either version 2 of the License, or
 * (at your option) any later version.
 *
 * The srcML Toolkit is distributed in the hope that it will be useful,
 * but WITHOUT ANY WARRANTY; without even the implied warranty of
 * MERCHANTABILITY or FITNESS FOR A PARTICULAR PURPOSE.  See the
 * GNU General Public License for more details.
 *
 * You should have received a copy of the GNU General Public License
 * along with the srcml command-line client; if not, write to the Free Software
 * Foundation, Inc., 59 Temple Place, Suite 330, Boston, MA  02111-1307  USA
 */

#include <functional>
#include <create_srcml.hpp>
#include <srcml.h>
#include <srcml_options.hpp>
#include <parse_queue.hpp>
#include <write_queue.hpp>
#include <src_input_libarchive.hpp>
#include <src_input_file.hpp>
#include <src_input_filesystem.hpp>
#include <src_input_filelist.hpp>
#include <src_input_stdin.hpp>
#include <src_input_text.hpp>
#include <src_prefix.hpp>
#include <srcml_input_srcml.hpp>
#include <TraceLog.hpp>
#include <input_file.hpp>
#include <curl_input_file.hpp>
#include <input_curl.hpp>
#include <boost/filesystem.hpp>
#include <iostream>
#include <input_archive.hpp>
#include <srcml_logger.hpp>

bool createdsrcml = false;

int srcml_handler_dispatch(ParseQueue& queue,
                          srcml_archive* srcml_arch,
                          const srcml_request_t& srcml_request,
                          const srcml_input_src& input,
                          const srcml_output_dest& destination) {

    // call appropriate handler
    if (input.state == SRCML) {

        // compressions require a per-input decompression stage
        srcml_input_src uninput = input;
        input_file(uninput);
        return srcml_input_srcml(queue, srcml_arch, uninput, srcml_request.revision);

    } else if (input.protocol == "text") {

        return src_input_text(queue, srcml_arch, srcml_request, input);

    } else if (input.protocol == "filelist") {

        // always create the archive
        int status = 0;
        if (contains<int>(destination)) {

            status = srcml_archive_write_open_fd(srcml_arch, *destination.fd);

        } else {

            status = srcml_archive_write_open_filename(srcml_arch, destination.c_str(), 0);
        }
        if (status != SRCML_STATUS_OK)
            return 0;
        createdsrcml = true;

        int num = src_input_filelist(queue, srcml_arch, srcml_request, input, destination);

        return num;

    } else if (input.protocol == "file" && input.isdirectory) {

        return src_input_filesystem(queue, srcml_arch, srcml_request, input);

    } else if (input.protocol == "file" && input.archives.empty() && input.compressions.empty()) {
       
        return src_input_file(queue, srcml_arch, srcml_request, input);

    } else if (input.protocol != "file" && curl_supported(input.protocol) && input.extension == ".xml") { 

        // input must go through libcurl pipe
        srcml_input_src uninput = input;
        if (!input_curl(uninput))
            return 0;

        // may have some compressions/archives
        uninput.fd = input_archive(uninput);

        return srcml_input_srcml(queue, srcml_arch, uninput, srcml_request.revision);

    } else if (input.protocol != "file" && curl_supported(input.protocol)) { 

        // input must go through libcurl pipe
        srcml_input_src uninput = input;
        if (!input_curl(uninput))
            return 0;

        return src_input_libarchive(queue, srcml_arch, srcml_request, uninput);

    } else {

        return src_input_libarchive(queue, srcml_arch, srcml_request, input);
    }
}

// create srcml from the current request
void create_srcml(const srcml_request_t& srcml_request,
                  const srcml_input_t& input_sources,
                  const srcml_output_dest& destination) {

    // create the output srcml archive
    srcml_archive* srcml_arch = srcml_archive_create();
    if (!srcml_arch) {
        SRCMLlog(CRITICAL_MSG, "srcml: allocation error for srcml archive");
        exit(SRCML_STATUS_INVALID_ARGUMENT);
    }

    // set options for the output srcml archive

    // xml encoding
    if (srcml_request.att_xml_encoding) {
        if (srcml_archive_set_xml_encoding(srcml_arch, srcml_request.att_xml_encoding->c_str()) != SRCML_STATUS_OK) {
            // while stored as an attribute, xml encoding is an XML attribute, not a srcML attribute
            SRCMLlog(CRITICAL_MSG, "srcml: invalid xml encoding '%s'for srcml archive", *srcml_request.att_xml_encoding);
            exit(SRCML_STATUS_INVALID_ARGUMENT);
        }
    }

    // source encoding
    if (srcml_request.src_encoding) {
        if (srcml_archive_set_src_encoding(srcml_arch, srcml_request.src_encoding->c_str()) != SRCML_STATUS_OK) {
            SRCMLlog(CRITICAL_MSG, "srcml: invalid source encoding '%s' for srcml archive", *srcml_request.src_encoding);
            exit(SRCML_STATUS_INVALID_ARGUMENT);
        }
    }

    // for single input src archives (e.g., .tar), url attribute is the source url (if not already given)
    if (srcml_request.att_url) {
        std::string url = src_prefix_resource(*srcml_request.att_url);
        if (srcml_archive_set_url(srcml_arch, url.c_str()) != SRCML_STATUS_OK) {
            SRCMLlog(CRITICAL_MSG, "srcml: invalid url attribute value '%s' for srcml archive", url);
            exit(SRCML_STATUS_INVALID_ARGUMENT);
        }
    } else if (input_sources.size() == 1 && input_sources[0].archives.size() > 0) {

        // Cleanup filename
        std::string url_name = src_prefix_resource(input_sources[0].filename);
        while (url_name[0] == '.' || url_name[0] == '/') {
            url_name.erase(0,1);
        }
        
        if (srcml_archive_set_url(srcml_arch, url_name.c_str()) != SRCML_STATUS_OK) {
            SRCMLlog(CRITICAL_MSG, "srcml: invalid url '%s' for srcml archive", url_name);
            exit(SRCML_STATUS_INVALID_ARGUMENT);
        }
    }

    // version
    if (srcml_request.att_version)
        if (srcml_archive_set_version(srcml_arch, srcml_request.att_version->c_str()) != SRCML_STATUS_OK) {
            SRCMLlog(CRITICAL_MSG, "srcml: invalid version attribute value for srcml archive");
            exit(SRCML_STATUS_INVALID_ARGUMENT);
        }

    // markup options
    if (srcml_request.markup_options)
        if (srcml_archive_set_options(srcml_arch, srcml_archive_get_options(srcml_arch) | *srcml_request.markup_options) != SRCML_STATUS_OK) {
            SRCMLlog(CRITICAL_MSG, "srcml: invalid options for srcml archive");
            exit(SRCML_STATUS_INVALID_ARGUMENT);
        }

    // xml declaration
    if (*srcml_request.markup_options & SRCML_OPTION_XML_DECL) {
        srcml_archive_disable_option(srcml_arch, SRCML_OPTION_XML_DECL);
    } else {
        srcml_archive_enable_option(srcml_arch, SRCML_OPTION_XML_DECL);
    }

    // language
    auto language = srcml_request.att_language ? srcml_request.att_language->c_str() : SRCML_LANGUAGE_NONE;
    if (srcml_archive_set_language(srcml_arch, language) != SRCML_STATUS_OK) {
        SRCMLlog(CRITICAL_MSG, "srcml: invalid language '%s' for srcml archive", language);
        exit(SRCML_STATUS_INVALID_ARGUMENT);
    }

    // tabstop
    if (srcml_archive_set_tabstop(srcml_arch, srcml_request.tabs) != SRCML_STATUS_OK) {
        SRCMLlog(CRITICAL_MSG, "srcml: invalid tab stop for srcml archive", srcml_request.tabs);
        exit(SRCML_STATUS_INVALID_ARGUMENT);
    }

    // non-archive when:
    //   only one input
    //   no cli request to make it an archive
    //   not a directory (if local file)
    if (input_sources.size() == 1 && input_sources[0].protocol != "filelist" &&
        !(srcml_request.markup_options && (*srcml_request.markup_options & SRCML_ARCHIVE)) &&
        !input_sources[0].isdirectory && input_sources[0].archives.empty()) {

        srcml_archive_disable_full_archive(srcml_arch);
        
        // If --hash is used, force hash for single input
        if (*srcml_request.markup_options & SRCML_HASH) {
            if (srcml_archive_enable_hash(srcml_arch) != SRCML_STATUS_OK) {
                SRCMLlog(CRITICAL_MSG, "srcml: unable to enable hash for srcml archive");
                exit(SRCML_STATUS_INVALID_ARGUMENT);
            }
        } else {
            if (srcml_archive_disable_hash(srcml_arch) != SRCML_STATUS_OK) {
                SRCMLlog(CRITICAL_MSG, "srcml: unable to disable hash for srcml archive");
                exit(SRCML_STATUS_INVALID_ARGUMENT);
            }
        }
    } else {

        // if this is an archive, then no filename attribute is allowed
        if (srcml_request.att_filename) {
            fprintf(stderr, "Attribute filename cannot be set for a srcML archive. Use attribute uri instead.\n");
            exit(SRCML_STATUS_INVALID_ARGUMENT);
        }

        if (srcml_archive_enable_full_archive(srcml_arch) != SRCML_STATUS_OK) {
            SRCMLlog(CRITICAL_MSG, "srcml: unable to enable full srcml archive");
            exit(SRCML_STATUS_INVALID_ARGUMENT);
        }

        if (srcml_archive_enable_hash(srcml_arch) != SRCML_STATUS_OK) {
            SRCMLlog(CRITICAL_MSG, "srcml: unable to enable hash for srcml archive");
            exit(SRCML_STATUS_INVALID_ARGUMENT);
        }
    }

    // rns
    for (const auto& ext : srcml_request.language_ext) {
        auto pos = ext.find('=');
        const auto& extension = ext.substr(0, pos);
        const auto& language = ext.substr(pos+1);
        if (srcml_archive_register_file_extension(srcml_arch, extension.c_str(), language.c_str()) != SRCML_STATUS_OK) {
            SRCMLlog(CRITICAL_MSG, "srcml: unable to register file extension '%s' for language '%s' for srcml archive", extension, language);
            exit(SRCML_STATUS_INVALID_ARGUMENT);
        }
    }

    // register xml namespaces
    for (const auto& ns : srcml_request.xmlns_namespaces) {
        const auto& prefix = ns.first;
        const auto& uri = ns.second;
        if (srcml_archive_register_namespace(srcml_arch, prefix.c_str(), uri.c_str()) != SRCML_STATUS_OK) {
            SRCMLlog(CRITICAL_MSG, "srcml: unable to register namespace '%s:%s' for srcml archive", prefix, uri);
            exit(SRCML_STATUS_INVALID_ARGUMENT);
        }
    }

    // start tracing
    TraceLog log;

<<<<<<< HEAD
    // write queue for output of parsing
    WriteQueue write_queue(log, destination, option(SRCML_COMMAND_OUTPUT_ORDERED));

    // parsing queue
=======
    WriteQueue write_queue(log, destination, !option(SRCML_COMMAND_OUTPUT_UNSTABLE_ORDER));
    write_queue.start();

>>>>>>> 84d2c2ad
    ParseQueue parse_queue(srcml_request.max_threads, &write_queue);

    // convert input sources to srcml
    int status = 0;
    for (const auto& input : input_sources) {

        int numhandled = srcml_handler_dispatch(parse_queue, srcml_arch, srcml_request, input, destination);
        if (!numhandled)
            status = 1;
    }

    // wait for the parsing queue to finish
    parse_queue.wait();

    // send an EOS (End Of Stream) write request
    ParseRequest* eos = new ParseRequest();
    eos->srcml_arch = srcml_arch;
    eos->status = createdsrcml ? 2000 : 1000;
    write_queue.eos(eos);

    write_queue.stop();
}<|MERGE_RESOLUTION|>--- conflicted
+++ resolved
@@ -269,16 +269,11 @@
     // start tracing
     TraceLog log;
 
-<<<<<<< HEAD
     // write queue for output of parsing
-    WriteQueue write_queue(log, destination, option(SRCML_COMMAND_OUTPUT_ORDERED));
-
-    // parsing queue
-=======
     WriteQueue write_queue(log, destination, !option(SRCML_COMMAND_OUTPUT_UNSTABLE_ORDER));
     write_queue.start();
 
->>>>>>> 84d2c2ad
+    // parsing queue
     ParseQueue parse_queue(srcml_request.max_threads, &write_queue);
 
     // convert input sources to srcml
