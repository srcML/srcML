/**
 * @file src_input_filelist.cpp
 *
 * @copyright Copyright (C) 2014 srcML, LLC. (www.srcML.org)
 *
 * This file is part of the srcml command-line client.
 *
 * The srcML Toolkit is free software; you can redistribute it and/or modify
 * it under the terms of the GNU General Public License as published by
 * the Free Software Foundation; either version 2 of the License, or
 * (at your option) any later version.
 *
 * The srcML Toolkit is distributed in the hope that it will be useful,
 * but WITHOUT ANY WARRANTY; without even the implied warranty of
 * MERCHANTABILITY or FITNESS FOR A PARTICULAR PURPOSE.  See the
 * GNU General Public License for more details.
 *
 * You should have received a copy of the GNU General Public License
 * along with the srcml command-line client; if not, write to the Free Software
 * Foundation, Inc., 59 Temple Place, Suite 330, Boston, MA  02111-1307  USA
 */

#include <src_input_filelist.hpp>
#include <src_input_libarchive.hpp>
#include <src_input_file.hpp>
#include <src_input_filesystem.hpp>
#include <boost/foreach.hpp>
#include <create_srcml.hpp>
#include <iostream>
#include <boost/algorithm/string.hpp>
#include <archive.h>
#include <archive_entry.h>
#include <srcml_logger.hpp>

int src_input_filelist(ParseQueue& queue,
                        srcml_archive* srcml_arch,
                        const srcml_request_t& srcml_request,
                        const std::string& input_file) {

    archive* arch = libarchive_input_file(input_file);
    if (!arch)
        return 0;

    archive_entry *entry = 0;
    int status = archive_read_next_header(arch, &entry);
    if (status == ARCHIVE_EOF) {
        return 1;
    }
    if (status != ARCHIVE_OK) {
<<<<<<< HEAD
    	std::cerr << "srcml: Invalid filelist " << input_file << "\n";
    	return 1;
=======
    	SRCMLLogger::log(SRCMLLogger::CRITICAL_MSG, "srcml: Invalid filelist " + input_file);
    	exit(1);
>>>>>>> 685ec590
    }

    // ARE THE LAST TWO NECESSARY?
    // skip any directories
    if (archive_entry_filetype(entry) == AE_IFDIR) {
<<<<<<< HEAD
    	std::cerr << "srcml: filelist requires a non-directory file format\n";
    	return 1;
    }

    if (strcmp(archive_entry_pathname(entry), "data") != 0) {
    	std::cerr << "srcml: filelist requires a non-archived file format\n";
    	return 1;
=======
        SRCMLLogger::log(SRCMLLogger::WARNING_MSG, "srcml: filelist requires a non-directory file format");
    	return;
    }

    if (strcmp(archive_entry_pathname(entry), "data") != 0) {
        SRCMLLogger::log(SRCMLLogger::WARNING_MSG, "srcml: filelist requires a non-archived file format");
    	return;
>>>>>>> 685ec590
    }

    // if we know the size, create the right sized data_buffer
    std::vector<char> vbuffer;
    if (archive_entry_size_is_set(entry))
        vbuffer.reserve(archive_entry_size(entry));

    const char* buffer;
    size_t size;
#if ARCHIVE_VERSION_NUMBER < 3000000
    off_t offset;
#else
    int64_t offset;
#endif

    // read the file into a buffer
    while (status == ARCHIVE_OK && archive_read_data_block(arch, (const void**) &buffer, &size, &offset) == ARCHIVE_OK)
           vbuffer.insert(vbuffer.end(), buffer, buffer + size);

    char* line = &vbuffer[0];
    while (line < &vbuffer[vbuffer.size() - 1]) {

    	// find the line
    	char* startline = line;
    	while (*line != '\n' && line != &vbuffer[vbuffer.size() - 1])
    		++line;
    	++line;

    	std::string sline(startline, line - startline);

		// skip comment lines
		if (sline[0] == '#')
			continue;

		// trim from both ends
		boost::algorithm::trim(sline);

		// skip empty lines
        if (sline[0] == 0)
            continue;

        // process this file
        // everything in a filelist is assumed to be source, including srcML files, so change the state
        srcml_input_src input(sline);
        input.state = SRC;
        srcml_handler_dispatch(queue, srcml_arch, srcml_request, input);
    }

    return 1;
}<|MERGE_RESOLUTION|>--- conflicted
+++ resolved
@@ -47,35 +47,20 @@
         return 1;
     }
     if (status != ARCHIVE_OK) {
-<<<<<<< HEAD
-    	std::cerr << "srcml: Invalid filelist " << input_file << "\n";
-    	return 1;
-=======
     	SRCMLLogger::log(SRCMLLogger::CRITICAL_MSG, "srcml: Invalid filelist " + input_file);
-    	exit(1);
->>>>>>> 685ec590
+        return 1;
     }
 
     // ARE THE LAST TWO NECESSARY?
     // skip any directories
     if (archive_entry_filetype(entry) == AE_IFDIR) {
-<<<<<<< HEAD
-    	std::cerr << "srcml: filelist requires a non-directory file format\n";
+        SRCMLLogger::log(SRCMLLogger::WARNING_MSG, "srcml: filelist requires a non-directory file format");
     	return 1;
     }
 
     if (strcmp(archive_entry_pathname(entry), "data") != 0) {
-    	std::cerr << "srcml: filelist requires a non-archived file format\n";
+        SRCMLLogger::log(SRCMLLogger::WARNING_MSG, "srcml: filelist requires a non-archived file format");
     	return 1;
-=======
-        SRCMLLogger::log(SRCMLLogger::WARNING_MSG, "srcml: filelist requires a non-directory file format");
-    	return;
-    }
-
-    if (strcmp(archive_entry_pathname(entry), "data") != 0) {
-        SRCMLLogger::log(SRCMLLogger::WARNING_MSG, "srcml: filelist requires a non-archived file format");
-    	return;
->>>>>>> 685ec590
     }
 
     // if we know the size, create the right sized data_buffer
