/**
 * @file src_input_libarchive.cpp
 *
 * @copyright Copyright (C) 2014 srcML, LLC. (www.srcML.org)
 *
 * This file is part of the srcml command-line client.
 *
 * The srcML Toolkit is free software; you can redistribute it and/or modify
 * it under the terms of the GNU General Public License as published by
 * the Free Software Foundation; either version 2 of the License, or
 * (at your option) any later version.
 *
 * The srcML Toolkit is distributed in the hope that it will be useful,
 * but WITHOUT ANY WARRANTY; without even the implied warranty of
 * MERCHANTABILITY or FITNESS FOR A PARTICULAR PURPOSE.  See the
 * GNU General Public License for more details.
 *
 * You should have received a copy of the GNU General Public License
 * along with the srcml command-line client; if not, write to the Free Software
 * Foundation, Inc., 59 Temple Place, Suite 330, Boston, MA  02111-1307  USA
 */

#ifdef _MSC_BUILD
#define ssize_t __int64
#endif

#include <src_input_libarchive.hpp>
#include <srcml_options.hpp>
#include <curl/curl.h>
#include <archive.h>
#include <archive_entry.h>
#include <algorithm>
#include <timer.hpp>
#include <input_curl.hpp>
#include <srcml_logger.hpp>

#include <curl_input_file.hpp>

extern srcml_archive* gsrcml_arch;
extern int curl_error;

archive* libarchive_input_file(const srcml_input_src& input_file) {

    archive* arch = archive_read_new();

    archive_read_support_format_ar(arch);
    archive_read_support_format_cpio(arch);
    archive_read_support_format_gnutar(arch);
    archive_read_support_format_iso9660(arch);
    archive_read_support_format_tar(arch);
    archive_read_support_format_xar(arch);
    archive_read_support_format_zip(arch);
    archive_read_support_format_raw(arch);
    archive_read_support_format_empty(arch);

    /* Check libarchive version enable version specific features/syntax */
#if ARCHIVE_VERSION_NUMBER < 3000000
    // V2 Only Settings
    // Compressions
    archive_read_support_compression_all(arch);
#else
    // V3 Only Settings
    // File Formats
    archive_read_support_format_7zip(arch);
    archive_read_support_format_cab(arch);
    archive_read_support_format_lha(arch);
    archive_read_support_format_rar(arch);

    // Compressions
    archive_read_support_filter_all(arch);
#endif

    int status;
    const int buffer_size = 16384;

    if (contains<int>(input_file)) {

        status = archive_read_open_fd(arch, input_file, buffer_size);

    } else if (contains<FILE*>(input_file)) {

        status = archive_read_open_FILE(arch, input_file);

    } else if (input_file.protocol != "file" && curl_supported(input_file.protocol)) {

        // input must go through libcurl pipe
        srcml_input_src uninput = input_file;
        input_curl(uninput);
        status = archive_read_open_fd(arch, uninput, buffer_size);

    } else {

        status = archive_read_open_filename(arch, input_file.c_str(), buffer_size);
    }

    if (status != ARCHIVE_OK) {
        SRCMLLogger::log(SRCMLLogger::WARNING_MSG, "srcml: Unable to open file " + src_prefix_resource(input_file.filename));
        return 0;
    }

    return arch;
}

// Convert input to a ParseRequest and assign request to the processing queue
int src_input_libarchive(ParseQueue& queue,
                          srcml_archive* srcml_arch,
                          const srcml_request_t& srcml_request,
                          const srcml_input_src& input_file) {

    // don't process if non-archive, non-compressed, and we don't handle the extension
    // this is to prevent trying to open, with srcml_archive_open_filename(), a non-srcml file,
    // which then hangs
    // Note: may need to fix in libsrcml
    if ((!contains<int>(input_file) && !contains<FILE*>(input_file) && input_file.compressions.empty() && input_file.archives.empty() && !srcml_check_extension(input_file.plainfile.c_str())) | input_file.skip) {
        // if we are not verbose, then just end this attemp
        if (!(SRCML_COMMAND_VERBOSE & SRCMLOptions::get())) {
            return 0;
        }

        // form the parsing request
        ParseRequest* prequest = new ParseRequest;
        prequest->filename = input_file.resource;
        prequest->url = srcml_request.att_url;
        prequest->version = srcml_request.att_version;
        prequest->srcml_arch = srcml_arch;
        prequest->language = "";
        prequest->status = SRCML_STATUS_UNSET_LANGUAGE;
        prequest->total_num_inputs = srcml_request.input_sources.size();

        // schedule for parsing
        queue.schedule(prequest);

        return 1;
    }

    archive* arch = libarchive_input_file(input_file);
    if (!arch) {
        return 0;
    }

    /* In general, go through this once for each time the header can be read
       Exception: if empty, go through the loop exactly once */
    int count = 0;
    archive_entry *entry;

    int status = ARCHIVE_OK;
    while (status == ARCHIVE_OK &&
           (((status = archive_read_next_header(arch, &entry)) == ARCHIVE_OK) ||
            (status == ARCHIVE_EOF && !count))) {

        if (status == ARCHIVE_EOF && curl_error)
            return 0;

        // skip any directories
        if (status == ARCHIVE_OK && archive_entry_filetype(entry) == AE_IFDIR)
            continue;

        // default is filename from archive entry (if not empty)
        std::string filename = status == ARCHIVE_OK ? archive_entry_pathname(entry) : "";

        // stdin, single files require a explicit filename
        if (filename == "data" && !srcml_request.att_language && input_file.filename == "stdin://-") {
            SRCMLLogger::log(SRCMLLogger::CRITICAL_MSG, "Language required for stdin single files");
            exit(1);
        }

        if (count == 0 && filename != "data" && status != ARCHIVE_EOF) {
            srcml_archive_enable_full_archive(gsrcml_arch);
            srcml_archive_enable_hash(gsrcml_arch);
            srcml_archive_enable_full_archive(srcml_arch);
            srcml_archive_enable_hash(srcml_arch);
        }

        // archive entry filename for non-archive input is "data"
        if (filename.empty() || filename == "data") {
            filename = input_file.resource;
            std::string::iterator it = filename.begin();
            while (*it == '.' || *it == '/') {
                filename.erase(it);
            }
        }

        if (srcml_request.att_filename && !srcml_archive_is_full_archive(srcml_arch))
            filename = *srcml_request.att_filename;

        // language may have been explicitly set
        std::string language;

        if (srcml_request.att_language)
            language = *srcml_request.att_language;

        // if not explicitly set, language comes from extension
        // we have to do this ourselves, since libsrcml can't for memory
        if (language.empty())
            if (const char* l = srcml_archive_check_extension(srcml_arch, filename.c_str()))
                language = l;

        // with a compressed non-archive, need to check the actual extension of the file
        if (language.empty())
            if (const char* l = srcml_archive_check_extension(srcml_arch, input_file.extension.c_str()))
                language = l;

        // if we don't have a language, and are not verbose, then just end this attemp
        if (language.empty() && !(SRCML_COMMAND_VERBOSE & SRCMLOptions::get())) {
            ++count;
            continue;
        }

        // form the parsing request
        ParseRequest* prequest = new ParseRequest;

        if (srcml_request.command & SRCML_COMMAND_NOARCHIVE)
            prequest->disk_dir = srcml_request.output_filename;

        if (srcml_request.att_filename || (filename != "-"))
            prequest->filename = filename;

        prequest->url = srcml_request.att_url;
        prequest->version = srcml_request.att_version;
        prequest->srcml_arch = srcml_arch;
        prequest->language = language;
        prequest->status = !language.empty() ? 0 : SRCML_STATUS_UNSET_LANGUAGE;
        prequest->total_num_inputs = srcml_request.input_sources.size();

        if (SRCML_COMMAND_TIMESTAMP & SRCMLOptions::get()) {

            //Long time provided by libarchive needs to be time_t
            time_t mod_time(archive_entry_mtime(entry));

            //Standard ctime output and prune '/n' from string
            char* c_time = ctime(&mod_time);
            c_time[strlen(c_time) - 1] = 0;

            prequest->time_stamp = c_time;
        }

        // fill up the parse request buffer
        if (!status && !prequest->status) {
            // if we know the size, create the right sized data_buffer
            if (archive_entry_size_is_set(entry))
                prequest->buffer.reserve(archive_entry_size(entry));

            const char* buffer;
            size_t size;
#if ARCHIVE_VERSION_NUMBER < 3000000
            off_t offset;
#else
            int64_t offset;
#endif
            while (status == ARCHIVE_OK && archive_read_data_block(arch, (const void**) &buffer, &size, &offset) == ARCHIVE_OK) {
                prequest->buffer.insert(prequest->buffer.end(), buffer, buffer + size);
            }

            // LOC count
            prequest->loc = std::count(prequest->buffer.begin(), prequest->buffer.end(), '\n');
            if (!prequest->buffer.empty() && prequest->buffer.back() != '\n')
                ++prequest->loc;
        }

        // schedule for parsing
        queue.schedule(prequest);

        ++count;
    }
#if ARCHIVE_VERSION_NUMBER >= 3000000
    archive_read_free(arch);
#else
    archive_read_finish(arch);
<<<<<<< HEAD
#endif
=======

    return 1;
>>>>>>> baa84f2c
}<|MERGE_RESOLUTION|>--- conflicted
+++ resolved
@@ -266,10 +266,7 @@
     archive_read_free(arch);
 #else
     archive_read_finish(arch);
-<<<<<<< HEAD
-#endif
-=======
-
-    return 1;
->>>>>>> baa84f2c
+#endif
+
+    return 0;
 }