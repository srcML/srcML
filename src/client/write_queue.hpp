/**
 * @file write_queue.hpp
 *
 * @copyright Copyright (C) 2014 srcML, LLC. (www.srcML.org)
 *
 * This file is part of the srcml command-line client.
 *
 * The srcML Toolkit is free software; you can redistribute it and/or modify
 * it under the terms of the GNU General Public License as published by
 * the Free Software Foundation; either version 2 of the License, or
 * (at your option) any later version.
 *
 * The srcML Toolkit is distributed in the hope that it will be useful,
 * but WITHOUT ANY WARRANTY; without even the implied warranty of
 * MERCHANTABILITY or FITNESS FOR A PARTICULAR PURPOSE.  See the
 * GNU General Public License for more details.
 *
 * You should have received a copy of the GNU General Public License
 * along with the srcml command-line client; if not, write to the Free Software
 * Foundation, Inc., 59 Temple Place, Suite 330, Boston, MA  02111-1307  USA
 */

#ifndef WRITE_QUEUE_HPP
#define WRITE_QUEUE_HPP

#include <srcml.h>
#include <parse_request.hpp>
#include <ctpl_stl.h>
#include <mutex>
#include <condition_variable>
#include <functional>
<<<<<<< HEAD
#include <queue>
#include <deque>
#include <thread>

class WriteQueue {
=======
#include <TraceLog.hpp>
#include <srcml_write.hpp>

class WriteQueue {
public:

    WriteQueue(TraceLog& log, const srcml_output_dest& destination, bool ordered = true)
        : log(log), destination(destination), ordered(ordered) {
    }
>>>>>>> 3e7cbe21

public:
    WriteQueue(std::function<void(ParseRequest*)> writearg, bool ordered = true);

<<<<<<< HEAD
    // writes out the current srcml
    void schedule(ParseRequest* pvalue);
=======
            ++counter;
        }
        
        srcml_write_request(pvalue, log, destination);
>>>>>>> 3e7cbe21

    // end of stream
    void eos(ParseRequest* pvalue);

<<<<<<< HEAD
    // start the write proces
    void start();
=======
    inline void eos(ParseRequest* pvalue) {
        srcml_write_request(pvalue, log, destination);
    }
>>>>>>> 3e7cbe21

    // stop the write process, allowing it to continue
    void stop();

<<<<<<< HEAD
    // actual process
    void process();

public:
    std::function<void(ParseRequest*)> write;
=======
private:
    TraceLog& log;
    const srcml_output_dest& destination;
    std::mutex mutex;
    std::condition_variable cv;
    int counter = 0;
>>>>>>> 3e7cbe21
    bool ordered;
    std::thread write_thread;
    int maxposition;
    std::priority_queue<ParseRequest*, std::deque<ParseRequest*>, std::function<bool(ParseRequest*, ParseRequest*)>> q;
    std::mutex qmutex;
    std::condition_variable cv;
};

#endif<|MERGE_RESOLUTION|>--- conflicted
+++ resolved
@@ -29,66 +29,35 @@
 #include <mutex>
 #include <condition_variable>
 #include <functional>
-<<<<<<< HEAD
 #include <queue>
 #include <deque>
 #include <thread>
+#include <TraceLog.hpp>
+#include <srcml_input_src.hpp>
 
 class WriteQueue {
-=======
-#include <TraceLog.hpp>
-#include <srcml_write.hpp>
-
-class WriteQueue {
-public:
-
-    WriteQueue(TraceLog& log, const srcml_output_dest& destination, bool ordered = true)
-        : log(log), destination(destination), ordered(ordered) {
-    }
->>>>>>> 3e7cbe21
 
 public:
-    WriteQueue(std::function<void(ParseRequest*)> writearg, bool ordered = true);
+    WriteQueue(TraceLog& log, const srcml_output_dest& destination, bool ordered = true);
 
-<<<<<<< HEAD
     // writes out the current srcml
     void schedule(ParseRequest* pvalue);
-=======
-            ++counter;
-        }
-        
-        srcml_write_request(pvalue, log, destination);
->>>>>>> 3e7cbe21
 
     // end of stream
     void eos(ParseRequest* pvalue);
 
-<<<<<<< HEAD
     // start the write proces
     void start();
-=======
-    inline void eos(ParseRequest* pvalue) {
-        srcml_write_request(pvalue, log, destination);
-    }
->>>>>>> 3e7cbe21
 
     // stop the write process, allowing it to continue
     void stop();
 
-<<<<<<< HEAD
     // actual process
     void process();
 
 public:
-    std::function<void(ParseRequest*)> write;
-=======
-private:
     TraceLog& log;
     const srcml_output_dest& destination;
-    std::mutex mutex;
-    std::condition_variable cv;
-    int counter = 0;
->>>>>>> 3e7cbe21
     bool ordered;
     std::thread write_thread;
     int maxposition;
