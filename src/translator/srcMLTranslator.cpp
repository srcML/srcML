--- conflicted
+++ resolved
@@ -68,13 +68,8 @@
                                  )
   :  Language(language), pinput(0), first(true), root_directory(directory), root_filename(filename), root_version(version),
      encoding(src_encoding), xml_encoding(0), options(op), output_buffer(xmlBufferCreate()),
-<<<<<<< HEAD
-     out(0, 0, getLanguageString(), xml_encoding, options, 0, tabsize, output_buffer, 0, uri), tabsize(tabsize),
+     out(0, 0, getLanguageString(), xml_encoding, options, uri, tabsize, output_buffer, 0), tabsize(tabsize),
      uri(uri), str_buffer(str_buf), size(size) {}
-=======
-     out(0, 0, getLanguageString(), xml_encoding, options, uri, tabsize, output_buffer, 0), tabsize(tabsize),
-     uri(uri), str_buffer(str_buf), size(0) {}
->>>>>>> 4e73b4e8
 
 // constructor
 srcMLTranslator::srcMLTranslator(int language,                // programming language of source code
