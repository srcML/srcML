/*!
 * @file srcMLParser.g
 * 
 * @copyright Copyright (C) 2004-2014  SDML (www.srcML.org)
 *
 * This file is part of the srcML translator.
 *
 * The srcML translator is free software; you can redistribute it and/or modify
 * it under the terms of the GNU General Public License as published by
 * the Free Software Foundation; either version 2 of the License, or
 * (at your option) any later version.
 *
 * The srcML translator is distributed in the hope that it will be useful,
 * but WITHOUT ANY WARRANTY; without even the implied warranty of
 * MERCHANTABILITY or FITNESS FOR A PARTICULAR PURPOSE.  See the
 * GNU General Public License for more details.
 *
 * You should have received a copy of the GNU General Public License
 * along with the srcML translator; if not, write to the Free Software
 * Foundation, Inc., 59 Temple Place, Suite 330, Boston, MA  02111-1307  USA
 */

/*!
 * Comments:
 *
 * This is an ANTLR grammar file for the main part of the srcML translator.
 * It is a mixture of ANTLR code with C++ code mixed in for the actions.
 *
 * The grammar is for the C++ language.  It is unlike typical C++ parsers for many
 * reasons:
 *
 * - ANTLR uses this code to generate a recursive-descent LL(k) parser.  This
 * parser starts at the leftmost token and tries to match the tokens to C++
 * source code.
 *
 * - Additional classes are used to implement an event-driven parser.  Input
 * to the parser is a stream of tokens from the lexer.  Output from this parser
 * is a new stream of tokens.  The parser user calls nextToken repeatedly to
 * process all of the tokens.
 *
 * - The parser is designed to be used interactively.  When the nextToken is
 * called a minimal number of input tokens are read to generate an output token.
 * This makes the parser very responsive and able to issue start statement
 * tokens before the end of the statement is reached.
 *
 * - The parser insert additional tokens into the input stream corresponding to
 * start and end tags.
 *
 * Matching:
 *
 * - The parser does not attempt to detect invalid C++ code.  It is designed to
 * match well-formed C++ code.  It assumes that the input C++ code is valid.
 *
 * - Whitespace and comments are handled in StreamMLParser.  They are diverted
 * from the input token stream and inserted into the output token stream.  There
 * is some processing to match these skipped tokens with the generated tokens
 * from the parser.
 *
 * - There is no symbol table.  I repeat:  There is no symbol table.  No
 * grammar rules are based on the type of an identifier.
 *
 * - Keywords are used to identify statements.  They are not used for types.
 * Type keywords are in tokens just like other identifiers.
 *
 * Implementation:
 *
 * - The state of the current parsing is stored in modes.  The modes use flags
 * to remember what state the parsing was in during the previous parse.
 *
 * - Element start tokens are generated using the method startElement.  The
 * starting elements are stored in a stack in the current mode.
 *
 * - Element end tokens are generated automatically when a mode ends.  The stack
 * of start tokens is popped of and ended automatically.
 *
 * - Do not end an element explicitly.  End the mode instead.
 *
 * Helpers:
 *
 * - The class StreamParser provides stream processing.  The class StreamMLParser
 * provides markup language stream processing.  These are template classes which
 * use this parser as a template parameter base.
 *
 * - The class TokenParser provides the virtual table for methods in StreamParser
 * that are called in this parser.
 *
 * - Obviously this needs to be untangled but is not as easy as it should be.
 *
 * - Additional methods for the parser are declared in class Mode.  These methods
 * only provide general support for the parser.  They do not, repeat, do not, contain
 * token specific processing.
 *
 * Terminology:
 *
 * The use of C++ terminology is sometimes contradictory.  This is especially true
 * for declarations and definitions, since a definition can also serve as a
 * declaration.  The following rules are used:
 *
 * declaration - stating that something exists:
 *
 *     function declaration:  int f();
 *     class declaration:     class A;
 *     struct declaration:    struct A;
 *     union declaration:     union A;
 *     method declaration:    virtual int f(); // in class
 *
 * definition - defining the layout or interface
 *
 *     function definition:  int f() {}
 *     class definition:     class A { int a; }
 *     struct definition:    struct A { int a; }
 *     union definition:     union A { int a; }
 *     method definition:    int A::f() {} // in or out of class
 *
 * C vs. C++
 *
 * Additional keywords in C++ may be identifiers in C.  This is handled in the
 * lexer which has symbols for all C++ (and C) keywords, but only will find them in
 * the input if in C++ mode.  They are matched as NAME in C mode.
 */

header "pre_include_hpp" {
#pragma GCC diagnostic ignored "-Wunused-parameter"
}

// Included in the generated srcMLParser.hpp file after antlr includes
header "post_include_hpp" {

#pragma GCC diagnostic warning "-Wunused-parameter"

#include <string>
#include <deque>
#include <stack>
#include "Language.hpp"
#include "ModeStack.hpp"
#include <srcml_types.hpp>
#include <srcml_macros.hpp>
#include <srcml.h>

// Macros to introduce trace statements
#define ENTRY_DEBUG //RuleDepth rd(this); fprintf(stderr, "TRACE: %d %d %d %5s%*s %s (%d)\n", inputState->guessing, LA(1), ruledepth, (LA(1) != EOL ? LT(1)->getText().c_str() : "\\n"), ruledepth, "", __FUNCTION__, __LINE__);
#ifdef ENTRY_DEBUG
#define ENTRY_DEBUG_INIT ruledepth(0),
#define ENTRY_DEBUG_START ruledepth = 0;
#endif

#define CATCH_DEBUG //marker();

#define assertMode(m)

enum STMT_TYPE { 
    NONE, VARIABLE, FUNCTION, FUNCTION_DECL, CONSTRUCTOR, CONSTRUCTOR_DECL, DESTRUCTOR, DESTRUCTOR_DECL,
    SINGLE_MACRO, NULLOPERATOR, ENUM_DEFN, ENUM_DECL, GLOBAL_ATTRIBUTE, PROPERTY_ACCESSOR, PROPERTY_ACCESSOR_DECL,
    EXPRESSION, CLASS_DEFN, CLASS_DECL, UNION_DEFN, UNION_DECL, STRUCT_DEFN, STRUCT_DECL, INTERFACE_DEFN, INTERFACE_DECL, ACCESS_REGION,
    USING_STMT, OPERATOR_FUNCTION, OPERATOR_FUNCTION_DECL, EVENT_STMT, PROPERTY_STMT, ANNOTATION_DEFN
};

enum CALL_TYPE { NOCALL, CALL, MACRO };

// position in output stream
struct TokenPosition {

    TokenPosition() 
        : token(0), sp(0) {}

    // sets a particular token in the output token stream
    void setType(int type) {

        // set the inner name token to type
        (*token)->setType(type);

        // set this position in the element stack to type
        *sp = type;
    }

    ~TokenPosition() {}

    antlr::RefToken* token;
    int* sp;
};

}

// Included in the generated srcMLParser.cpp file after antlr includes
header "post_include_cpp" {

// Makes sure that a grammar rule forms a complete element
// Ends all modes started in the rule and closes any elements started in the rule.
class CompleteElement {
public:
    CompleteElement(srcMLParser* parent) : parent(parent) {

        // only run if not guessing
        if (parent->inputState->guessing) return;

        start_size = parent->size();
    }

    ~CompleteElement() {

        // only run if not guessing
        if (parent->inputState->guessing) return;

        // Close all the modes opened in the current rule with their elements.
        int n = parent->size() - start_size;
        for (int i = 0; i < n; ++i) {
            parent->endMode();
        }
    }

private:
    srcMLParser* parent;
    int start_size;
};

// Makes sure that a grammar rule forms a complete element
// Closes all elements opened in the rule for this current mode.
class LightweightElement {
public:
    LightweightElement(srcMLParser* parent) : parent(parent) {

        // only run if not guessing
        if (parent->inputState->guessing) return;

        start_size = parent->currentState().size();
    }

    ~LightweightElement() {

        // only run if not guessing
        if (parent->inputState->guessing) return;

        // Close all elements opened by the rule in this mode.
        while (start_size < parent->currentState().size())
            parent->endElement(parent->currentState().openelements.top());
    }

private:
    srcMLParser* parent;
    int start_size;
};

// Makes sure that a grammar rule forms a complete element
// Ends the last opened tag.
class SingleElement {
public:
    SingleElement(srcMLParser* parent) : parent(parent) {}

    ~SingleElement() {

        // only run if not guessing
        if (parent->inputState->guessing) return;

        // end last opened element.
        parent->endElement(parent->currentState().openelements.top());
    }

private:
    srcMLParser* parent;
};

#ifdef ENTRY_DEBUG
class RuleDepth {

public:
    RuleDepth(srcMLParser* t) : pparser(t) { ++pparser->ruledepth; }

    ~RuleDepth() { --pparser->ruledepth; }

private:
    srcMLParser* pparser;
};
#endif

// constructor
srcMLParser::srcMLParser(antlr::TokenStream& lexer, int lang, OPTION_TYPE & parser_options)
   : antlr::LLkParser(lexer,1), Language(lang), ModeStack(this), cpp_zeromode(false), cpp_skipelse(false), cpp_ifcount(0),
    parser_options(parser_options), ifcount(0), ENTRY_DEBUG_INIT notdestructor(false), curly_count(0), skip_ternary(false),
    current_column(-1), current_line(-1), nxt_token(-1)
{

    // root, single mode
    if (isoption(parser_options, SRCML_OPTION_EXPRESSION))
        // root, single mode to allows for an expression without a statement
        startNewMode(MODE_TOP | MODE_STATEMENT | MODE_EXPRESSION | MODE_EXPECT);
    else
       // root, single mode that allows statements to be nested
       startNewMode(MODE_TOP | MODE_STATEMENT | MODE_NEST);
   
}

// ends all currently open modes
void srcMLParser::endAllModes() {

     // expression mode has an extra mode
     /*
       if (isoption(parser_options, SRCML_OPTION_EXPRESSION))
       endMode();
     */

     // should only be one mode
     if (size() > 1 && isoption(parser_options, SRCML_OPTION_DEBUG))
         emptyElement(SERROR_MODE);

     // end all modes except the last
     while (size() > 1)
         endMode();

     // flush any skipped characters
     flushSkip();

     // end the very last mode which forms the entire unit
     if (size() == 1)
         endLastMode();
}

#include <srcml_bitset_token_sets.hpp>

} /* end include */

options {
	language="Cpp";
    namespaceAntlr="antlr";
    namespaceStd="std";
}

class srcMLParser extends Parser;

options {
    classHeaderSuffix="public Language, public ModeStack";
	k=1;
    importVocab=KeywordLexer;
    defaultErrorHandler=false;
    noConstructors=true;

    // values arrived at through experimentation
    codeGenBitsetTestThreshold=4;
    codeGenMakeSwitchThreshold=5;
}

tokens {
    // entire source file
    SUNIT;

    // First token used for boundary
    START_ELEMENT_TOKEN;

    // No output at all.  Only a placeholder
    SNOP;

    // literal types
    SSTRING;        // string marked by double quotes
    SCHAR;          // string or char marked by single quotes
    SLITERAL;       // literal number, constant
    SBOOLEAN;       // boolean literal, i.e., true, false
    SNULL;          // null types null, nullptr
    SCOMPLEX;       // complex numbers

    // operators
    SOPERATOR;

    // type modifiers
    SMODIFIER;

    // internal statement elements used in multiple statements
    SNAME;
    SONAME;
    SCNAME;
    STYPE;
    STYPEPREV;
	SCONDITION;
	SBLOCK;
    SPSEUDO_BLOCK;
    SINDEX;

    // statements
	SENUM;
    SENUM_DECLARATION;

	SIF_STATEMENT;
    STERNARY;
	STHEN;
	SELSE;
	SELSEIF;

    SWHILE_STATEMENT;
	SDO_STATEMENT;

	SFOR_STATEMENT;
	SFOREACH_STATEMENT;
    SFOR_CONTROL;
	SFOR_INITIALIZATION;
	SFOR_CONDITION;
	SFOR_INCREMENT;
    SFOR_LIKE_CONTROL;

	SEXPRESSION_STATEMENT;
	SEXPRESSION;
	SFUNCTION_CALL;

	SDECLARATION_STATEMENT;
	SDECLARATION;
	SDECLARATION_INITIALIZATION;
	SDECLARATION_RANGE;

	SGOTO_STATEMENT;
	SCONTINUE_STATEMENT;
	SBREAK_STATEMENT;
	SLABEL_STATEMENT;

	SSWITCH;
	SCASE;
	SDEFAULT;

    // functions
    SFUNCTION_DEFINITION;
	SFUNCTION_DECLARATION;
    SFUNCTION_LAMBDA;
	SFUNCTION_SPECIFIER;
	SRETURN_STATEMENT;
	SPARAMETER_LIST;
	SPARAMETER;
	SKRPARAMETER_LIST;
	SKRPARAMETER;
	SARGUMENT_LIST;
	SARGUMENT;
    SPSEUDO_PARAMETER_LIST;
    SINDEXER_PARAMETER_LIST;

    // class, struct, union
	SCLASS;
	SCLASS_DECLARATION;
	SSTRUCT;
	SSTRUCT_DECLARATION;
	SUNION;
	SUNION_DECLARATION;
	SDERIVATION_LIST;
	SPUBLIC_ACCESS;
	SPUBLIC_ACCESS_DEFAULT;
	SPRIVATE_ACCESS;
	SPRIVATE_ACCESS_DEFAULT;
	SPROTECTED_ACCESS;
    SPROTECTED_ACCESS_DEFAULT;
    SMEMBER_INITIALIZATION_LIST;
	SCONSTRUCTOR_DEFINITION;
	SCONSTRUCTOR_DECLARATION;
	SDESTRUCTOR_DEFINITION;
	SDESTRUCTOR_DECLARATION;
	SFRIEND;
	SCLASS_SPECIFIER;

    // exception handling
	STRY_BLOCK;
	SCATCH_BLOCK;
	SFINALLY_BLOCK;
	STHROW_STATEMENT;
	STHROW_SPECIFIER;
	STHROW_SPECIFIER_JAVA;

	STEMPLATE;
    STEMPLATE_ARGUMENT;
    STEMPLATE_ARGUMENT_LIST;
    STEMPLATE_PARAMETER;
    STEMPLATE_PARAMETER_LIST;

    // C Family elements
	STYPEDEF;
	SASM;
	SMACRO_CALL;
	SSIZEOF_CALL;
    SEXTERN;
	SNAMESPACE;
	SUSING_DIRECTIVE;

    // C
    SATOMIC;
    SSTATIC_ASSERT_STATEMENT;
    SGENERIC_SELECTION;
    SGENERIC_SELECTOR;
    SGENERIC_ASSOCIATION_LIST;
    SGENERIC_ASSOCIATION;

    // C++
    SALIGNAS;
    SDECLTYPE;
    SLAMBDA_CAPTURE;
    SNOEXCEPT;
    STYPENAME;
    SALIGNOF;
    STYPEID;
    SSIZEOF_PACK;
    SENUM_CLASS;
    SENUM_CLASS_DECLARATION;
    SOPERATOR_FUNCTION;
    SOPERATOR_FUNCTION_DECL;
    SREF_QUALIFIER;

    // Qt
	SSIGNAL_ACCESS;
    SFOREVER_STATEMENT;
    SEMIT_STATEMENT;

    // cpp directive internal elements
	SCPP_DIRECTIVE;
    SCPP_FILENAME;
    SCPP_NUMBER;
    SCPP_LITERAL;
	SCPP_MACRO_DEFN;
	SCPP_MACRO_VALUE;

    // cpp directives
	SCPP_ERROR;
    SCPP_WARNING;
	SCPP_PRAGMA;
	SCPP_INCLUDE;
	SCPP_DEFINE;
	SCPP_UNDEF;
	SCPP_LINE;
	SCPP_IF;
	SCPP_IFDEF;
	SCPP_IFNDEF;
	SCPP_THEN;
	SCPP_ELSE;
	SCPP_ELIF;
    SCPP_EMPTY;

    // C# cpp directives
    SCPP_REGION;
    SCPP_ENDREGION;

    // Objective-C cpp directives
    SCPP_IMPORT;

    // This HAS to mark the end of the CPP directives
	SCPP_ENDIF;

    // Debug elements
    SMARKER;
    SERROR_PARSE;
    SERROR_MODE;

    // Java elements
    SIMPLEMENTS;
    SEXTENDS;
    SIMPORT;
    SPACKAGE;
    SASSERT_STATEMENT;
    SINTERFACE;
    SINTERFACE_DECLARATION;
    SSYNCHRONIZED_STATEMENT;
    SANNOTATION;
    SANNOTATION_DEFN;
    SSTATIC_BLOCK;

    // C#
    SCHECKED_STATEMENT;
    SUNCHECKED_STATEMENT;
    SATTRIBUTE;
    STARGET;
    SUNSAFE_STATEMENT;
    SLOCK_STATEMENT;
    SFIXED_STATEMENT;
    STYPEOF;
    SUSING_STATEMENT;
    SFUNCTION_DELEGATE;
    SEVENT;
    SCONSTRAINT;

    // linq
    SLINQ;
    SFROM;
    SWHERE;
    SSELECT;
    SLET;
    SORDERBY;
    SJOIN;
    SGROUP;
    SIN;
    SON;
    SEQUALS;
    SBY;
    SINTO;

    // misc
    SEMPTY;  // empty statement

    // Objective-C
    SRECEIVER;
    SMESSAGE;
    SSELECTOR;
    SPROTOCOL_LIST;
    SCATEGORY;
    SPROTOCOL;
    SREQUIRED_DEFAULT;
    SREQUIRED;
    SOPTIONAL;
    SPROPERTY;
    SATTRIBUTE_LIST;
    SSYNTHESIZE;
    SDYNAMIC;
    SENCODE;
    SAUTORELEASEPOOL;
    SCOMPATIBILITY_ALIAS;
    SNIL;
    SCLASS_INTERFACE;
    SCLASS_IMPLEMENTATION;
    SPROTOCOL_DECLARATION;

    // casting
    SCAST;
    SCONST_CAST;
    SDYNAMIC_CAST;
    SREINTERPRET_CAST;
    SSTATIC_CAST;

    // srcMLOutput used only
    SPOSITION;

    // Other
    SCUDA_ARGUMENT_LIST;

    // Last token used for boundary
    END_ELEMENT_TOKEN;
}

/*
  Included inside of generated class srcMLParser.hpp
*/
{
public:
    friend class CompleteElement;
    friend class LightweightElement;
    friend class SingleElement;

    bool cpp_zeromode;
    bool cpp_skipelse;
    int cpp_ifcount;
    bool isdestructor;
    OPTION_TYPE & parser_options;
    std::string namestack[2];
    int ifcount;
#ifdef ENTRY_DEBUG
    int ruledepth;
#endif
    bool is_qmark;
    bool notdestructor;
    bool operatorname;
    int curly_count;

    bool skip_ternary;

    int current_column;
    int current_line;
    int nxt_token;
    int last_consumed;

    static const antlr::BitSet keyword_name_token_set;
    static const antlr::BitSet keyword_token_set;
    static const antlr::BitSet macro_call_token_set;

#ifdef SRCML_BOOST_MPL_LARGE
    static const antlr::BitSet argument_token_set;
#else
    static const antlr::BitSet argument_token_set_one;
    static const antlr::BitSet argument_token_set_two;
    static const antlr::BitSet argument_token_set_three;
#endif

    static const antlr::BitSet enum_preprocessing_token_set;
    static const antlr::BitSet literal_tokens_set;


    // constructor
    srcMLParser(antlr::TokenStream& lexer, int lang, OPTION_TYPE & options);

    // destructor
    ~srcMLParser() {}

    struct cppmodeitem {
        cppmodeitem(int current_size)
            : statesize(1, current_size), isclosed(false), skipelse(false) {}

        cppmodeitem() {}

        std::deque<int> statesize;
        bool isclosed;
        bool skipelse;

    };

    std::stack<cppmodeitem> cppmode;

    void startUnit() {
        startElement(SUNIT);
        emptyElement(SUNIT);
    }

    // sets to the current token in the output token stream
    void setTokenPosition(TokenPosition& tp) {
        tp.token = CurrentToken();
        tp.sp = &(currentState().openelements.top());
    }

    void endAllModes();


    virtual void consume() {

        last_consumed = LA(1);
        LLkParser::consume();



    }

}


/*
  start

  Called by nextToken for the smallest amount of parsing to produce a token.
  Extra tokens are buffered in the stream parser.  Any token here can start
  an element or cause the end of an element.

  Whitespace tokens are handled elsewhere and are automagically included
  in the output stream.

  Order of evaluation is important.
*/
start[] { ENTRY_DEBUG_START ENTRY_DEBUG } :

        // end of file
        eof |

        // end of line
        line_continuation | EOL | LINECOMMENT_START |

        comma | { inLanguage(LANGUAGE_JAVA) }? bar | { inTransparentMode(MODE_OBJECTIVE_C_CALL) }? rbracket |

        { !inTransparentMode(MODE_INTERNAL_END_PAREN) || inPrevMode(MODE_CONDITION) }? rparen[false] |

        // characters with special actions that usually end currently open elements
        { !inTransparentMode(MODE_INTERNAL_END_CURLY) }? block_end |

        terminate |

        { inMode(MODE_ENUM) }? enum_block |

        // don't confuse with expression block
        { ((inTransparentMode(MODE_CONDITION) ||
            (!inMode(MODE_EXPRESSION) && !inMode(MODE_EXPRESSION_BLOCK | MODE_EXPECT))) 
        && !inTransparentMode(MODE_CALL | MODE_INTERNAL_END_PAREN)
        && (!inLanguage(LANGUAGE_CXX) || !inTransparentMode(MODE_INIT | MODE_EXPECT))) || inTransparentMode(MODE_ANONYMOUS) }? lcurly |

        { inMode(MODE_ARGUMENT_LIST) }? call_argument_list |

        // switch cases @test switch
        { !inMode(MODE_INIT) && (!inMode(MODE_EXPRESSION) || inTransparentMode(MODE_DETECT_COLON)) }?
        colon |

        // process template operator correctly @test template
        { inTransparentMode(MODE_TEMPLATE_PARAMETER_LIST) }? tempope |

        // // special default() call for C#
        // { LA(1) == DEFAULT && inLanguage(LANGUAGE_CSHARP) && inTransparentMode(MODE_EXPRESSION) && next_token() == LPAREN}? expression_part_default |

        // statements that clearly start with a keyword
        { (isoption(parser_options, SRCML_OPTION_WRAP_TEMPLATE) || (LA(1) != TEMPLATE || next_token() != TEMPOPS))
         && inMode(MODE_NEST | MODE_STATEMENT) && !inMode(MODE_FUNCTION_TAIL) && (LA(1) != TEMPLATE || next_token() == TEMPOPS)
         && !(inLanguage(LANGUAGE_OBJECTIVE_C) && LA(1) == IMPORT)
         && !(LA(1) == ATPROTOCOL && next_token() == LPAREN)
         && (LA(1) != DEFAULT || next_token() == COLON)
         && (LA(1) != CHECKED || next_token() == LCURLY)
         && (LA(1) != UNCHECKED || next_token() == LCURLY)
         && (LA(1) != CXX_TRY || next_token() == LCURLY)
         && (LA(1) != INLINE || next_token() == NAMESPACE)
         && (LA(1) != STATIC || (inLanguage(LANGUAGE_JAVA) && next_token() == LCURLY))
         && (LA(1) != CXX_CATCH || next_token() == LPAREN || next_token() == LCURLY)
         && (LA(1) != ASM || look_past_two(ASM, VOLATILE) == LPAREN) }? keyword_statements |

        { next_token() == LPAREN }? synchronized_statement |

        { inLanguage(LANGUAGE_CXX) && inMode(MODE_USING) }? using_aliasing |

        // statements identified by pattern (i.e., do not start with a keyword)
        { inMode(MODE_NEST | MODE_STATEMENT) && !inMode(MODE_FUNCTION_TAIL)}? pattern_statements |

        // in the middle of a statement
        statement_part
;
exception
catch[...] {

        CATCH_DEBUG

        // need to consume the token. If we got here because
        // of an error with EOF token, then call EOF directly
        if (LA(1) == 1)
            eof();
        else
            consume();
}

/*
  statements that begin with a unique keyword
*/
keyword_statements[] { ENTRY_DEBUG } :

        // conditional statements
        if_statement | { !isoption(parser_options, SRCML_OPTION_NESTIF) && next_token() == IF }? elseif_statement | else_statement | switch_statement | switch_case | switch_default |

        // iterative statements
        while_statement | for_statement | do_statement | foreach_statement |

        // jump statements
        return_statement | break_statement | continue_statement | goto_statement |

        // template declarations - both functions and classes
        template_declaration |

        // exception statements
        { inLanguage(LANGUAGE_JAVA) && next_token() == LPAREN }? try_statement_with_resource | try_statement | catch_statement | finally_statement | throw_statement |

        // namespace statements
        namespace_definition |

        // C/C++
        typedef_statement | friend_statement | 

        // C
        static_assert_statement |

        // Java - keyword only detected for Java
        import_statement | package_statement | assert_statement | static_block |

        // C# - keyword only detected for C#
        checked_statement | unchecked_statement | lock_statement | fixed_statement | unsafe_statement | yield_statements |

        // C/C++ assembly block
        asm_declaration |

        // Objective-C - kewywords only detected for Objective-C
        objective_c_class | protocol | objective_c_class_end | property_declaration | synthesize_statement | dynamic_statement |

        autoreleasepool_block | compatibility_alias | class_directive |

        // Qt
        forever_statement | emit_statement

;

/*
  Statements, declarations, and definitions that must be matched by pattern.

  Basically we have an identifier and we don't know yet whether it starts an expression
  function definition, function declaration, or even a label.
*/
pattern_statements[] { int secondtoken = 0; int type_count = 0; bool isempty = false; int call_count = 1;
        STMT_TYPE stmt_type = NONE; CALL_TYPE type = NOCALL;

        // detect the declaration/definition type
        pattern_check(stmt_type, secondtoken, type_count);

        ENTRY_DEBUG } :

        // variable declaration
        { stmt_type == VARIABLE }?
        variable_declaration_statement[type_count] |

        // check for Objective-C method
        { stmt_type == FUNCTION_DECL }?
        objective_c_method[SFUNCTION_DECLARATION] |

        { stmt_type == FUNCTION }?
        objective_c_method[SFUNCTION_DEFINITION] |

        // check for declaration of some kind (variable, function, constructor, destructor
        { stmt_type == FUNCTION_DECL }?
        function_declaration[type_count] |

        // function definition
        { stmt_type == FUNCTION }?
        function_definition[type_count] |

        { stmt_type == OPERATOR_FUNCTION_DECL }?
        function_declaration[type_count, SOPERATOR_FUNCTION_DECL] |

        // function definition
        { stmt_type == OPERATOR_FUNCTION }?
        function_definition[type_count, SOPERATOR_FUNCTION] |

        { stmt_type == CLASS_DEFN }?
        class_definition |

        { stmt_type == INTERFACE_DEFN }?
        interface_definition |

        { stmt_type == INTERFACE_DECL }?
        interface_declaration |

        { stmt_type == CLASS_DECL }?
        class_declaration |

        { stmt_type == STRUCT_DEFN }?
        struct_union_definition[SSTRUCT] |

        { stmt_type == STRUCT_DECL }?
        struct_declaration |

        { stmt_type == UNION_DEFN }?
        struct_union_definition[SUNION] |

        { stmt_type == UNION_DECL }?
        union_declaration |

        { stmt_type == ANNOTATION_DEFN }?
        annotation_definition |

        { stmt_type == ACCESS_REGION }?
        access_specifier_region |

        { inLanguage(LANGUAGE_CXX) && stmt_type == GLOBAL_ATTRIBUTE }?
        attribute_cpp |

        { inLanguage(LANGUAGE_CSHARP) && stmt_type == GLOBAL_ATTRIBUTE }?
        attribute_csharp |

        { stmt_type == PROPERTY_ACCESSOR }?
        property_method[SFUNCTION_DEFINITION] |

        { stmt_type == PROPERTY_ACCESSOR_DECL }?
        property_method[SFUNCTION_DECLARATION] |

        // standalone macro
        { stmt_type == SINGLE_MACRO }?
        macro_call |

        // constructor
        { stmt_type == CONSTRUCTOR }?
        constructor_definition |

        { stmt_type == CONSTRUCTOR_DECL }?
        constructor_declaration |

        // destructor
        { stmt_type == DESTRUCTOR }?
        destructor_definition |

        // destructor declaration
        { stmt_type == DESTRUCTOR_DECL }?
        destructor_declaration |

        // enum definition as opposed to part of type or declaration
        { stmt_type == ENUM_DEFN }?
        enum_definition |

        { stmt_type == ENUM_DECL }?
        enum_declaration |

        { stmt_type == USING_STMT }?
        using_namespace_statement |

        // C# property statement
        { stmt_type == PROPERTY_STMT}?
        property_statement[type_count] |

        // C# event statement
        { stmt_type == EVENT_STMT}?
        event_statement[type_count] |

        { stmt_type == NONE && inTransparentMode(MODE_FRIEND) }?
        compound_name |

        // "~" which looked like destructor, but isn't
        { stmt_type == NONE }?
        expression_statement_process
        expression_process
        sole_destop |

        // labels to goto
        { secondtoken == COLON }?
        label_statement |

        macro_label_statement |

        // extern block as opposed to enum as part of declaration
        { stmt_type == NONE }?
        extern_definition |

        // call
        { isoption(parser_options, SRCML_OPTION_CPP) && (inMode(MODE_ACCESS_REGION) || (perform_call_check(type, isempty, call_count, secondtoken) && type == MACRO)) }?
        macro_call |

        { inMode(MODE_ENUM) && inMode(MODE_LIST) }? enum_short_variable_declaration |

        expression_statement[type, call_count]
;

// efficient way to view the token after the current LA(1)
next_token[] returns [int token] {

    antlr::RefToken rtoken = LT(1);

    if(rtoken->getColumn() == current_column && rtoken->getLine() == current_line) {

        token = nxt_token;

    } else {

        current_column = rtoken->getColumn();
        current_line = rtoken->getLine();

        int place = mark();
        inputState->guessing++;

        // consume current token
        consume();

        token = LA(1);

        inputState->guessing--;
        rewind(place);

        nxt_token = token;

    }

} :;

// efficient way to view the token after the current next_token
next_token_two[] returns [int token] {

    int place = mark();
    inputState->guessing++;

    // consume current token
    consume();
    consume();

    token = LA(1);

    inputState->guessing--;
    rewind(place);

} :;

// is the next token one of the parameters
next_token_check[int token1, int token2] returns [bool result] {

    int token = next_token();

    result = token == token1 || token == token2;

} :;

// skips past any skiptokens to get the one after
look_past[int skiptoken] returns [int token] {

    int place = mark();
    inputState->guessing++;

    while (LA(1) == skiptoken)
        consume();

    token = LA(1);

    inputState->guessing--;
    rewind(place);

} :;

// skip past all of the skiptoken1 and skiptoken2 and return the one after
look_past_two[int skiptoken1, int skiptoken2] returns [int token] {

    int place = mark();
    inputState->guessing++;

    while (LA(1) == skiptoken1 || LA(1) == skiptoken2)
        consume();

    token = LA(1);

    inputState->guessing--;
    rewind(place);

} :;

// give the next token as if rule was applied.  If rule can not be applied return -1
look_past_rule[void (srcMLParser::*rule)()] returns [int token] {

    int place = mark();
    inputState->guessing++;

    try {

        (this->*rule)();
        token = LA(1);

    } catch(...) {

        token = -1;

    }

    inputState->guessing--;
    rewind(place);

} :;

/* functions */

// beginning function declaration/header
function_declaration[int type_count, int token = SFUNCTION_DECLARATION] { ENTRY_DEBUG } :
		{
            startNewMode(MODE_STATEMENT);

            startElement(token);
        }
        function_header[type_count]
;

// A function pointer name handle
function_pointer_name_grammar[] { ENTRY_DEBUG } :
        LPAREN function_pointer_name_base RPAREN
;

// inner portion of functon pointer name
function_pointer_name_base[] { ENTRY_DEBUG bool flag = false; } :

        // special case for function pointer names that don't have '*'
        { macro_call_token_set.member(LA(1)) }?
        (compound_name_inner[false])* |

        // special name prefix of namespace or class
        identifier (template_argument_list)* DCOLON function_pointer_name_base |

        // typical function pointer name
        multops (multops)* (compound_name_inner[false])*

        // optional array declaration
        (variable_identifier_array_grammar_sub[flag])*
;

// header of a function
function_header[int type_count] { ENTRY_DEBUG } :

        // no return value functions:  casting operator method and main
        { type_count == 0 }? function_identifier
        { replaceMode(MODE_FUNCTION_NAME, MODE_FUNCTION_PARAMETER | MODE_FUNCTION_TAIL); } |
        (options { greedy = true; } : { !isoption(parser_options, SRCML_OPTION_WRAP_TEMPLATE) && next_token() == TEMPOPS }? template_declaration_full set_int[type_count, type_count - 1])*
        function_type[type_count]
;

// portion of function after paramter list and before block
function_tail[] { ENTRY_DEBUG } :

        (options { greedy = true; } :

            /* order is important */
            { inLanguage(LANGUAGE_CXX_FAMILY)
                && (LA(1) != EQUAL || (inLanguage(LANGUAGE_CXX) && (next_token() == CONSTANTS || next_token() == DEFAULT || next_token() == DELETE))) }?
            function_specifier |

            { inLanguage(LANGUAGE_CXX) }?
            ref_qualifier |

            { inLanguage(LANGUAGE_CXX_FAMILY) }?
            (TRY | CXX_TRY) | 

            { inLanguage(LANGUAGE_OO) }?
            complete_throw_list |

            { inLanguage(LANGUAGE_CXX) }?
            complete_noexcept_list |

            { inLanguage(LANGUAGE_CXX) && next_token() == LBRACKET}?
            attribute_cpp |

            { inLanguage(LANGUAGE_CXX) }?
            trailing_return |

            { inLanguage(LANGUAGE_JAVA) }?
            annotation_default |

            // K&R
            { inLanguage(LANGUAGE_C) }? (

            // @todo:  Must be integrated into other C-based languages
            // @todo:  Wrong markup
            (simple_identifier paren_pair)=> macro_call |
            { look_past_two(NAME, VOID) == LCURLY }? simple_identifier |
              parameter (MULTOPS | simple_identifier | COMMA)* TERMINATE
            )
        )*
;

// Java annotation default values
annotation_default[] { CompleteElement element(this); ENTRY_DEBUG } :
    {

        startNewMode(MODE_LOCAL);

        startElement(SDEFAULT);

    }
    DEFAULT annotation_default_initialization

;

// Java annotation default value initialization
annotation_default_initialization[] { CompleteElement element(this); ENTRY_DEBUG } :
    {

        startNewMode(MODE_LOCAL);

        startElement(SDECLARATION_INITIALIZATION);

    }
    complete_expression

;

// Ref qualifiers in function tail
ref_qualifier []  { LightweightElement element(this); ENTRY_DEBUG } :
        {
            // markup type modifiers if option is on
            startElement(SREF_QUALIFIER);
        }
        (
        REFOPS | RVALUEREF
        )
;

// trailing return in function tail
trailing_return [] {  int type_count = 0; int secondtoken = 0;  STMT_TYPE stmt_type = NONE; ENTRY_DEBUG } :

        TRETURN
        ({ pattern_check(stmt_type, secondtoken, type_count, true) && (stmt_type == FUNCTION || stmt_type == FUNCTION_DECL)}?
        {startNewMode(MODE_TRAILING_RETURN);} function_declaration[type_count] function_identifier parameter_list | function_type[type_count + 1]
        )
;

// Do the rest of the function and get the end
function_rest[int& fla] { ENTRY_DEBUG } :

        eat_optional_macro_call

        parameter_list function_tail check_end[fla]
;

// function type, including specifiers
function_type[int type_count] { bool is_compound = false; ENTRY_DEBUG } :
        {
            // start a mode for the type that will end in this grammar rule
            startNewMode(MODE_EAT_TYPE);

            setTypeCount(type_count);

            // type element begins
            startElement(STYPE);
        }
        (options { greedy = true; } : { inputState->guessing && (LA(1) == TYPENAME || LA(1) == CONST) }? (lead_type_identifier))* 

        // match auto keyword first as special case do no warn about ambiguity
        (options { generateAmbigWarnings = false; } : auto_keyword[type_count > 1] |
            { is_class_type_identifier() }? (specifier { decTypeCount(); })* class_type_identifier[is_compound] { decTypeCount(); } (options { greedy = true; } : { !is_compound }? multops)* |
        (options { greedy = true; } : { getTypeCount() > 2 }? pure_lead_type_identifier { decTypeCount(); })* (lead_type_identifier | { inLanguage(LANGUAGE_JAVA) }? default_specifier))

        { 

            decTypeCount();
            if(inTransparentMode(MODE_ARGUMENT) && inLanguage(LANGUAGE_CXX))
                return;
        }

        (options { greedy = true; } : {getTypeCount() > 0}? 
            // Mark as name before mark without name
            (options { generateAmbigWarnings = false;} :  keyword_name | type_identifier | { inLanguage(LANGUAGE_JAVA) }? default_specifier) { decTypeCount(); })*

        {
            endMode(MODE_EAT_TYPE);
            setMode(MODE_FUNCTION_NAME);
        }
;

// check the functon type
function_type_check[int& type_count] { type_count = 1; ENTRY_DEBUG } :

        lead_type_identifier
        ( { inLanguage(LANGUAGE_JAVA_FAMILY) || LA(1) != LBRACKET }? type_identifier_count[type_count])*
;

// match a function identifier
function_identifier[] { ENTRY_DEBUG } :

        // Mark as name before mark without name
        (options { generateAmbigWarnings = false; } :  
            // typical name  
            compound_name_inner[false] |

            keyword_name | 

            { function_pointer_name_check() }? 
            function_pointer_name |

            function_identifier_main |

            // function pointer identifier with name marked separately
            function_pointer_name_grammar eat_optional_macro_call
        )
;

// special cases for main
function_identifier_main[] { SingleElement element(this); ENTRY_DEBUG } :
        {
            startElement(SNAME);
        }
        MAIN
;

// overloaded operator name
overloaded_operator[] { CompleteElement element(this); ENTRY_DEBUG } :
        {
            startNewMode(MODE_LOCAL);

            startElement(SNAME);
        }
        set_bool[operatorname, true]

        OPERATOR 
        {

            startElement(SNAME);

        }

        (
            // special case for 'operator()'
            { LA(1) == LPAREN }? LPAREN RPAREN |

            // general operator name case is anything from 'operator', operators, or names
            (options { greedy = true; } : ~(LPAREN))*
        )
;

// handle a C# lambda expression
lambda_expression_csharp[] { bool first = true; ENTRY_DEBUG } :
		{

            startNewMode(MODE_FUNCTION_TAIL | MODE_ANONYMOUS | MODE_END_AT_COMMA);      

            startElement(SFUNCTION_LAMBDA);

        }

        (options { greedy = true; } : specifier)*
        (parameter_list | lambda_single_parameter) lambda_csharp (options { greedy = true; } : { LA(1) != LCURLY && first }? complete_expression set_bool[first, false])*

;

// handle a C++11 lambda expression
lambda_expression_cpp[] { ENTRY_DEBUG } :
		{

            bool iscall = look_past_rule(&srcMLParser::lambda_expression_full_cpp) == LPAREN;
            if(iscall) {

                // start a new mode that will end after the argument list
                startNewMode(MODE_ARGUMENT | MODE_LIST);

                // start the function call element
                startElement(SFUNCTION_CALL);

            }

            startNewMode(MODE_FUNCTION_PARAMETER | MODE_FUNCTION_TAIL | MODE_ANONYMOUS);      

            startElement(SFUNCTION_LAMBDA);

        }

        lambda_capture
;

// [capture] portion of a C++11 lambda function.
lambda_capture[] { CompleteElement element(this); ENTRY_DEBUG } :
        {
            startNewMode(MODE_LIST | MODE_LOCAL | MODE_ARGUMENT);

            startElement(SLAMBDA_CAPTURE);

        }
        (

            LBRACKET 
            // suppress warning most likely compound_name's can match RBRACKET and it also is matched by RBRACKET
            // after wards.  
            (options { warnWhenFollowAmbig = false; } :
            { /* warning suppression */ LA(1) == COMMA }? COMMA | { LA(1) != RBRACKET }? lambda_capture_argument)* 
            RBRACKET
    
        )
;

// argument within the capture portion of a C++11 lambda
lambda_capture_argument[] { bool first = true; CompleteElement element(this); ENTRY_DEBUG } :

        {
            startNewMode(MODE_LOCAL);

            startElement(SARGUMENT);
        }

        // suppress greedy warnings
        ((options { greedy = true; } : lambda_capture_modifiers)* (options { greedy = true; } : { first }? variable_identifier (options { greedy = true; } : lambda_capture_initialization)* set_bool[first, false])*)
;

lambda_capture_initialization[] { CompleteElement element(this); ENTRY_DEBUG } :
   {
        startNewMode(MODE_LOCAL | MODE_END_AT_COMMA);

        startElement(SDECLARATION_INITIALIZATION);
    }

    // suppress warning of another case where REFOPS or something is in both alts.
    EQUAL complete_expression

;

// completely match a C# lambda expression
lambda_expression_full_csharp[] { ENTRY_DEBUG } :

        (options { greedy = true; } : ASYNC)* (variable_identifier | paren_pair) LAMBDA

;

// completely match a C++ lambda expression
lambda_expression_full_cpp[] { ENTRY_DEBUG } :

        // paren_pair and curly_pair seem to have nondeterminism because both can match LPAREN
        LBRACKET (~RBRACKET)* RBRACKET (options { warnWhenFollowAmbig = false; } : paren_pair)* function_tail curly_pair

;

// modifiers that can occur within a lambda capture.
lambda_capture_modifiers[] { LightweightElement element(this); ENTRY_DEBUG } :
        {
            // markup type modifiers if option is on
            if (!isoption(parser_options, SRCML_OPTION_OPTIONAL_MARKUP) || isoption(parser_options, SRCML_OPTION_MODIFIER))
                    startElement(SMODIFIER);
        }
        (EQUAL | REFOPS)

;

// handle a block expression lambda
block_lambda_expression[] { ENTRY_DEBUG } :
        {

            bool iscall = look_past_rule(&srcMLParser::block_lambda_expression_full) == LPAREN;
            if(iscall) {

                // start a new mode that will end after the argument list
                startNewMode(MODE_ARGUMENT | MODE_LIST);

                // start the function call element
                startElement(SFUNCTION_CALL);

            }

            startNewMode(MODE_FUNCTION_PARAMETER | MODE_FUNCTION_TAIL | MODE_ANONYMOUS);      

            startElement(SFUNCTION_LAMBDA);

        }

        BLOCKOP (options { greedy = true; } : type_identifier)* (options { greedy = true; } : parameter_list)*

;

// completely match block expression lambda
block_lambda_expression_full[] { ENTRY_DEBUG } :

        BLOCKOP (options { greedy = true; } : type_identifier)* (options { greedy = true; } : paren_pair)* curly_pair

;

// handle a Java lambda expression
lambda_expression_java[] { bool first = true; ENTRY_DEBUG } :
        {

            startNewMode(MODE_FUNCTION_TAIL | MODE_ANONYMOUS);      

            startElement(SFUNCTION_LAMBDA);

        }

        (parameter_list | lambda_single_parameter) lambda_java (options { greedy = true; } : { LA(1) != LCURLY && first }? complete_expression set_bool[first, false])*

;

lambda_single_parameter { CompleteElement element(this); ENTRY_DEBUG } :
        {

            startNewMode(MODE_LOCAL);

            startElement(SPSEUDO_PARAMETER_LIST);
            startElement(SPARAMETER);
            startElement(SDECLARATION);
        }
        variable_identifier

;

// lambda character
lambda_java[] { ENTRY_DEBUG } :
        
    TRETURN

    {

        if(isoption(parser_options, SRCML_OPTION_PSEUDO_BLOCK) && LA(1) != LCURLY)
            startElement(SPSEUDO_BLOCK);

    }

;

// handle the beginning of a function definition
function_definition[int type_count, int token = SFUNCTION_DEFINITION] { ENTRY_DEBUG } :
		{
            startNewMode(MODE_STATEMENT);

            startElement(token);
        }
        function_header[type_count]
;

// throw list for a function
throw_list[] { ENTRY_DEBUG } :
        {
            // start a new mode that will end after the argument list
            startNewMode(MODE_ARGUMENT | MODE_LIST | MODE_EXPECT);

            startElement(STHROW_SPECIFIER);
        }
        THROW 

        {

            startElement(SARGUMENT_LIST);

        }
        LPAREN |
        {
            // start a new mode that will end after the argument list
            startNewMode(MODE_ARGUMENT | MODE_LIST | MODE_EXPECT | MODE_END_LIST_AT_BLOCK);

            startElement(STHROW_SPECIFIER_JAVA);
        }
        THROWS
;

// The next two rules may be equivalent.

// noexcept list in a function
noexcept_list[] { ENTRY_DEBUG } :
        {
            // start a new mode that will end after the argument list
            startNewMode(MODE_ARGUMENT | MODE_LIST | MODE_EXPECT);

            startElement(SNOEXCEPT);
        }
        NOEXCEPT 

        { 

            if(LA(1) != LPAREN) endMode(); 
            else startElement(SARGUMENT_LIST); 

        } 

        (options { greedy = true;} : LPAREN)*

;

// match a thow list completely
complete_throw_list[] { bool is_compound = false; ENTRY_DEBUG } :
        THROW paren_pair | THROWS ( options { greedy = true; } : compound_name_java[is_compound] | COMMA)*
;

// match noexcept list completely
complete_noexcept_list[] { ENTRY_DEBUG } :
        NOEXCEPT (options { greedy = true;} : paren_pair)*
;

/* property methods */

// C# property method GET/SET/ADD/REMOVE
property_method[int element] { ENTRY_DEBUG } :
		{
            // function definitions have a "nested" block statement
            startNewMode(MODE_STATEMENT);

            // start the function definition element
            startElement(element);
        }
        (attribute_csharp | specifier)*
        property_method_name
;

// handle the name portion of a property method
property_method_name[] { SingleElement element(this); ENTRY_DEBUG } :
		{
            startElement(SNAME);
        }
        (GET | SET | ADD | REMOVE)
;

// Objective-C method declaration
objective_c_method[int token = SNOP] { ENTRY_DEBUG } :
    {

        startNewMode(MODE_STATEMENT);

        startElement(token);

    }
    objective_c_method_specifier (options { greedy = true; } : objective_c_method_type)* /*objective_c_selector*/ objective_c_parameter_list

;

objective_c_method_specifier[] { SingleElement element(this); ENTRY_DEBUG } :
    {

        startElement(SFUNCTION_SPECIFIER);

    }
    (CSPEC | MSPEC)

;

// either Objective-C method return type or parameter type
objective_c_method_type[] { CompleteElement element(this); ENTRY_DEBUG } :
        {

            // start a mode for the type that will end in this grammar rule
            startNewMode(MODE_LOCAL);

            // type element begins
            startElement(STYPE);

        }

        LPAREN

        (options { greedy = true; } : { inputState->guessing && (LA(1) == TYPENAME || LA(1) == CONST) }? (lead_type_identifier))* 

        // match auto keyword first as special case do no warn about ambiguity
        (options { generateAmbigWarnings = false; } : auto_keyword[true] | lead_type_identifier)


        (options { greedy = true; } : { LA(1) != RPAREN}? 

            // Mark as name before mark without name
            (options { generateAmbigWarnings = false;} :  keyword_name | type_identifier)
        )*

        RPAREN

;

objective_c_parameter_list[] { CompleteElement element(this); ENTRY_DEBUG } :
    {

        startNewMode(MODE_FUNCTION_PARAMETER);

        // start the function call element
        startElement(SPARAMETER_LIST);

    }

    objective_c_parameter (objective_c_parameter)*

;

// method parameter name:value pair for Objective_C
objective_c_parameter[] { CompleteElement element(this); ENTRY_DEBUG } :
    {

        if(inTransparentMode(MODE_LIST))
            endDownToMode(MODE_LIST);

        startNewMode(MODE_PARAMETER);

        startElement(SPARAMETER);

    }

    objective_c_selector

    (options { greedy = true; } : 

        objective_c_method_type

        // Mark as name before mark without name
        (options { generateAmbigWarnings = false; } : compound_name | keyword_name)

    )*

;

// Objective-C property declaration
property_declaration[] { int type_count = 0;  int secondtoken = 0; STMT_TYPE stmt_type = NONE; ENTRY_DEBUG } :
    {

        startNewMode(MODE_STATEMENT);

        startElement(SPROPERTY);

    }
    PROPERTY (property_attribute_list)*
    { pattern_check(stmt_type, secondtoken, type_count) }?
    variable_declaration[type_count]

;

property_attribute_list[] { CompleteElement element(this); ENTRY_DEBUG } :
    {

        startNewMode(MODE_LOCAL);

        startElement(SATTRIBUTE_LIST);

    }
    LPAREN
    (property_attribute | COMMA)*
    RPAREN

;

property_attribute[] { CompleteElement element(this); ENTRY_DEBUG } :
    {

        startNewMode(MODE_LOCAL);

        startElement(SATTRIBUTE);

    }
    identifier (property_attribute_initialization)* 

;

property_attribute_initialization[] { CompleteElement element(this); ENTRY_DEBUG } :
    {

        startNewMode(MODE_LOCAL);

        //startElement(SDECLARATION_INITIALIZATION);

    }
    EQUAL identifier

;

synthesize_statement[] { ENTRY_DEBUG } :
    {

        startNewMode(MODE_STATEMENT);

        startElement(SSYNTHESIZE);

    }
    SYNTHESIZE property_implementation_inner

;

dynamic_statement[] { ENTRY_DEBUG } :
    {

        startNewMode(MODE_STATEMENT);

        startElement(SDYNAMIC);
        
    }
    DYNAMIC property_implementation_inner

;

property_implementation_inner[] { ENTRY_DEBUG } :

    property_implementation_name (COMMA property_implementation_name)*

;

property_implementation_name[] { CompleteElement element(this); ENTRY_DEBUG } :
    {

        startNewMode(MODE_LOCAL);

        startElement(SDECLARATION);

    }
    identifier (property_implementation_initialization)*

;

property_implementation_initialization[] { CompleteElement element(this); ENTRY_DEBUG } :
    {

        startNewMode(MODE_LOCAL);

        //startElement(SDECLARATION_INITIALIZATION);

    }
    EQUAL identifier

;

// Check and see if this is a call and what type
perform_call_check[CALL_TYPE& type, bool & isempty, int & call_count, int secondtoken] returns [bool iscall] {

    iscall = true;
    isempty = false;

    type = NOCALL;

    int start = mark();
    inputState->guessing++;

    int save_first = LA(1);

    int postnametoken = 0;
    int argumenttoken = 0;
    int postcalltoken = 0;
    call_count = 0;
    try {
        call_check(postnametoken, argumenttoken, postcalltoken, isempty, call_count);

        // call syntax succeeded
        type = CALL;

        // call syntax succeeded, however post call token is not legitimate
        if (isoption(parser_options, SRCML_OPTION_CPP) &&
            (((!inLanguage(LANGUAGE_OBJECTIVE_C) || !inTransparentMode(MODE_OBJECTIVE_C_CALL)) && (keyword_token_set.member(postcalltoken) || postcalltoken == NAME || postcalltoken == VOID))
            || (!inLanguage(LANGUAGE_CSHARP) && postcalltoken == LCURLY)
            || postcalltoken == EXTERN || postcalltoken == STRUCT || postcalltoken == UNION || postcalltoken == CLASS || postcalltoken == CXX_CLASS
            || (!inLanguage(LANGUAGE_CSHARP) && postcalltoken == RCURLY)
            || postcalltoken == 1 /* EOF ? */
            || postcalltoken == TEMPLATE
            || postcalltoken == PUBLIC || postcalltoken == PRIVATE || postcalltoken == PROTECTED || postcalltoken == SIGNAL
            || postcalltoken == ATREQUIRED || postcalltoken == ATOPTIONAL
            || postcalltoken == STATIC || postcalltoken == CONST)
            && (save_first != DECLTYPE))

            type = MACRO;
        if(inLanguage(LANGUAGE_CSHARP) && (postcalltoken == LAMBDA || postcalltoken == EQUAL))
            type = NOCALL;

    } catch (...) {

        type = NOCALL;

        if (isoption(parser_options, SRCML_OPTION_CPP) && argumenttoken != 0 && postcalltoken == 0)
            type = MACRO;

        // single macro call followed by statement_cfg
        else if (isoption(parser_options, SRCML_OPTION_CPP) && secondtoken != -1
                 && (keyword_token_set.member(secondtoken) || secondtoken == LCURLY || secondtoken == 1 /* EOF */
                     || secondtoken == PUBLIC || secondtoken == PRIVATE || secondtoken == PROTECTED))

            type = MACRO;
    }

    inputState->guessing--;
    rewind(start);

    ENTRY_DEBUG } :;

// check if call is call
call_check[int& postnametoken, int& argumenttoken, int& postcalltoken, bool & isempty, int & call_count] { ENTRY_DEBUG } :

        // detect name, which may be name of macro or even an expression
        (function_identifier | keyword_call_tokens (DOTDOTDOT | template_argument_list | cuda_argument_list)* | { inLanguage(LANGUAGE_OBJECTIVE_C) }? bracket_pair)

        // record token after the function identifier for future use if this fails
        markend[postnametoken]
        set_bool[isempty, LA(1) == LPAREN && next_token() == RPAREN]
        (
            { isoption(parser_options, SRCML_OPTION_CPP) }?
            // check for proper form of argument list
            (call_check_paren_pair[argumenttoken] set_int[call_count, call_count + 1])*

            // record token after argument list to differentiate between call and macro
            markend[postcalltoken] |

            LPAREN set_int[call_count, 1]
        )
;

// check the contents of a call
call_check_paren_pair[int& argumenttoken, int depth = 0] { bool name = false; ENTRY_DEBUG } :

        LPAREN

        // record token after the start of the argument list
        markend[argumenttoken]
        ( options { greedy = true; generateAmbigWarnings = false;} :

            // recursive nested parentheses
            call_check_paren_pair[argumenttoken, depth + 1] set_bool[name, false] |

            // special case for something that looks like a declaration
            { !name || (depth > 0) }?
            (identifier | generic_selection) set_bool[name, true] |

            keyword_call_tokens (options { greedy = true; } : DOTDOTDOT | template_argument_list | cuda_argument_list)* |

            // special case for something that looks like a declaration
            { LA(1) == DELEGATE /* eliminates ANTRL warning, will be nop */ }? delegate_anonymous |

            { next_token_check(LCURLY, LPAREN) }?
            lambda_anonymous |

            (LBRACKET (~RBRACKET)* RBRACKET (LPAREN | LCURLY)) => lambda_expression_full_cpp |

            (block_lambda_expression_full) => block_lambda_expression_full |

            { inLanguage(LANGUAGE_OBJECTIVE_C) }? bracket_pair |

            // found two names in a row, so this is not an expression
            // cause this to fail by explicitly throwing exception
            { depth == 0 }?
            (identifier | generic_selection) throw_exception[true] |

            // forbid parentheses (handled recursively) and cfg tokens
            { !keyword_token_set.member(LA(1)) }? ~(LPAREN | RPAREN | TERMINATE) set_bool[name, false]
        )*

        RPAREN
;

perform_ternary_check[] returns [bool is_ternary] {

    is_ternary = false;

    int start = mark();
    inputState->guessing++;

    try {

        ternary_check();
        if(LA(1) == QMARK) is_ternary = true;

        if(!is_qmark) {

            if(LA(1) == TERMINATE) skip_ternary = true;
            if(LA(1) == LCURLY) skip_ternary = true;

        }

    } catch(...) { 

        if(!is_qmark) {

            if(LA(1) == TERMINATE) skip_ternary = true;
            if(LA(1) == LCURLY) skip_ternary = true;

        }

    }

    inputState->guessing--;
    rewind(start);

    ENTRY_DEBUG

}:;

ternary_check[] { ENTRY_DEBUG } :


    // ends are catch alls ok if overlap
    ({ LA(1) != 1 }? (options { generateAmbigWarnings = false; } : paren_pair | bracket_pair (options { greedy = true; } : paren_pair | curly_pair)*
         | ~(QMARK | TERMINATE | LCURLY | COLON | RPAREN | COMMA | RBRACKET | RCURLY | EQUAL | ASSIGNMENT)))

    // ends are catch alls ok if overlap
    ({ LA(1) != 1 }? (options { generateAmbigWarnings = false; } : paren_pair | bracket_pair (options { greedy = true; } : paren_pair | curly_pair)*
         | ~(QMARK | TERMINATE | LCURLY  | COLON | RPAREN | COMMA | RBRACKET | RCURLY | EQUAL | ASSIGNMENT)))* 

;


// records the current token, even in guessing mode
markend[int& token] { token = LA(1); } :;

/* Keyword Statements */

// while statement
while_statement[] { ENTRY_DEBUG } :
        {
            // statement with nested statement (after condition)
            startNewMode(MODE_STATEMENT | MODE_NEST);

            // start the while element
            startElement(SWHILE_STATEMENT);

            // expect a condition to follow the keyword
            startNewMode(MODE_CONDITION | MODE_EXPECT);
        }
        WHILE
;

// Qt forever statement
forever_statement[] { ENTRY_DEBUG } :
        {
            // statement with nested statement (after condition)
            startNewMode(MODE_STATEMENT | MODE_NEST);

            // start the while element
            startElement(SFOREVER_STATEMENT);

            // expect a condition to follow the keyword
            //startNewMode(MODE_CONDITION | MODE_EXPECT);
        }
        FOREVER
;

// do while statement
do_statement[] { ENTRY_DEBUG } :
        {
            // statement with nested statement (after condition)
            // set to top mode so that end of block will
            // not end statement itself
            startNewMode(MODE_STATEMENT | MODE_TOP | MODE_DO_STATEMENT);

            // start of do statement
            startElement(SDO_STATEMENT);

            // mode to nest while part of do while statement
            startNewMode(MODE_STATEMENT | MODE_NEST);
        }
        DO

        {

            if(isoption(parser_options, SRCML_OPTION_PSEUDO_BLOCK) && LA(1) != LCURLY)
                startElement(SPSEUDO_BLOCK);

        }
;

// while part of do statement
do_while[] { ENTRY_DEBUG } :
        {
            // mode for do statement is in top mode so that
            // end of the block will not end the statement
            clearMode(MODE_TOP);

            // expect a condition to follow
            startNewMode(MODE_CONDITION | MODE_EXPECT);
        }
        WHILE
;

// start of for statement
for_statement[] { ENTRY_DEBUG } :
        {
            // statement with nested statement after the for group
            startNewMode(MODE_STATEMENT | MODE_NEST);

            // start the for statement
            startElement(SFOR_STATEMENT);
        }
        FOR
        {
            // statement with nested statement after the for group
            startNewMode(MODE_EXPECT | MODE_FOR_CONTROL);
        }
;

// start of foreach statement (C#/Qt)
foreach_statement[] { ENTRY_DEBUG } :
        {
            // statement with nested statement after the for group
            startNewMode(MODE_STATEMENT | MODE_NEST);

            // start the for statement
            startElement(SFOREACH_STATEMENT);
        }
        FOREACH
        {
            // statement with nested statement after the for group
            if(inLanguage(LANGUAGE_CSHARP))
                startNewMode(MODE_EXPECT | MODE_FOR_CONTROL);
            else
                startNewMode(MODE_EXPECT | MODE_FOR_CONTROL | MODE_END_AT_COMMA);
        }
;

// start of for group, i.e., initialization, test, increment
for_control[] { ENTRY_DEBUG } :
        {
            // start the for group mode that will end at the next matching
            // parentheses
            replaceMode(MODE_FOR_CONTROL, MODE_TOP | MODE_FOR_INITIALIZATION | MODE_IGNORE_TERMINATE |
                        MODE_INTERNAL_END_PAREN | MODE_LIST);

            // start the for heading group element
            startElement(SFOR_CONTROL);
        }
        LPAREN
;

// for parameter list initialization.  used in multiple places
for_initialization_action[] { ENTRY_DEBUG } :
        {
            assertMode(MODE_FOR_INITIALIZATION | MODE_EXPECT);

            // setup next stage for condition in the for group mode
            replaceMode(MODE_FOR_INITIALIZATION, MODE_FOR_CONDITION);

            // setup a mode for initialization that will end with a ";"
            startNewMode(MODE_EXPRESSION | MODE_EXPECT | MODE_STATEMENT | MODE_LIST);

            startElement(SFOR_INITIALIZATION);
        }
;

// handle initilization portion of a for.
for_initialization[] { int type_count = 0;  int secondtoken = 0; STMT_TYPE stmt_type = NONE; ENTRY_DEBUG } :
        for_initialization_action
        (
            // explicitly check for a variable declaration since it can easily
            // be confused with an expression
            { pattern_check(stmt_type, secondtoken, type_count) && stmt_type == VARIABLE }?
            for_initialization_variable_declaration[type_count] |

            { if(secondtoken == COLON) setMode(MODE_RANGED_FOR); } expression
        )
;

// Statement for the declaration of a variable or group of variables
// in a for initialization
for_initialization_variable_declaration[int type_count] { ENTRY_DEBUG } :
        {
            // start a new mode for the expression which will end
            // inside of the terminate
            startNewMode(MODE_LIST);
        }
        variable_declaration[type_count]
;


// for parameter list condition setup.  Used in multiple places.
for_condition_action[] { ENTRY_DEBUG } :
        {
            assertMode(MODE_FOR_CONDITION | MODE_EXPECT);

            // setup next stage for condition
            replaceMode(MODE_FOR_CONDITION, MODE_FOR_INCREMENT | MODE_INTERNAL_END_PAREN | MODE_LIST);

            // setup a mode for initialization that will end with a ";"
            startNewMode(MODE_EXPRESSION | MODE_EXPECT | MODE_STATEMENT | MODE_LIST );

            startElement(SFOR_CONDITION);
        }
;

// for condition
for_condition[] { ENTRY_DEBUG } :
        for_condition_action

        // non-empty condition
        expression
;

// increment in for parameter list
for_increment[] { ENTRY_DEBUG } :
        {
            assertMode(MODE_EXPECT | MODE_FOR_INCREMENT);

            clearMode(MODE_EXPECT | MODE_FOR_INCREMENT);

            // setup a mode for initialization that will end with a ";"
            startNewMode(MODE_FOR_INCREMENT | MODE_EXPRESSION | MODE_EXPECT | MODE_STATEMENT | MODE_LIST);

            if (LA(1) == RPAREN)
                // empty increment issued as single element
                emptyElement(SFOR_INCREMENT);
            else
                startElement(SFOR_INCREMENT);
        }
        expression
;

/*
 start of if statement

 if statement is first processed here.  Then prepare for a condition.  The end of the
 condition will setup for the then part of the statement.  The end of the then looks
 ahead for an else.  If so, it ends the then part.  If not, it ends the entire statement.*/
if_statement[] { ENTRY_DEBUG } :
        {
            // statement with nested statement
            // detection of else
            startNewMode(MODE_STATEMENT | MODE_NEST | MODE_IF);

            ++ifcount;

            // start the if statement
            startElement(SIF_STATEMENT);

            // expect a condition
            // start THEN after condition
            startNewMode(MODE_CONDITION | MODE_EXPECT);
        }
        IF
;

/*
 else part of if statement

 else is detected on its own, and as part of termination (semicolon or
 end of a block
*/
else_statement[] { ENTRY_DEBUG } :
        {
            // treat as a statement with a nested statement
            startNewMode(MODE_STATEMENT | MODE_NEST | MODE_ELSE);

            // start the else part of the if statement
            startElement(SELSE);
        }
        ELSE

        {

            if(isoption(parser_options, SRCML_OPTION_PSEUDO_BLOCK) && LA(1) != LCURLY)
                startElement(SPSEUDO_BLOCK);

        }
;

/*
 else if construct

 else and if are detected on their own, and as part of termination (semicolon or
 end of a block
*/
elseif_statement[] { ENTRY_DEBUG } :
        {
            // treat as a statement with a nested statement
            startNewMode(MODE_STATEMENT | MODE_NEST | MODE_IF | MODE_ELSE);

            ++ifcount;

            // start the else part of the if statement
            startElement(SELSEIF);
        }
        ELSE 

        {

            // start the if statement
            startElement(SIF_STATEMENT);

            // expect a condition
            // start THEN after condition
            startNewMode(MODE_CONDITION | MODE_EXPECT);
        }
        IF
;

//  start of switch statement
switch_statement[] { ENTRY_DEBUG } :
        {
            // statement with nested block
            startNewMode(MODE_STATEMENT | MODE_NEST | MODE_SWITCH);

            // start the switch statement
            startElement(SSWITCH);

            // expect a condition to follow
            startNewMode(MODE_CONDITION | MODE_EXPECT);
        }
        SWITCH
;

// actions to perform before first starting a section.  Uses in multiple places.
section_entry_action_first[] :
        {
            // start a new section inside the block with nested statements
            if(inMode(MODE_SWITCH))
                startNewMode(MODE_TOP_SECTION | MODE_STATEMENT | MODE_NEST);
            else
                startNewMode(MODE_TOP_SECTION | MODE_TOP | MODE_STATEMENT | MODE_NEST);
        }
;

// actions to perform before starting a section
section_entry_action[] :
        {
            // end any statements inside the section
            endDownToModeSet(MODE_TOP | MODE_SWITCH);

            // flush any whitespace tokens since sections should
            // end at the last possible place
            flushSkip();

            // end the section inside the block
            endWhileMode(MODE_TOP_SECTION);
        }
        section_entry_action_first
;

// case treated as a statement
switch_case[] { ENTRY_DEBUG } :
        // start a new section
        section_entry_action
        {
            // start of case element
            startElement(SCASE);

            // expect an expression ended by a colon
            startNewMode(MODE_EXPRESSION | MODE_EXPECT | MODE_DETECT_COLON);
        }
        (CASE | macro_case_call)
;

// default treated as a statement
switch_default[] { ENTRY_DEBUG } :
        // start a new section
        section_entry_action
        {
            // start of case element
            startElement(SDEFAULT);

            // filler mode ended by the colon
            startNewMode(MODE_STATEMENT);
        }
        DEFAULT
;

// import statement
import_statement[] { ENTRY_DEBUG } :
        {
            // statement with a possible expression
            startNewMode(MODE_STATEMENT | MODE_VARIABLE_NAME | MODE_EXPECT);

            // start the return statement
            startElement(SIMPORT);
        }
        IMPORT
;

// * as name
multop_name[] { SingleElement element(this); ENTRY_DEBUG } :
        {
                startElement(SNAME);
        }
        MULTOPS
;


// package statement
package_statement[] { ENTRY_DEBUG } :
        {
            // statement with a possible expression
            startNewMode(MODE_STATEMENT | MODE_VARIABLE_NAME | MODE_EXPECT);

            // start the return statement
            startElement(SPACKAGE);
        }
        PACKAGE
;

// package statement
assert_statement[] { ENTRY_DEBUG } :
        {
            // statement with a possible expression
            startNewMode(MODE_STATEMENT | MODE_EXPRESSION | MODE_EXPECT);

            // start the return statement
            startElement(SASSERT_STATEMENT);
        }
        ASSERT
;

static_block  { ENTRY_DEBUG } :

    {
        startNewMode(MODE_STATEMENT | MODE_NEST);
        startElement(SSTATIC_BLOCK);

    }

    STATIC lcurly

;

// C _Static_assert statement
static_assert_statement[] { ENTRY_DEBUG } :
        {
            // statement with a possible expression
            startNewMode(MODE_STATEMENT | MODE_EXPRESSION | MODE_EXPECT);

            // start the return statement
            startElement(SSTATIC_ASSERT_STATEMENT);

            startNewMode(MODE_ARGUMENT | MODE_LIST | MODE_ARGUMENT_LIST);
        }

        STATIC_ASSERT call_argument_list
;

// return statement
return_statement[] { ENTRY_DEBUG } :
        {
            // statement with a possible expression
            startNewMode(MODE_STATEMENT | MODE_EXPRESSION | MODE_EXPECT);

            // start the return statement
            startElement(SRETURN_STATEMENT);
        }
        RETURN
;

// yield statements
yield_statements[] { int t = next_token(); ENTRY_DEBUG } :

        { t == RETURN }?
        yield_return_statement |

        { t == BREAK }?
        yield_break_statement
;

// match a special yield specifier
yield_specifier[] { LightweightElement element(this); ENTRY_DEBUG } :
        {
            startElement(SFUNCTION_SPECIFIER);
        }
        YIELD
;

// match a special yield specifier followed by return
yield_return_statement[] { ENTRY_DEBUG } :
        {
            // statement with a possible expression
            startNewMode(MODE_STATEMENT | MODE_EXPRESSION | MODE_EXPECT);

            // start the return statement
            startElement(SRETURN_STATEMENT);
        }
        yield_specifier RETURN
;

// match a special yield specifier followed by break;
yield_break_statement[] { ENTRY_DEBUG } :
        {
            // statement
            startNewMode(MODE_STATEMENT);

            // start the break statement
            startElement(SBREAK_STATEMENT);
        }
        yield_specifier BREAK
;

// break statement
break_statement[] { ENTRY_DEBUG } :
        {
            // statement
            startNewMode(MODE_STATEMENT | MODE_VARIABLE_NAME);

            // start the break statement
            startElement(SBREAK_STATEMENT);
        }
        BREAK
;

// start of continue statement
continue_statement[] { ENTRY_DEBUG } :
        {
            // statement
            startNewMode(MODE_STATEMENT | MODE_VARIABLE_NAME);

            // start the continue statement
            startElement(SCONTINUE_STATEMENT);
        }
        CONTINUE
;

// start of goto statement
goto_statement[] { ENTRY_DEBUG } :
        {
            // statement with an expected label name
            // label name is a subset of variable names
            startNewMode(MODE_STATEMENT | MODE_VARIABLE_NAME);

            // start the goto statement
            startElement(SGOTO_STATEMENT);
        }
        GOTO
;

goto_case[] { LightweightElement element(this); ENTRY_DEBUG } :
    {

        startElement(SNAME);


    }
    CASE (literals | ~TERMINATE)*

;

// complete assembly declaration statement
asm_declaration[] { ENTRY_DEBUG } :
        {
            // statement
            startNewMode(MODE_STATEMENT);

            // start the asm statement
            startElement(SASM);
        }
        ASM (options { greedy = true; } : { LA(1) == VOLATILE }? specifier)*
        ({ true }? paren_pair | ~(LCURLY | RCURLY | TERMINATE))*
;

// complete assembly declaration statement
visual_cxx_asm_declaration[] { CompleteElement element(this); ENTRY_DEBUG } :
        {
            // statement
            startNewMode(MODE_LOCAL);

            // start the asm statement
            startElement(SASM);
        }
        VISUAL_CXX_ASM ({ LA(1) == LCURLY}? visual_cxx_asm_declaration_curly_pair | (options { greedy = true; } : visual_cxx_asm_inner)*) (options { greedy = true; } : TERMINATE)*
;

visual_cxx_asm_declaration_curly_pair[] { ENTRY_DEBUG } :

    LCURLY (options { generateAmbigWarnings = false; } : visual_cxx_asm_declaration | visual_cxx_block_inner | ~(RCURLY))* RCURLY

;

visual_cxx_block_inner[] { CompleteElement element(this);  ENTRY_DEBUG } :
        {
            // statement
            startNewMode(MODE_LOCAL);

            // start the asm statement
            startElement(SASM);
        }
        ({ LA(1) == LCURLY}? visual_cxx_asm_declaration_curly_pair | (visual_cxx_asm_inner (options { greedy = true; } : visual_cxx_asm_inner)*)) (options { greedy = true; } : TERMINATE)*

;

visual_cxx_asm_inner[] { ENTRY_DEBUG } :

     (~(EOL | TERMINATE | RCURLY | VISUAL_CXX_ASM))

;

extern_alias[] { SingleElement element(this); ENTRY_DEBUG } :
        {
            startElement(SFUNCTION_SPECIFIER);
        }
        ALIAS

;

// extern definition
extern_definition[] { ENTRY_DEBUG } :
        {
            // statement
            startNewMode(MODE_STATEMENT | MODE_EXTERN);

            // start the namespace definition
            startElement(SEXTERN);
        }
        EXTERN (extern_alias (options { greedy = true; } : variable_identifier)*)*
;

// name of extern section
extern_name[] { ENTRY_DEBUG } :
        string_literal
        {
            // nest a block inside the namespace
            setMode(MODE_STATEMENT | MODE_NEST);
        }
;

namespace_inline_specifier[] { SingleElement element(this); ENTRY_DEBUG } :
        {
            startElement(SFUNCTION_SPECIFIER);
        }
        INLINE

;

// namespaces
namespace_definition[] { ENTRY_DEBUG } :
        {
            // statement
            startNewMode(MODE_STATEMENT | MODE_NAMESPACE | MODE_VARIABLE_NAME);

            // start the namespace definition
            startElement(SNAMESPACE);
        }
        (namespace_inline_specifier)* NAMESPACE
;

// a namespace alias
namespace_alias[] { ENTRY_DEBUG } :
        EQUAL
        {
            // expect a label name
            // label name is a subset of variable names
            setMode(MODE_VARIABLE_NAME);
        }
;

// namespace block
namespace_block[] { ENTRY_DEBUG } :
        {
            // nest a block inside the namespace
            setMode(MODE_STATEMENT | MODE_NEST);
        }
        lcurly
;

// using directive
namespace_directive[] { ENTRY_DEBUG } :
        {
            // statement with an expected namespace name after the keywords
            startNewMode(MODE_STATEMENT | MODE_LIST | MODE_VARIABLE_NAME | MODE_INIT | MODE_EXPECT | MODE_USING);

            // start the using directive
            startElement(SUSING_DIRECTIVE);
        }
        (options { greedy = true; } : { !isoption(parser_options, SRCML_OPTION_WRAP_TEMPLATE) && next_token() == TEMPOPS }? template_declaration_full)*
        USING
;

using_aliasing[]  { int type_count;  int secondtoken = 0; STMT_TYPE stmt_type = NONE; ENTRY_DEBUG } :
        {
            // start a new mode that will end after the argument list
            startNewMode(MODE_LIST | MODE_IN_INIT | MODE_EXPRESSION | MODE_EXPECT);

            // start the initialization element
            startElement(SDECLARATION_INITIALIZATION);
        }
        EQUAL 

        (
            { pattern_check(stmt_type, secondtoken, type_count) && (stmt_type == FUNCTION_DECL || stmt_type == FUNCTION
            || stmt_type == OPERATOR_FUNCTION_DECL || stmt_type == OPERATOR_FUNCTION) }?
            {
                startElement(STYPE);
            }
            function_declaration[type_count] |

            set_int[type_count, type_count + 1] variable_declaration_type[type_count]
            )*

;

//  Objectice-C compatibility alias
compatibility_alias[] { ENTRY_DEBUG } :
    {

        // statement
        startNewMode(MODE_STATEMENT| MODE_VARIABLE_NAME);

        // start the namespace definition
        startElement(SCOMPATIBILITY_ALIAS);

    }
    COMPATIBILITY_ALIAS

;

//  Objectice-C @class directive
class_directive[] { ENTRY_DEBUG } :
    {

        // statement
        startNewMode(MODE_STATEMENT | MODE_VARIABLE_NAME | MODE_LIST);

        // start the namespace definition
        startElement(SCLASS_DECLARATION);

    }
    ATCLASS (identifier | COMMA)*

;

protocol_declaration[] { ENTRY_DEBUG } :

    {

        startNewMode(MODE_STATEMENT | MODE_LOCAL);

        startElement(SPROTOCOL_DECLARATION);

    }
   ATPROTOCOL (variable_identifier | COMMA)*

;

// Qt emit statement
emit_statement[] { ENTRY_DEBUG } :
        {
            // statement with nested statement (after condition)
            startNewMode(MODE_STATEMENT);

            // start the while element
            startElement(SEMIT_STATEMENT);

            startNewMode(MODE_EXPRESSION | MODE_EXPECT);
        }
        EMIT
;

friend_statement[] { ENTRY_DEBUG } :
    {
    
        startNewMode(MODE_STATEMENT | MODE_NEST | MODE_FRIEND);

        startElement(SFRIEND);

    }
    FRIEND

;

/* Declarations Definitions CFG */

// check the ending token
check_end[int& token] { token = LA(1); ENTRY_DEBUG } :
        LCURLY | TERMINATE | COLON | COMMA | RPAREN | EQUAL
;

// handle a class declaration
class_declaration[] { ENTRY_DEBUG } :
        {
            // statement
            startNewMode(MODE_STATEMENT);

            // start the class definition
            startElement(SCLASS_DECLARATION);
        }

        class_preamble (CLASS | CXX_CLASS) class_post class_header
        (options { greedy = true; } : COMMA class_post class_header)*
;

// class preprocessing items
class_preprocessing[int token] { ENTRY_DEBUG } :
        {
            bool intypedef = inMode(MODE_TYPEDEF);

            if(intypedef)
                startElement(STYPE);

            // statement
            startNewMode(MODE_STATEMENT | MODE_NEST | MODE_BLOCK | MODE_CLASS | MODE_DECL);

            if(intypedef)
                setMode(MODE_INNER_DECL);

            // start the class definition
            startElement(token);
            // classes end at the end of the block
            if (intypedef || inLanguage(LANGUAGE_JAVA_FAMILY) || inLanguage(LANGUAGE_CSHARP)) {
                setMode(MODE_END_AT_BLOCK);
            }
        }
;

// handle stuff before CLASS token
class_preamble[] { ENTRY_DEBUG } :
        // suppress warning probably do to only having ()*
        (options { greedy = true; } : { inLanguage(LANGUAGE_JAVA) && next_token() != INTERFACE }? annotation | { inLanguage(LANGUAGE_CSHARP) }? attribute_csharp |
        { inLanguage(LANGUAGE_CXX) && next_token() == LBRACKET}? attribute_cpp)*
        (specifier | { LA(1) != TEMPLATE || next_token() != TEMPOPS }? template_specifier | { !isoption(parser_options, SRCML_OPTION_WRAP_TEMPLATE) }? template_declaration_full)*
;

// a class definition
class_definition[] { ENTRY_DEBUG } :
        class_preprocessing[SCLASS]

        class_preamble (CLASS | CXX_CLASS) class_post (class_header lcurly | lcurly)
        {

            if (inLanguage(LANGUAGE_CXX))
                class_default_access_action(SPRIVATE_ACCESS_DEFAULT);
        }
;

// handle stuff after CLASS token
class_post[] { ENTRY_DEBUG } :
        (options { greedy = true; } : { inLanguage(LANGUAGE_CXX) && next_token() == LBRACKET}? attribute_cpp)*
        (options { greedy = true; } : { LA(1) != CRESTRICT && LA(1) != MUTABLE }? specifier)*

;

objective_c_class[] { bool first = true; ENTRY_DEBUG } :

    {

        startNewMode(MODE_STATEMENT | MODE_CLASS);

        if(LA(1) == ATINTERFACE)
            startElement(SCLASS_INTERFACE);
        else
            startElement(SCLASS_IMPLEMENTATION);

        startNewMode(MODE_STATEMENT | MODE_NEST | MODE_BLOCK  | MODE_TOP | MODE_CLASS);

    }

    (ATINTERFACE | ATIMPLEMENTATION) ({ first }? objective_c_class_header set_bool[first, false])*

    (lcurly
        {

            class_default_access_action(SPROTECTED_ACCESS_DEFAULT);

        }
    )*
;

protocol[] { ENTRY_DEBUG } :

    { look_past_rule(&srcMLParser::protocol_declaration) == TERMINATE }? protocol_declaration |
    protocol_definition

;



protocol_definition[] { bool first = true; ENTRY_DEBUG } :

    {

        startNewMode(MODE_STATEMENT | MODE_CLASS);

        startElement(SPROTOCOL);

        startNewMode(MODE_STATEMENT | MODE_NEST | MODE_BLOCK  | MODE_TOP | MODE_CLASS);

    }

    ATPROTOCOL ({ first }? objective_c_class_header set_bool[first, false])*

    {

        class_default_access_action(SREQUIRED_DEFAULT);

    }

;

// handle class header
objective_c_class_header[] { ENTRY_DEBUG } :

        { isoption(parser_options, SRCML_OPTION_CPP) }?
        (macro_call_check class_header_base LCURLY)=>
           macro_call objective_c_class_header_base |

        objective_c_class_header_base
;

// class header base
objective_c_class_header_base[] { ENTRY_DEBUG } :

        // suppress ()* warning
        identifier

        // suppressed ()* warning
        (options { greedy = true; } : derived)*

        // suppressed ()* warning
        (category)*

        // suppressed ()* warning
        (protocol_list)*

;

objective_c_class_end[] { ENTRY_DEBUG } :

    {

        if(inTransparentMode(MODE_ACCESS_REGION)) {

            endDownToMode(MODE_TOP);

            // flush any whitespace tokens since sections should
            // end at the last possible place
            flushSkip();

            endWhileMode(MODE_TOP_SECTION);

        }


        endDownOverMode(MODE_TOP | MODE_CLASS);

    }

    ATEND

    {
        endDownOverMode(MODE_CLASS);
    }

;

// Handle an enum class
enum_class_definition[] { ENTRY_DEBUG } :
        class_preprocessing[SENUM]
        
        { setMode(MODE_ENUM); }

        class_preamble ENUM (class_header enum_block | enum_block)

;

// Handle an enum class
enum_class_declaration[] { ENTRY_DEBUG } :

        class_preprocessing[SENUM_DECLARATION]
        
        class_preamble ENUM class_post class_header
        (options { greedy = true; } : COMMA class_post class_header)*
;

// anonymous class definition
anonymous_class_definition[] { ENTRY_DEBUG } :
        {
            // statement
            startNewMode(MODE_STATEMENT | MODE_NEST | MODE_BLOCK | MODE_CLASS | MODE_END_AT_BLOCK);

            // start the class definition
            startElement(SCLASS);
        }

        // first name in an anonymous class definition is the class it extends
        // or the interface that it implements
        anonymous_class_super

        // argument list
        {
            // start a new mode that will end after the argument list
            startNewMode(MODE_ARGUMENT | MODE_LIST);
        }
        call_argument_list
;

// super within an anonymous class
anonymous_class_super[] { CompleteElement element(this); ENTRY_DEBUG } :
        {
            // statement
            startNewMode(MODE_LOCAL);

            // start the super name of an anonymous class
            startElement(SDERIVATION_LIST);
        }
        compound_name_inner[false]
;

// do an interface definition
interface_definition[] { ENTRY_DEBUG } :
        {
            // statement
            startNewMode(MODE_STATEMENT | MODE_NEST | MODE_BLOCK | MODE_CLASS);

            // start the interface definition
            startElement(SINTERFACE);

            // java interfaces end at the end of the block
            setMode(MODE_END_AT_BLOCK);
        }

        class_preamble INTERFACE class_post class_header lcurly
;


// do an interface declaration
interface_declaration[] { ENTRY_DEBUG } :
        {
            // statement
            startNewMode(MODE_STATEMENT);

            // start the interface definition
            startElement(SINTERFACE_DECLARATION);
        }

        class_preamble INTERFACE class_post class_header
        (options { greedy = true; } : COMMA class_post class_header)*
;

// match struct declaration
struct_declaration[] { ENTRY_DEBUG } :
        {
            // statement
            startNewMode(MODE_STATEMENT);

            // start the class definition
            startElement(SSTRUCT_DECLARATION);
        }

        class_preamble STRUCT class_post class_header
        (options { greedy = true; } : COMMA class_post class_header)*
;

// handle struct union definition
struct_union_definition[int element_token] { ENTRY_DEBUG } :
        class_preprocessing[element_token]

        class_preamble (STRUCT | UNION) class_post (class_header lcurly | lcurly)
        {
           if (inLanguage(LANGUAGE_CXX))
               class_default_access_action(SPUBLIC_ACCESS_DEFAULT);
        }
;

// process union declaration beginning
union_declaration[] { ENTRY_DEBUG } :
        {
            // statement
            startNewMode(MODE_STATEMENT);

            // start the class definition
            startElement(SUNION_DECLARATION);
        }
        class_preamble UNION class_post class_header
        (options { greedy = true; } : COMMA class_post class_header)*
;

annotation_definition[] { ENTRY_DEBUG } :
        {
            // statement
            startNewMode(MODE_STATEMENT | MODE_NEST | MODE_BLOCK | MODE_CLASS);

            // start the interface definition
            startElement(SANNOTATION_DEFN);

            // java interfaces end at the end of the block
            setMode(MODE_END_AT_BLOCK);
        }
        class_preamble ATSIGN INTERFACE class_header lcurly
;

// default private/public section for C++
class_default_access_action[int access_token] { ENTRY_DEBUG } :
        {
            if ((inLanguage(LANGUAGE_CXX) || inLanguage(LANGUAGE_OBJECTIVE_C)) && (SkipBufferSize() > 0 ||
                !(LA(1) == PUBLIC || LA(1) == PRIVATE || LA(1) == PROTECTED || LA(1) == SIGNAL
                    || LA(1) == ATREQUIRED || LA(1) == ATOPTIONAL))) {

                // setup block section
                section_entry_action_first();

                // start private element
                if (LA(1) == RCURLY && SkipBufferSize() == 0)
                    // empty element for empty (no ws even) block
                    emptyElement(access_token);
                else {
                    // start private element before whitespace
                    startNoSkipElement(access_token);
                    setMode(MODE_ACCESS_REGION);
                }

            /* Have to setup an empty section for anonymouse structs, not sure why */
            } else if (inLanguage(LANGUAGE_C)) {
                section_entry_action_first();
            }
        }
;

// handle class header
class_header[] { ENTRY_DEBUG } :

        { isoption(parser_options, SRCML_OPTION_CPP) && next_token() != DCOLON }?
        (macro_call_check class_header_base LCURLY)=>
           macro_call class_header_base |

        class_header_base
;

// class header base
class_header_base[] { bool insuper = false; ENTRY_DEBUG } :

    {

        setMode(MODE_CLASS_NAME);

    }

        // suppress ()* warning
        ({ LA(1) != FINAL }? compound_name | keyword_name)

    {

        clearMode(MODE_CLASS_NAME);

    }

        (options { greedy = true; } : specifier)*

        ({ inLanguage(LANGUAGE_CXX_FAMILY) }? (options { greedy = true; } : derived))*

        // move suppressed ()* warning to begin
        (options { greedy = true; } : { inLanguage(LANGUAGE_CXX_FAMILY) }? generic_type_constraint)*

        ({ inLanguage(LANGUAGE_JAVA_FAMILY) }? (options { greedy = true; } : super_list_java { insuper = true; } 
            (extends_list | implements_list) (options { greedy = true; } : extends_list | implements_list)*))*
        {
            if (insuper)
                endMode();
        }
;

// Each instance of an access specifier defines a region in the class
access_specifier_region[] { bool first = true; ENTRY_DEBUG } :
        section_entry_action
        {
            // mark access regions to detect statements that only occur in them
            setMode(MODE_ACCESS_REGION);
        }
        (
            // start access region
            {
                startElement(SPUBLIC_ACCESS);
            }
            PUBLIC |
            {
                startElement(SPRIVATE_ACCESS);
            }
            PRIVATE |
            {
                startElement(SPROTECTED_ACCESS);
            }
            PROTECTED |
            {
                startElement(SSIGNAL_ACCESS);
            }
            SIGNAL |
            {
                startElement(SREQUIRED);
            }
            ATREQUIRED |
            {
                startElement(SOPTIONAL);
            }
            ATOPTIONAL

        ) 
    ({ !inLanguage(LANGUAGE_OBJECTIVE_C) && first }? (compound_name)* COLON set_bool[first, false])*
;

/*
  left curly brace

  Marks the start of a block.  End of the block is handled in right curly brace
*/
lcurly[] { ENTRY_DEBUG } :
        {

            // special end for conditions
            if (inTransparentMode(MODE_CONDITION) && !inMode(MODE_ANONYMOUS)) {
                endDownToMode(MODE_CONDITION);
                endMode(MODE_CONDITION);
            }

            if(inTransparentMode(MODE_TRAILING_RETURN)) {
                endDownToMode(MODE_TRAILING_RETURN);
                endMode(MODE_TRAILING_RETURN);
            }

            if (inMode(MODE_IF)) {

                // then part of the if statement (after the condition)
                startNewMode(MODE_STATEMENT | MODE_NEST | MODE_THEN);

                // start the then element
                startNoSkipElement(STHEN);
            }

            // special end for constructor member initialization list
            if (inMode(MODE_LIST | MODE_CALL)) {
                // flush any whitespace tokens since sections should
                // end at the last possible place
                flushSkip();

                endMode();
            }
        }
        lcurly_base
        {


            incCurly();

            // alter the modes set in lcurly_base
            setMode(MODE_TOP | MODE_STATEMENT | MODE_NEST | MODE_LIST);

        }
;

// left curly brace.  Used in multiple places
lcurly_base[] { ENTRY_DEBUG } :
        {
            // need to pass on class mode to detect constructors for Java
            bool inclassmode = (inLanguage(LANGUAGE_JAVA_FAMILY) || inLanguage(LANGUAGE_CSHARP)) && inMode(MODE_CLASS);

            startNewMode(MODE_BLOCK);

            if (inclassmode)
                setMode(MODE_CLASS);

            startElement(SBLOCK);

            ++curly_count;

        }
        LCURLY
        set_bool[skip_ternary, false]
;

// end of a block.  Also indicates the end of some open elements.
block_end[] { ENTRY_DEBUG } :
        // handling of if with then block followed by else
        // handle the block, however scope of then completion stops at if

        rcurly
        {
            if (inMode(MODE_ANONYMOUS)) {
                endMode();
                if(LA(1) == LPAREN) { call_argument_list(); }
                return;
            }

            // end all statements this statement is nested in
            // special case when ending then of if statement
            // end down to either a block or top section, or to an if, whichever is reached first
            endDownToModeSet(MODE_BLOCK | MODE_TOP | MODE_IF | MODE_ELSE | MODE_TRY | MODE_ANONYMOUS);

            bool endstatement = inMode(MODE_END_AT_BLOCK);
            bool anonymous_class = (inMode(MODE_CLASS) | inMode(MODE_ENUM)) && inMode(MODE_END_AT_BLOCK);

            // some statements end with the block
            if (inMode(MODE_END_AT_BLOCK)) {
                endMode();

                if (inTransparentMode(MODE_TEMPLATE))
                    endMode();
            }

            // looking for a terminate (';')
            // some statements end with the block if there is no terminate
            if (inMode(MODE_END_AT_BLOCK_NO_TERMINATE) && LA(1) != TERMINATE) {
                endstatement = true;
                endMode();
            }

            if (!(anonymous_class) && (!(inMode(MODE_CLASS) || inMode(MODE_ENUM)) || endstatement))
                else_handling();

            // then we needed to markup the (abbreviated) variable declaration
            if (inMode(MODE_DECL) && LA(1) != TERMINATE)
                short_variable_declaration();

        }
;

// right curly brace.  Not used directly, but called by block_end
rcurly[] { ENTRY_DEBUG } :
        {

            // end any elements inside of the block
            endDownToMode(MODE_TOP);

            // flush any whitespace tokens since sections should
            // end at the last possible place
            flushSkip();

            // end any sections inside the mode
            endWhileMode(MODE_TOP_SECTION);

            if(getCurly() != 0)
                decCurly();

            --curly_count;

        }
        RCURLY
        {
            // end the current mode for the block
            // don't end more than one since they may be nested
            endMode(MODE_TOP);
        }
;

// terminate (';')
terminate[] { ENTRY_DEBUG } :
        {
            if (inMode(MODE_IGNORE_TERMINATE)) {

                if (inMode(MODE_FOR_INITIALIZATION | MODE_EXPECT))
                    for_initialization_action();
                else
                    for_condition_action();
            }
        }
        terminate_pre
        terminate_token
        terminate_post
;

// match the actual terminate token
terminate_token[] { LightweightElement element(this); ENTRY_DEBUG } :
        {
            if (inMode(MODE_STATEMENT | MODE_NEST) && (!inMode(MODE_DECL) && !inTransparentMode(MODE_FRIEND)
            && (!inLanguage(LANGUAGE_JAVA) || !inMode(MODE_ENUM | MODE_LIST))))
                startElement(SEMPTY);
        }
        TERMINATE
        set_bool[skip_ternary, false]
;

// do the pre terminate processing
terminate_pre[] { ENTRY_DEBUG } :
        {
            // end any elements inside of the statement
            if (!inMode(MODE_TOP | MODE_STATEMENT | MODE_NEST))
                endDownToModeSet(MODE_STATEMENT | MODE_EXPRESSION_BLOCK |
                                   MODE_INTERNAL_END_CURLY | MODE_INTERNAL_END_PAREN);

            if(inTransparentMode(MODE_TRAILING_RETURN)) {
                endDownToMode(MODE_TRAILING_RETURN);
                endMode(MODE_TRAILING_RETURN);
            }

        }
;

// do the post terminate processing
terminate_post[] { ENTRY_DEBUG } :
        {

            // end all statements this statement is nested in
            // special case when ending then of if statement
            if (!isoption(parser_options, SRCML_OPTION_EXPRESSION) &&
                 (!inMode(MODE_EXPRESSION_BLOCK) || inMode(MODE_EXPECT)) &&
                !inMode(MODE_INTERNAL_END_CURLY) && !inMode(MODE_INTERNAL_END_PAREN)
                && !inMode(MODE_STATEMENT | MODE_ISSUE_EMPTY_AT_POP)
                && !inMode(MODE_END_AT_ENDIF)) {

                // end down to either a block or top section, or to an if or else
                endDownToModeSet(MODE_TOP | MODE_IF | MODE_ELSE | MODE_SWITCH);

            }

        }

        else_handling

        {

            if(inMode(MODE_SWITCH))
                endMode();

            if(inMode(MODE_STATEMENT | MODE_ISSUE_EMPTY_AT_POP)) {

                endMode();

            }

        }

;

/*
  Handle possible endings of else statements.

  Called from all places that end a statement, and could possibly end the else that the target statement was in.
  I.e., terminate ';', end of a statement block, etc.

  If in an if-statement, relatively straightforward.  Note that we could be ending with multiple else's.

  Special case:  else with no matching if.  This occurs with a) a single else, or more likely with b) an
  else in a preprocessor #if .. #else ... #endif construct (actually, very common).
*/
else_handling[] { ENTRY_DEBUG } :
        {

            // record the current size of the top of the cppmode stack to detect
            // any #else or #endif in consumeSkippedTokens
            // see below
            std::deque<int>::size_type cppmode_size = !cppmode.empty() ? cppmode.top().statesize.size() : 0;

            // catch and finally statements are nested inside of a try, if at that level
            // so if no CATCH or FINALLY, then end now
            bool intry = inMode(MODE_TRY);
            bool restoftry = LA(1) == CATCH || LA(1) == CXX_CATCH || LA(1) == FINALLY;
            if (intry && !restoftry) {
                endMode(MODE_TRY);
                endDownToMode(MODE_TOP);
            }

            // handle parts of if
            if (inTransparentMode(MODE_IF) && !(intry && restoftry)) {

                if (LA(1) != ELSE) {

                    endDownToMode(MODE_TOP);

                // when an ELSE is next and already in an else, must end properly (not needed for then)
                } else if (LA(1) == ELSE && inMode(MODE_ELSE)) {

                    // when an else but not elseif
                    while (inMode(MODE_ELSE) && !inMode(MODE_IF)) {

                        // end the else
                        endMode();

                        /*
                          @todo  Can we only do this if we detect a cpp change?
                          This would occur EVEN if we have an ifcount of 2.
                        */
                        // we have an extra else that is rogue
                        // it either is a single else statement, or part of an #ifdef ... #else ... #endif
                        if (LA(1) == ELSE && ifcount == 1)
                            break;

                        // ending an else means ending an if
                        if (inMode(MODE_IF)) {
                            endMode();
                            --ifcount;
                        }
                    }

                    // following ELSE indicates end of outer then
                    if (inMode(MODE_THEN))
                        endMode();

                    // if in elseif then end it
                    if(inMode(MODE_IF | MODE_ELSE)) {
                        endMode();
                        --ifcount;
                    }

                }
            } else if (inTransparentMode(MODE_ELSE)) {

                // have an else, but are not in an if.  Could be a fragment,
                // or could be due to an #ifdef ... #else ... #endif
                if (inMode(MODE_ELSE))
                    endMode(MODE_ELSE);
            }

            // update the state size in cppmode if changed from using consumeSkippedTokens
            if (!cppmode.empty() && cppmode_size != cppmode.top().statesize.size()) {

                cppmode.top().statesize.back() = size();

                // remove any finished ones
                if (cppmode.top().isclosed)
                        cppmode_cleanup();
            }
        }
;

// mid-statement
statement_part[] { int type_count;  int secondtoken = 0; STMT_TYPE stmt_type = NONE;
                   CALL_TYPE type = NOCALL;  bool isempty = false; int call_count = 0; ENTRY_DEBUG } :

        { inMode(MODE_EAT_TYPE) }?
        type_identifier
        update_typecount[MODE_FUNCTION_NAME] |

        // block right after argument list, e.g., throws list in Java
        { inTransparentMode(MODE_END_LIST_AT_BLOCK) }?
        { endDownToMode(MODE_LIST); endMode(MODE_LIST); }
        lcurly |


        { inMode(MODE_ENUM) && inMode(MODE_LIST) }?
        enum_short_variable_declaration |

        /*
          MODE_EXPRESSION
        */

        // expression block or expressions
        // must check before expression
        { inMode(MODE_EXPRESSION_BLOCK | MODE_EXPECT) }?
        pure_expression_block |

        /*
          MODE_FUNCTION_TAIL
        */

        // throw list at end of function header
        { (inLanguage(LANGUAGE_OO)) && inMode(MODE_FUNCTION_TAIL) }?
        throw_list |

        // throw list at end of function header
        { (inLanguage(LANGUAGE_OO)) }?
        throw_list complete_arguments (comma complete_arguments)* { endDownToMode(MODE_LIST); endMode(MODE_LIST); } |

        // throw list at end of function header
        { (inLanguage(LANGUAGE_CXX))&& inMode(MODE_FUNCTION_TAIL) }?
        ref_qualifier |

        // throw list at end of function header
        { (inLanguage(LANGUAGE_CXX))&& inTransparentMode(MODE_FUNCTION_TAIL) }?
        noexcept_list |

        // throw list at end of function header
        { (inLanguage(LANGUAGE_CXX))&& inTransparentMode(MODE_FUNCTION_TAIL) && next_token() == LBRACKET }?
        attribute_cpp |

        // K&R function parameters
        { (inLanguage(LANGUAGE_C) || inLanguage(LANGUAGE_CXX)) && inMode(MODE_FUNCTION_TAIL) &&
          pattern_check(stmt_type, secondtoken, type_count) && stmt_type == VARIABLE }?
        kr_parameter[type_count] |

        // function try block, must be before function_specifier
        { inLanguage(LANGUAGE_CXX_FAMILY) && inMode(MODE_FUNCTION_TAIL) }?
        try_statement |

        // function specifier at end of function header
        { inLanguage(LANGUAGE_CXX_FAMILY) && inMode(MODE_FUNCTION_TAIL)
            && (LA(1) != EQUAL || (inLanguage(LANGUAGE_CXX) && (next_token() == CONSTANTS || next_token() == DEFAULT || next_token() == DELETE))) }?
        function_specifier |

        { inMode(MODE_FUNCTION_TAIL) }?
        function_pointer_initialization |

        // function specifier at end of function header
        { inLanguage(LANGUAGE_CXX) && inMode(MODE_FUNCTION_TAIL) }?
        trailing_return |

        { inLanguage(LANGUAGE_JAVA) && inMode(MODE_FUNCTION_TAIL) }?
        annotation_default |

        { inTransparentMode(MODE_OBJECTIVE_C_CALL | MODE_ARGUMENT_LIST) }?
        (function_identifier (COLON | RBRACKET)) => objective_c_call_message |

        { inTransparentMode(MODE_OBJECTIVE_C_CALL) }?
        (function_identifier (COLON | RBRACKET) | COLON) => objective_c_call_argument |

        // start of argument for return or throw statement
        { inMode(MODE_EXPRESSION | MODE_EXPECT) &&
            isoption(parser_options, SRCML_OPTION_CPP) && perform_call_check(type, isempty, call_count, secondtoken) && type == MACRO }?
        macro_call |

        { inMode(MODE_EXPRESSION | MODE_EXPECT) }?
        expression[type, call_count] |

        // already in an expression, and run into a keyword
        // so stop the expression, and markup the keyword statement
        { inMode(MODE_EXPRESSION)
         && !(inLanguage(LANGUAGE_OBJECTIVE_C) && LA(1) == IMPORT)
         && !(LA(1) == ATPROTOCOL && next_token() == LPAREN)
         && (LA(1) != DEFAULT || next_token() == COLON)
         && (LA(1) != CHECKED || next_token() == LCURLY)
         && (LA(1) != UNCHECKED || next_token() == LCURLY)
         && (LA(1) != CXX_TRY || next_token() == LCURLY)
         && (LA(1) != INLINE || next_token() == NAMESPACE)
         && (LA(1) != STATIC || (inLanguage(LANGUAGE_JAVA) && next_token() == LCURLY))
         && (LA(1) != CXX_CATCH || next_token() == LPAREN || next_token() == LCURLY)
         && (LA(1) != ASM || look_past_two(ASM, VOLATILE) == LPAREN) }?
        terminate_pre
        terminate_post
        keyword_statements |
        // already in an expression
        { inMode(MODE_EXPRESSION) }?
        expression_part_plus_linq |

        // call list in member initialization list
        { inMode(MODE_CALL | MODE_LIST) && (LA(1) != LCURLY || inLanguage(LANGUAGE_CXX)) }?
        call |

        // call list in member initialization list
        { inMode(MODE_CALL | MODE_LIST) && (LA(1) != LCURLY || inLanguage(LANGUAGE_CXX)) }?
        keyword_calls |

        /*
          MODE_VARIABLE_NAME
        */

        // special case for type modifiers
        { inMode(MODE_VARIABLE_NAME | MODE_INIT) }?
        multops |

        { inMode(MODE_VARIABLE_NAME | MODE_INIT) }?
        tripledotop |

        // start of argument for return or throw statement
        { inMode(MODE_VARIABLE_NAME | MODE_INIT) }?
        variable_declaration_nameinit |

        { inMode(MODE_ENUM) }?
        enum_class_header |

        // variable name
        { inMode(MODE_VARIABLE_NAME) }?
        variable_identifier |

        // function identifier
        { inMode(MODE_FUNCTION_NAME) }?
        function_header[0] |

        // function identifier
        { inMode(MODE_FUNCTION_PARAMETER) }?
        parameter_list |

        // start of argument for return or throw statement
        { inMode(MODE_INIT | MODE_EXPECT) && inTransparentMode(MODE_TEMPLATE) }?
        parameter_declaration_initialization |

        // start of argument for return or throw statement
        { inMode(MODE_INIT | MODE_EXPECT) }?
        variable_declaration_initialization |

        // start of argument for return or throw statement
        { inMode(MODE_INIT | MODE_EXPECT) && ((LA(1) == COLON && ((inLanguage(LANGUAGE_C_FAMILY) && !inLanguage(LANGUAGE_CSHARP)) || inLanguage(LANGUAGE_JAVA)))
                || LA(1) == IN) }?
        variable_declaration_range |

        // in an argument list expecting an argument
        { inMode(MODE_ARGUMENT | MODE_LIST) }?
        argument |

        // start of condition for if/while/switch
        { inMode(MODE_PARAMETER | MODE_EXPECT) }?
        parameter |

        { inMode(MODE_VARIABLE_NAME) }?
        goto_case | 

        /*
          Check for MODE_FOR_CONDITION before template stuff, since it can conflict
        */

        // inside of for group expecting initialization
        { inMode(MODE_FOR_CONTROL | MODE_EXPECT) }?
        for_control |

        // inside of for group expecting initialization
        { inMode(MODE_FOR_INITIALIZATION | MODE_EXPECT) }?
        for_initialization |

        // inside of for group expecting initialization
        { inMode(MODE_FOR_CONDITION | MODE_EXPECT) }?
        for_condition |

        // inside of for group expecting initialization
        { inMode(MODE_FOR_INCREMENT | MODE_EXPECT) }?
        for_increment |

        { inTransparentMode(MODE_TEMPLATE) && inMode(MODE_LIST | MODE_EXPECT) && !inMode(MODE_TEMPLATE_PARAMETER_LIST)}?
        class_declaration |

        { inTransparentMode(MODE_TEMPLATE) && inMode(MODE_LIST | MODE_EXPECT) }?
        template_param_list |

        // expecting a template parameter
        { inTransparentMode(MODE_TEMPLATE) && inMode(MODE_LIST) }?
        template_param |

        // start of condition for if/while/switch
        { inMode(MODE_CONDITION | MODE_EXPECT) }?
        condition |

        // while part of do statement
        { inMode(MODE_DO_STATEMENT) }?
        do_while |

        { inMode(MODE_NAMESPACE) }?
        namespace_alias |

        { inMode(MODE_NAMESPACE) }?
        namespace_block |

        // string literal of extern
        { inMode(MODE_EXTERN) }?
        extern_name |

        // sometimes end up here, as when for group ends early, or with for-each
        rparen |

        // seem to end up here for colon in ternary operator
        colon_marked |

        // markup namespace tag in using namespace
        namespace_definition

;

// mark ( operator
lparen_marked[] { LightweightElement element(this); ENTRY_DEBUG } :
        {
            incParen();

            if (!isoption(parser_options, SRCML_OPTION_OPTIONAL_MARKUP) || isoption(parser_options, SRCML_OPTION_OPERATOR))
                startElement(SOPERATOR);
        }
        LPAREN
;

// marking | operator
bar[] { LightweightElement element(this); ENTRY_DEBUG } :
        {
            if ((!isoption(parser_options, SRCML_OPTION_OPTIONAL_MARKUP) || isoption(parser_options, SRCML_OPTION_OPERATOR)) && !inMode(MODE_PARAMETER))
                startElement(SOPERATOR);
        }
        BAR
;

// handle comma
comma[] { bool markup_comma = true; ENTRY_DEBUG } :
        {
            // comma ends the current item in a list
            // or ends the current expression
            if (!inTransparentMode(MODE_PARSE_EOL)
                && (inTransparentMode(MODE_LIST) || inTransparentMode(MODE_STATEMENT)))

                // might want to check for !inMode(MODE_INTERNAL_END_CURLY)
                endDownToModeSet(MODE_LIST | MODE_STATEMENT);

            // comma in a variable initialization end init of current variable
            if (inMode(MODE_IN_INIT))
                endMode(MODE_IN_INIT);

            if(inMode(MODE_LOCAL | MODE_VARIABLE_NAME) && !inTransparentMode(MODE_FOR_CONDITION | MODE_END_AT_COMMA))
                endMode();

            if(inTransparentMode(MODE_ENUM) && inMode(MODE_INIT | MODE_EXPECT))
                endDownToModeSet(MODE_ENUM | MODE_TOP);

            if(inMode(MODE_INIT | MODE_VARIABLE_NAME | MODE_LIST) || inTransparentMode(MODE_FOR_CONDITION | MODE_END_AT_COMMA))
                markup_comma = false;

        }
        comma_marked[markup_comma]
        {
            if(inTransparentMode(MODE_FOR_CONDITION | MODE_END_AT_COMMA)) {

                startNewMode(MODE_LIST | MODE_IN_INIT | MODE_EXPRESSION | MODE_EXPECT);
                startNoSkipElement(SDECLARATION_RANGE);

            }
        }

;

// marking comma operator
comma_marked[bool markup_comma = true] { LightweightElement element(this); ENTRY_DEBUG } :
        {
            if (markup_comma && ((!isoption(parser_options, SRCML_OPTION_OPTIONAL_MARKUP) || isoption(parser_options, SRCML_OPTION_OPERATOR))
                 && !inMode(MODE_PARAMETER) && !inMode(MODE_ARGUMENT) && !(inTransparentMode(MODE_IN_INIT) && inMode(MODE_EXPRESSION | MODE_LIST)))
                && !inMode(MODE_ENUM) && !inMode(MODE_INTERNAL_END_CURLY) && !inMode(MODE_INITIALIZATION_LIST))
                startElement(SOPERATOR);
        }
        COMMA
;

// mark COLON
colon_marked[] { bool in_ternary = inTransparentMode(MODE_TERNARY | MODE_THEN); bool markup_colon = true; LightweightElement element(this); ENTRY_DEBUG } :
        {

            if(in_ternary) {

                endDownToMode(MODE_THEN);
                flushSkip();
                endMode(MODE_THEN);
                startNewMode(MODE_ELSE | MODE_EXPRESSION | MODE_EXPECT);
                startElement(SELSE);

                markup_colon = false;

            }

            // only needed when ranged for and not a declaration
            if(inTransparentMode(MODE_RANGED_FOR)) {

                // start a new mode that will end after the argument list
                startNewMode(MODE_LIST | MODE_IN_INIT | MODE_EXPRESSION | MODE_EXPECT);

                // start the initialization element
                startElement(SDECLARATION_RANGE);

                markup_colon = false;

            }

            if(inLanguage(LANGUAGE_OBJECTIVE_C) && inTransparentMode(MODE_INTERNAL_END_CURLY)) {

                endDownToMode(MODE_INTERNAL_END_CURLY);

            }

            if (markup_colon && !(in_ternary && isoption(parser_options, SRCML_OPTION_TERNARY))
                && (!isoption(parser_options, SRCML_OPTION_OPTIONAL_MARKUP) || isoption(parser_options, SRCML_OPTION_OPERATOR))
                && (!inLanguage(LANGUAGE_OBJECTIVE_C) || !inMode(MODE_INTERNAL_END_CURLY)))
                startElement(SOPERATOR);

        }

        COLON
;

// process colon not marked.
colon[] { ENTRY_DEBUG } :
        {
            // colon ends the current item in a list
            if (inTransparentMode(MODE_TOP_SECTION))
                endDownToMode(MODE_TOP_SECTION);

        }
        COLON
;

/*
  Condition contained in if/while/switch.

  Triggered by mode MODE_CONDITION | MODE_EXPECT and left parentheses.
  Starts condition mode and prepares to handle embedded expression.
  End of the element is handled in condition_rparen.
*/
condition[] { ENTRY_DEBUG } :
        {
            assertMode(MODE_CONDITION | MODE_EXPECT);

            // start element condition outside of the left parentheses
            startElement(SCONDITION);

            // mark the condition mode as the one to stop at a right parentheses
            // non-empty conditions contain an expression
            setMode(MODE_LIST | MODE_EXPRESSION | MODE_EXPECT);
        }
        LPAREN

        {
            int type_count = 0; int secondtoken = 0;  STMT_TYPE stmt_type = NONE; 
            pattern_check(stmt_type, secondtoken, type_count);
            if(stmt_type == VARIABLE) {
                startNewMode(MODE_INTERNAL_END_PAREN);
                for_initialization_variable_declaration(type_count);
            }

        }

;

// perform an arbitrary look ahead looking for a pattern
pattern_check[STMT_TYPE& type, int& token, int& type_count, bool inparam = false] returns [bool isdecl] {

    isdecl = true;

    type = NONE;

    int start = mark();
    inputState->guessing++;

    bool sawtemplate;
    bool sawcontextual;
    int posin = 0;
    int fla = 0;

    try {

        pattern_check_core(token, fla, type_count, type, inparam, sawtemplate, sawcontextual, posin);

    } catch (...) {

        if (type == VARIABLE && type_count == 0) {
            type_count = 1;
        }

    }

    if(type == VARIABLE && inTransparentMode(MODE_CONDITION) && LA(1) != EQUAL)
        type = NONE;

    if(type == NONE && (sawtemplate || (sawcontextual && type_count > 0))
     && (!keyword_name_token_set.member(LA(1)) || LA(1) == MULTOPS || LA(1) == REFOPS || LA(1) == RVALUEREF || LA(1) == TERMINATE))
        type = VARIABLE;
    
    // may just have an expression
    if (type == VARIABLE && posin)
        type_count = posin - 1;

    // may just have a single macro (no parens possibly) before a statement
    else if (type == 0 && type_count == 0 && keyword_token_set.member(LA(1)))
        type = SINGLE_MACRO;

    else if(type == 0 && type_count == 1 && (LA(1) == CLASS || LA(1) == CXX_CLASS || LA(1) == STRUCT || LA(1) == UNION))
        type = SINGLE_MACRO;

    // may just have an expression
    else if (type == DESTRUCTOR && !inLanguage(LANGUAGE_CXX_FAMILY))
        type = NULLOPERATOR;

    // declaration form
    else if (type == CONSTRUCTOR && fla == TERMINATE)
        type = CONSTRUCTOR_DECL;

    // declaration form
    else if (type == DESTRUCTOR && fla == TERMINATE)
        type = DESTRUCTOR_DECL;

    // declaration form
    else if (type == FUNCTION && (fla == TERMINATE || fla == COMMA || fla == EQUAL))
        type = FUNCTION_DECL;

    // declaration form
    else if (type == OPERATOR_FUNCTION && (fla == TERMINATE || fla == COMMA || fla == EQUAL))
        type = OPERATOR_FUNCTION_DECL;

    // we actually have a macro and then a constructor
    else if(type == FUNCTION && fla == COLON)
        type = SINGLE_MACRO;

    // not really a destructor
    if (type == DESTRUCTOR_DECL && (!inTransparentMode(MODE_CLASS) || inTransparentMode(MODE_FUNCTION_TAIL)))
        type = EXPRESSION;

    int save_la = LA(1);

    inputState->guessing--;
    rewind(start);

    if(!inMode(MODE_FUNCTION_TAIL) && type == 0 && type_count == 0 
       && (enum_preprocessing_token_set.member(LA(1)) || LA(1) == DECLTYPE) && (!inLanguage(LANGUAGE_CXX) || !(LA(1) == FINAL || LA(1) == OVERRIDE))
       && save_la == TERMINATE)
        type = VARIABLE;

} :;

/*
  Figures out if we have a declaration, either variable or function.

  This is pretty complicated as it has to figure out whether it is a declaration or not,
  and whether it is a function or a variable declaration.
*/
pattern_check_core[int& token,      /* second token, after name (always returned) */
              int& fla,             /* for a function, TERMINATE or LCURLY, 0 for a variable */
              int& type_count,      /* number of tokens in type (not including name) */
              STMT_TYPE& type,      /* type discovered */
              bool inparam,         /* are we in a parameter */
              bool& sawtemplate,    /* have we seen a template */
              bool& sawcontextual,  /* have we seen a contextual keyword */
              int& posin            /* */
        ] {
            token = 0;
            int parameter_pack_pos = -1;
            fla = 0;
            type_count = 0;
            type = NONE;
            sawtemplate = false;
            sawcontextual= false;
            posin = 0;
            isdestructor = false;           // global flag detected during name matching
            int attribute_count = 0;
            int specifier_count = 0;
            int template_count = 0;
            bool foundpure = false;
            bool isoperator = false;
            bool ismain = false;
            bool isconstructor = false;
            bool saveisdestructor = false;
            bool endbracket = false;
            bool modifieroperator = false;
            bool is_c_class_identifier = false;
            is_qmark = false;
            int real_type_count = 0;
            bool lcurly = false;
            bool is_event = false;
        ENTRY_DEBUG } :

        // main pattern for variable declarations, and most function declaration/definitions.
        // trick isv to look for function declarations/definitions, and along the way record
        // if a declaration

        // int -> NONE
        // int f -> VARIABLE
        // int f(); -> FUNCTION
        // int f() {} -> FUNCTION

        /*
          Process all the parts of a potential type.  Keep track of total
          parts, specifier parts, and second token
        */
        (
        ({ ((inLanguage(LANGUAGE_JAVA_FAMILY) || inLanguage(LANGUAGE_CSHARP) || (type_count == 0)) || (LA(1) != LBRACKET || next_token() == LBRACKET))
         && (LA(1) != IN || !inTransparentMode(MODE_FOR_CONDITION)) }?

            set_bool[is_qmark, (is_qmark || (LA(1) == QMARK)) && inLanguage(LANGUAGE_CSHARP)]

            set_int[posin, LA(1) == IN ? posin = type_count : posin]
            set_int[parameter_pack_pos, LA(1) == DOTDOTDOT ? parameter_pack_pos = type_count : parameter_pack_pos]

            set_bool[isoperator, isoperator || LA(1) == OPERATOR]

            // was their a bracket on the end?  Need to know for Java
            set_bool[endbracket, inLanguage(LANGUAGE_JAVA_FAMILY) && LA(1) == LBRACKET]

            // record any type modifiers that are also operators
            // this is for disambiguation of destructor declarations from expressions involving
            // the ~ operator
            set_bool[modifieroperator, modifieroperator || LA(1) == REFOPS || LA(1) == MULTOPS || LA(1) == QMARK]

            set_bool[sawcontextual, sawcontextual || LA(1) == CRESTRICT || LA(1) == MUTABLE]
            (

                { 
#ifdef SRCML_BOOST_MPL_LARGE
                    argument_token_set.member(LA(1))
#else
                    (argument_token_set_one.member(LA(1)) || argument_token_set_two.member(LA(1)) || argument_token_set_three.member(LA(1)))
#endif
                    && (LA(1) != SIGNAL || (LA(1) == SIGNAL && look_past(SIGNAL) == COLON)) && (!inLanguage(LANGUAGE_CXX) || (LA(1) != FINAL && LA(1) != OVERRIDE))
                     && (LA(1) != TEMPLATE || next_token() != TEMPOPS) && (LA(1) != ATOMIC || next_token() != LPAREN)
                 }?
                set_int[token, LA(1)]
                set_bool[foundpure, foundpure || (LA(1) == CONST || LA(1) == TYPENAME)]
                (options { generateAmbigWarnings = false; } : EXTERN (options { greedy = true; } : ALIAS set_int[specifier_count, specifier_count + 1])* |
                    { LA(1) != NEW || (inLanguage(LANGUAGE_CSHARP) && inPrevMode(MODE_CLASS)) }? specifier | template_specifier set_bool[sawtemplate, true] |
                    { next_token() == COLON }? SIGNAL | ATREQUIRED | ATOPTIONAL | { inLanguage(LANGUAGE_JAVA) }? default_specifier)
                set_int[specifier_count, specifier_count + 1]
                set_type[type, ACCESS_REGION,
                        ((inLanguage(LANGUAGE_CXX) && look_past_two(NAME, VOID) == COLON) || inLanguage(LANGUAGE_OBJECTIVE_C)) 
                        && (token == PUBLIC || token == PRIVATE || token == PROTECTED || token == SIGNAL || token == ATREQUIRED || token == ATOPTIONAL)]
                throw_exception[type == ACCESS_REGION] |
                { !isoption(parser_options, SRCML_OPTION_WRAP_TEMPLATE) }? template_declaration_full set_int[template_count, template_count + 1] | 

                { inLanguage(LANGUAGE_CSHARP) }?
                LBRACKET
                        // suppress warning
                        (options { greedy = true; } : COMMA)*

                        // ~RBRACKET matches these as well suppress warning. 
                        (options { warnWhenFollowAmbig = false; } : (RETURN | EVENT |

                        set_type[type, GLOBAL_ATTRIBUTE, check_global_attribute()]
                        throw_exception[type == GLOBAL_ATTRIBUTE] 
                        identifier))?

                        //complete_expression
                        (~(RBRACKET))*
                RBRACKET
                set_int[attribute_count, attribute_count + 1] |

                { inLanguage(LANGUAGE_CXX) && next_token() == LBRACKET}?
                LBRACKET LBRACKET

                        //complete_expression
                        (~(RBRACKET))*
                RBRACKET RBRACKET
                set_type[type, GLOBAL_ATTRIBUTE]
                set_int[attribute_count, attribute_count + 1] |

                { type_count == (attribute_count + specifier_count) }?
                property_method_name
                set_type[type, PROPERTY_ACCESSOR, true] |

                { type_count == attribute_count + specifier_count + template_count  && (!inLanguage(LANGUAGE_JAVA) 
            || (inLanguage(LANGUAGE_JAVA) && (LA(1) != ATSIGN 
                                             || (LA(1) == ATSIGN && next_token() == INTERFACE))))
                                              && (!inLanguage(LANGUAGE_CXX)
                                               || (!keyword_name_token_set.member(next_token())
                                                || (next_token() == LBRACKET && next_token_two() == LBRACKET)))
                                               }?
                (CLASS               set_type[type, CLASS_DECL]       |
                 CXX_CLASS           set_type[type, CLASS_DECL]       |
                 STRUCT              set_type[type, STRUCT_DECL]      |
                 UNION               set_type[type, UNION_DECL]       |
                 INTERFACE           set_type[type, INTERFACE_DECL]   |
                 ATSIGN INTERFACE    set_type[type, ANNOTATION_DEFN])
                set_bool[lcurly, LA(1) == LCURLY]
                (options { greedy = true; } : { inLanguage(LANGUAGE_CXX) && next_token() == LBRACKET}? attribute_cpp)*
                ({ LA(1) == DOTDOTDOT }? DOTDOTDOT set_int[type_count, type_count + 1])*
                class_post
                (class_header | LCURLY)
                set_type[type, CLASS_DEFN,     type == CLASS_DECL     && (LA(1) == LCURLY || lcurly)]
                set_type[type, STRUCT_DEFN,    type == STRUCT_DECL    && (LA(1) == LCURLY || lcurly)]
                set_type[type, UNION_DEFN,     type == UNION_DECL     && (LA(1) == LCURLY || lcurly)]
                set_type[type, INTERFACE_DEFN, type == INTERFACE_DECL && (LA(1) == LCURLY || lcurly)]
                set_type[type, NONE, !(LA(1) == TERMINATE || LA(1) == COMMA || LA(1) == LCURLY || lcurly)]
                throw_exception[type != NONE]
                set_bool[foundpure]
                set_int[type_count, type_count + 1] |

                { type_count == attribute_count + specifier_count + template_count }?
                (ENUM set_type[type, ENUM_DECL])
                set_bool[lcurly, LA(1) == LCURLY]
                (options { greedy = true; } : { inLanguage(LANGUAGE_CXX) && next_token() == LBRACKET}? attribute_cpp)*
                ({ LA(1) == DOTDOTDOT }? DOTDOTDOT set_int[type_count, type_count + 1])*
                ({ inLanguage(LANGUAGE_JAVA) }? class_header | { inLanguage(LANGUAGE_CSHARP)}? variable_identifier (derived)* | enum_class_header | LCURLY)
                set_type[type, ENUM_DEFN, type == ENUM_DECL && (LA(1) == LCURLY || lcurly)]
                set_type[type, NONE, !(LA(1) == TERMINATE || LA(1) == COMMA || LA(1) == LCURLY || lcurly)]
                throw_exception[type != NONE]
                set_bool[foundpure]
                set_int[type_count, type_count + 1] |

                (
                    USING set_type[type, USING_STMT]
                    throw_exception[true]
                ) |

                { inLanguage(LANGUAGE_JAVA_FAMILY) }?
                template_argument_list set_int[specifier_count, specifier_count + 1] |

                { inLanguage(LANGUAGE_JAVA_FAMILY) }?
                annotation
                set_int[attribute_count, attribute_count + 1] |

                // typical type name
                { !inLanguage(LANGUAGE_CSHARP) || LA(1) != ASYNC }?
                set_bool[operatorname, false]
                compound_name set_bool[foundpure]
                set_bool[isoperator, isoperator || (inLanguage(LANGUAGE_CXX_FAMILY) && 
                             operatorname)] 
                set_bool[operatorname, false] |

                // always count as a name for now since is always used as a type or type modifier
                auto_keyword[false] | 

                EVENT set_bool[is_event] |

                // special function name
                MAIN set_bool[ismain, type_count == 0] |

                { is_c_class_identifier || keyword_name_token_set.member(next_token()) }?
                     keyword_name |

        { inLanguage(LANGUAGE_JAVA) && inMode(MODE_PARAMETER) }? bar |

                // type parts that can occur before other type parts (excluding specifiers)
                // do not match a struct class or union.  If was class/struct/union decl will not reach here.
                // if elaborated type specifier should also be handled above. Reached here because 
                // non-specifier then class/struct/union.
                { LA(1) != LBRACKET && (LA(1) != CLASS && LA(1) != CXX_CLASS && LA(1) != STRUCT && LA(1) != UNION) }?
                ({ LA(1) == DECLTYPE }? type_specifier_call | { next_token() == LPAREN }? atomic | pure_lead_type_identifier_no_specifiers) set_bool[foundpure] |

                // type parts that must only occur after other type parts (excluding specifiers)
                non_lead_type_identifier throw_exception[!foundpure]
            )

            // another type part
            set_int[type_count, type_count + 1]

            // record second (before we parse it) for label detection
            set_int[token, LA(1), type_count == 1]
        )*

        // special case for property attributes as names, e.g., get, set, etc.
        throw_exception[type == PROPERTY_ACCESSOR && (type_count == attribute_count + specifier_count + 1) && LA(1) == LCURLY]
        set_type[type, PROPERTY_ACCESSOR_DECL, type == PROPERTY_ACCESSOR]
        throw_exception[type == PROPERTY_ACCESSOR_DECL && (type_count == attribute_count + specifier_count + 1) && LA(1) == TERMINATE]
        set_type[type, NONE, type == PROPERTY_ACCESSOR_DECL]

        set_int[real_type_count, type_count]

        // special case for ternary operator on its own
        throw_exception[LA(1) == COLON && is_qmark]

        // adjust specifier tokens to account for keyword async used as name (only for C#)
        set_int[specifier_count, token == ASYNC ? specifier_count - 1 : specifier_count]

        // adjust type tokens to eliminate for last left bracket (only for Java)
        set_int[type_count, endbracket ? type_count - 1 : type_count]

        // have a sequence of type tokens, last one is function/variable name
        // (except for function pointer, which is handled later).
        // Using also has no name so counter operation.
        set_int[type_count, inMode(MODE_USING) ? type_count + 1 : type_count]

        set_int[type_count, type_count > 1 && inLanguage(LANGUAGE_CXX) && parameter_pack_pos >= 0
             && parameter_pack_pos == (type_count - 1) ? type_count + 1 : type_count]

        set_int[type_count, type_count > 1 ? type_count - 1 : 0]

        // special case for what looks like a destructor declaration
        // @todo need a case where == 1 then , merge it with > 1
        throw_exception[isdestructor && (modifieroperator || (type_count - specifier_count - attribute_count - template_count) > 1 || ((type_count - specifier_count - attribute_count - template_count) == 1))]

        // check if an event
        set_type[type, EVENT_STMT, is_event]
        throw_exception[is_event]

        // check if property
        set_type[type, PROPERTY_STMT, inLanguage(LANGUAGE_CSHARP) && (type_count - specifier_count) > 0 && LA(1) == LCURLY]
        throw_exception[type == PROPERTY_STMT]

        /*
          We have a declaration (at this point a variable) if we have:

            - At least one non-specifier in the type
            - There is nothing in the type (what was the name is the type)
              and it is part of a parameter list

            For now attribute and template counts are left out on purpose.
        */
        /*! @todo verify this is correct */
        set_type[type, VARIABLE, ((((type_count - specifier_count) > 0 && LA(1) != OPERATORS && LA(1) != CSPEC && LA(1) != MSPEC
                && ((inLanguage(LANGUAGE_CXX) && !inMode(MODE_ACCESS_REGION)) || LA(1) == TERMINATE || LA(1) == COMMA || LA(1) == BAR || LA(1) == LBRACKET
                                              || (LA(1) == LPAREN && next_token() != RPAREN) || LA(1) == LCURLY || LA(1) == EQUAL || LA(1) == IN
                                              || ((inTransparentMode(MODE_FOR_CONDITION) || inLanguage(LANGUAGE_C) || inLanguage(LANGUAGE_CXX)) && LA(1) == COLON)
                                              || (inLanguage(LANGUAGE_CSHARP) && LA(1) == RBRACKET)))) ||
                                                (inparam && (LA(1) == RPAREN || LA(1) == COMMA || LA(1) == BAR || LA(1) == LBRACKET || LA(1) == EQUAL || LA(1) == IN
                                                    || (inLanguage(LANGUAGE_CSHARP) && LA(1) == RBRACKET))))]

        // need to see if we possibly have a constructor/destructor name, with no type
        set_bool[isconstructor,

                 // operator methods may not have non-specifier types also
                 !isoperator &&

                 !ismain &&

                 !isdestructor &&

                 !inLanguage(LANGUAGE_OBJECTIVE_C) &&

                 // entire type is specifiers
                 (type_count == (specifier_count + attribute_count + template_count)) &&

                 (
                    // inside of a C++ class definition
                    inMode(MODE_ACCESS_REGION) ||

                    (inTransparentMode(MODE_ACCESS_REGION) && inMode(MODE_TEMPLATE)) ||

                    // right inside the block of a Java or C# class
                    (inPrevMode(MODE_CLASS) && (inLanguage(LANGUAGE_JAVA_FAMILY) || inLanguage(LANGUAGE_CSHARP))) ||

                    // by itself, but has specifiers so is not a call
                    (specifier_count > 0 && (inLanguage(LANGUAGE_JAVA_FAMILY) || inLanguage(LANGUAGE_CSHARP))) ||

                    // outside of a class definition in C++, but with properly prefixed name
                    (inLanguage(LANGUAGE_CXX_FAMILY) && namestack[0] != "" && namestack[0] == namestack[1])
                )
        ]

        // detecting a destructor name uses a data member, since it is detected in during the
        // name detection.  If the parameters use this method, it is reentrant, so cache it
        set_bool[saveisdestructor, isdestructor]

        // we have a declaration, so do we have a function?
        (

            (
                // check for function pointer, which must have a non-specifier part of the type
                { (inLanguage(LANGUAGE_C) || inLanguage(LANGUAGE_CXX)) && real_type_count > 0 }?
                (function_pointer_name_grammar eat_optional_macro_call LPAREN)=>
                function_pointer_name_grammar

                // what was assumed to be the name of the function is actually part of the type
                set_int[type_count, type_count + 1]

                // this ain't a constructor
                set_bool[isconstructor, false]

                function_rest[fla] |

                // POF (Plain Old Function)
                // need at least one non-specifier in the type (not including the name)
                { (type_count - specifier_count - attribute_count - template_count > 0) || isoperator || ismain || saveisdestructor || isconstructor}?
                function_rest[fla]
            ) |

            { real_type_count == 0 && specifier_count == 0 && attribute_count == 0 }? (objective_c_method set_int[fla, LA(1)] throw_exception[fla != TERMINATE && fla != LCURLY])

        )

        // since we got this far, we have a function
        set_type[type, FUNCTION, !isoperator]

        set_type[type, OPERATOR_FUNCTION, isoperator]

        // however, we could have a destructor
        set_type[type, DESTRUCTOR, saveisdestructor]

        // could also have a constructor
        set_type[type, CONSTRUCTOR, isconstructor && !saveisdestructor && !isoperator && !ismain]
)
;

// C# global attribute target
check_global_attribute[] returns [bool flag] {
        const std::string& s = LT(1)->getText();

        flag = s == "module" || s == "assembly";
} :;

/*
  Utility rules

  Work even in guessing mode, which explicit code segments cannot
*/

/* Throws an exception if the condition is true */
throw_exception[bool condition = true] { if (condition) throw antlr::RecognitionException(); } :;

/* sets the declaration type to a value if the condition is true */
set_type[STMT_TYPE& name, STMT_TYPE value, bool condition = true] { if (condition) name = value; } :;

/* sets the int to a value if the condition is true */
set_int[int& name, int value, bool condition = true] { if (condition) name = value; } :;

/* sets the bool to a value */
set_bool[bool& variable, bool value = true] { variable = value; } :;

trace[const char*s ] { std::cerr << s << std::endl; } :;


trace_int[int s] { std::cerr << "HERE " << s << std::endl; } :;
/*traceLA { std::cerr << "LA(1) is " << LA(1) << " " << LT(1)->getText() << std::endl; } :;
marker[] { CompleteElement element(this); startNewMode(MODE_LOCAL); startElement(SMARKER); } :;
*/

// update type count
update_typecount[srcMLState::MODE_TYPE mode] {} :
        {
            decTypeCount();
            if(inTransparentMode(MODE_ARGUMENT) && inLanguage(LANGUAGE_CXX))
                return;

            if (getTypeCount() <= 0) {
                endMode();
                setMode(mode);
            }
        }
;

// count type identifiers
type_identifier_count[int& type_count] { ++type_count; ENTRY_DEBUG } :

        // overloaded parentheses operator
        { LA(1) == OPERATOR /* turns off ANTLR warning, and is nooped */ }?
        overloaded_operator |
        type_identifier |
        MAIN
;

// check the type identifier count
type_identifier_count_check returns [int type_count] {


    int start = mark();
    ++inputState->guessing;

    type_count = type_identifier_count_check_core();

    rewind(start);
    --inputState->guessing;
} :;

// core functionality for type identifier count check
type_identifier_count_check_core returns [int type_count] { type_count = 0; ENTRY_DEBUG } :

        (type_identifier_count[type_count])*

;

/*
// --a;
deduct[int& type_count] { --type_count; } :;
*/

// consume a type
eat_type[int & count] { if (count <= 0 || LA(1) == BAR) return; ENTRY_DEBUG } :

        // Mark as name before mark without name
        (options { generateAmbigWarnings = false;} :  keyword_name | type_identifier)

        set_int[count, count - 1]
        eat_type[count]

;

// type identifier
pure_lead_type_identifier[] { ENTRY_DEBUG } :

        // ambigous on template keyword from template specifier and probably class_preamble template
        (options { generateAmbigWarnings = false; } : 
        // specifiers that occur in a type

        { 
#ifdef SRCML_BOOST_MPL_LARGE
            argument_token_set.member(LA(1))
#else
            (argument_token_set_one.member(LA(1)) || argument_token_set_two.member(LA(1)) || argument_token_set_three.member(LA(1)))
#endif
        }?
        specifier | template_specifier | auto_keyword[true] |

        { inLanguage(LANGUAGE_CSHARP) && look_past(COMMA) == RBRACKET }?
        LBRACKET (COMMA)* RBRACKET |

        { inLanguage(LANGUAGE_JAVA) }? annotation |

        { inLanguage(LANGUAGE_CSHARP) }? attribute_csharp |

        { inLanguage(LANGUAGE_CXX) && next_token() == LBRACKET}? attribute_cpp |

        pure_lead_type_identifier_no_specifiers
        )
;

// type identifier
pure_lead_type_identifier_no_specifiers[] { ENTRY_DEBUG } :

        // class/struct/union before a name in a type, e.g., class A f();
        (options { generateAmbigWarnings = false; } :

        class_lead_type_identifier | typename_keyword |

        // enum use in a type
        { inLanguage(LANGUAGE_C_FAMILY) && !inLanguage(LANGUAGE_CSHARP) }?
        (ENUM variable_identifier (variable_identifier | multops | tripledotop | INLINE))=> ENUM |

        // entire enum definition
        { inLanguage(LANGUAGE_C_FAMILY) && !inLanguage(LANGUAGE_CSHARP) }?
        enum_definition_complete |

        { LA(1) == DECLTYPE }? type_specifier_call | atomic

        )

;

// more lead type identifier
class_lead_type_identifier[]  { SingleElement element(this); ENTRY_DEBUG } :
        {

            if(inTransparentMode(MODE_TEMPLATE))
                startElement(SNAME);
            else
                startElement(SNOP);

        }
        (CLASS | CXX_CLASS | STRUCT | UNION | ENUM)
;

// type identifier
lead_type_identifier[] { ENTRY_DEBUG } :

//        specifier |

//        (macro_call_paren identifier)=> macro_call |

        // typical type name
        { LA(1) != ASYNC && (inLanguage(LANGUAGE_CXX) || (LA(1) != FINAL && LA(1) != OVERRIDE)) && 
            LA(1) != CRESTRICT && LA(1) != MUTABLE }?
        compound_name |

        pure_lead_type_identifier
;

// type identifier
type_identifier[] { ENTRY_DEBUG } :

        // any identifier that can appear first can appear later
        // true suppresses warning.  antlr forms rules as LA(1) && (true )
        // so this does nothing.
        { true }? lead_type_identifier |

        non_lead_type_identifier
;

// type identifier
non_lead_type_identifier[] { bool iscomplex = false; ENTRY_DEBUG } :

        tripledotop |

        { inLanguage(LANGUAGE_C_FAMILY) }? multops |

        { inLanguage(LANGUAGE_JAVA_FAMILY) && look_past(LBRACKET) == RBRACKET }?
        variable_identifier_array_grammar_sub[iscomplex]
;

type_specifier_call[] { ENTRY_DEBUG } :

    { inputState->guessing }? (decltype_call_full) | decltype_call

;

// C++11 markup decltype 
decltype_call[] { CompleteElement element(this); int save_type_count = getTypeCount(); ENTRY_DEBUG } :
        {

            // start a mode for the macro that will end after the argument list
            startNewMode(MODE_ARGUMENT | MODE_LIST);

            // start the macro call element
            startElement(SDECLTYPE);
         
        }
        DECLTYPE complete_argument_list
        { setTypeCount(save_type_count); }
;

// C++ completely match without markup decltype
decltype_call_full[] { ENTRY_DEBUG } :
        DECLTYPE paren_pair
;

// C11 markup _Atomic 
atomic[] { ENTRY_DEBUG } :

    { next_token() == LPAREN }? ({ inputState->guessing }? atomic_call_full | atomic_call) | atomic_specifier

;

// C11 markup _Atomic as specifier
atomic_specifier[] { SingleElement element(this); ENTRY_DEBUG } :
        {
            startElement(SFUNCTION_SPECIFIER);
        }
        ATOMIC

;

// C11 markup _Atomic as call
atomic_call[] { CompleteElement element(this);  int save_type_count = getTypeCount(); ENTRY_DEBUG } :
        {

            // start a mode for the macro that will end after the argument list
            startNewMode(MODE_ARGUMENT | MODE_LIST);

            // start the macro call element
            startElement(SATOMIC);
         
        }
        ATOMIC (options { greedy = true; } : complete_argument_list)?
        { setTypeCount(save_type_count); }

;

// C++ completely match without markup _Atomic
atomic_call_full[] { ENTRY_DEBUG } :
        ATOMIC (options { greedy = true; } : paren_pair)?
;

// qmark
qmark_name[] { SingleElement element(this); ENTRY_DEBUG } :
        {
            startElement(SNAME);
        }
        QMARK
;

qmark_marked[] { bool in_ternary = inTransparentMode(MODE_TERNARY | MODE_CONDITION); LightweightElement element(this); ENTRY_DEBUG } :
        {
            if (!(in_ternary && isoption(parser_options, SRCML_OPTION_TERNARY)) && (!isoption(parser_options, SRCML_OPTION_OPTIONAL_MARKUP) || isoption(parser_options, SRCML_OPTION_OPERATOR)))
                startElement(SOPERATOR);
        }
        QMARK ({ SkipBufferSize() == 0 }? QMARK)?

;

qmark[] { is_qmark = true; ENTRY_DEBUG } :
        {
            if(inTransparentMode(MODE_TERNARY | MODE_CONDITION))
                endDownToMode(MODE_CONDITION);
        }

        qmark_marked
        {
            if(inTransparentMode(MODE_TERNARY | MODE_CONDITION)) {

                endMode(MODE_CONDITION);
                startNewMode(MODE_THEN | MODE_EXPRESSION | MODE_EXPECT);
                startNoSkipElement(STHEN);

            }
        }
;

/* linq expressions */
linq_expression[] { CompleteElement element(this); ENTRY_DEBUG } :
        {
            startNewMode(MODE_LOCAL);

            startElement(SLINQ);
        }
        linq_expression_pure
        (options { greedy = true; } : linq_expression_pure)*
;

// match linq expressions
linq_expression_pure[] { ENTRY_DEBUG } :
        linq_from | linq_where | linq_select | linq_let | linq_group | linq_join | linq_orderby
;

// a linq from
linq_from[] { CompleteElement element(this); ENTRY_DEBUG } :
        {
            startNewMode(MODE_LOCAL);

            startElement(SFROM);
        }
        FROM linq_expression_complete (options { greedy = true; } : linq_in)*
;

// a linq in
linq_in[] { SingleElement element(this); ENTRY_DEBUG } :
        {
            startElement(SIN);
        }
        IN linq_expression_complete
;

// a linq where
linq_where[] { SingleElement element(this); ENTRY_DEBUG } :
        {
            startElement(SWHERE);
        }
        WHERE linq_expression_complete
;

// a linq select
linq_select[] { SingleElement element(this); ENTRY_DEBUG } :
        {
            startElement(SSELECT);
        }
        SELECT linq_expression_complete
;

// a linq let
linq_let[] { SingleElement element(this); ENTRY_DEBUG } :
        {
            startElement(SLET);
        }
        LET linq_expression_complete
;

// a linq group
linq_group[] { CompleteElement element(this); ENTRY_DEBUG } :
        {
            startNewMode(MODE_LOCAL);

            startElement(SGROUP);
        }
        GROUP linq_expression_complete
        (options { greedy = true; } : linq_by)*
        (options { greedy = true; } : linq_into)*
;

// linq by
linq_by[] { SingleElement element(this); ENTRY_DEBUG } :
        {
            startElement(SBY);
        }
        BY linq_expression_complete
;

// linq into
linq_into[] { SingleElement element(this); ENTRY_DEBUG } :
        {
            startElement(SINTO);
        }
        INTO linq_expression_complete
;

// linq join
linq_join[] { CompleteElement element(this); ENTRY_DEBUG } :
        {
            startNewMode(MODE_LOCAL);

            startElement(SJOIN);
        }
        JOIN linq_expression_complete

        (options { greedy = true; } : linq_in | linq_on | linq_equals | linq_into)*
;

// linq on
linq_on[] { SingleElement element(this); ENTRY_DEBUG } :
        {
            startElement(SON);
        }
        ON linq_expression_complete
;

// linq equals
linq_equals[] { SingleElement element(this); ENTRY_DEBUG } :
        {
            startElement(SEQUALS);
        }
        EQUALS linq_expression_complete
;

// linq orderby
linq_orderby[] { CompleteElement element(this); ENTRY_DEBUG } :
        {
            startNewMode(MODE_LOCAL);

            startElement(SORDERBY);
        }
        ORDERBY linq_expression_complete

        (options { greedy = true; } : linq_ascending | linq_descending)*

        (options { greedy = true; } : COMMA linq_expression_complete (options { greedy = true; } : linq_ascending | linq_descending)* )*
;

// linq ascending
linq_ascending[] { SingleElement element(this); ENTRY_DEBUG } :
        {
            startElement(SNAME);
        }
        ASCENDING
;

// linq descending
linq_descending[] { SingleElement element(this); ENTRY_DEBUG } :
        {
            startElement(SNAME);
        }
        DESCENDING
;

// variables array index
variable_identifier_array_grammar_sub[bool& iscomplex] { CompleteElement element(this); ENTRY_DEBUG } :
        {
            iscomplex = true;

            // start a mode to end at right bracket with expressions inside
            if (inLanguage(LANGUAGE_CSHARP) || (LA(1) == ATLBRACKET && LANGUAGE_OBJECTIVE_C))
                startNewMode(MODE_LOCAL | MODE_TOP | MODE_LIST | MODE_END_AT_COMMA);
            else
                startNewMode(MODE_LOCAL | MODE_TOP | MODE_LIST);

            startElement(SINDEX);
        }
        (LBRACKET | ATLBRACKET)

        variable_identifier_array_grammar_sub_contents

        RBRACKET
;

// contents of array index
variable_identifier_array_grammar_sub_contents{ ENTRY_DEBUG } :
        { !inLanguage(LANGUAGE_CSHARP) && !inLanguage(LANGUAGE_OBJECTIVE_C) }? complete_expression |

        { inLanguage(LANGUAGE_CSHARP) || inLanguage(LANGUAGE_OBJECTIVE_C) }? (options { greedy = true; } : { LA(1) != RBRACKET }?
            ({ /* stop warning */ LA(1) == COMMA }? COMMA | complete_expression)
        )*
;

// handle C# attribute
attribute_csharp[] { CompleteElement element(this); ENTRY_DEBUG } :
        {
            // start a mode to end at right bracket with expressions inside
            startNewMode(MODE_TOP | MODE_LIST | MODE_EXPRESSION | MODE_EXPECT | MODE_END_AT_COMMA);

            startElement(SATTRIBUTE);
        }
        LBRACKET

        // do not warn as identifier list and colon are in complete expression as well, but need special processing here.
        (options { warnWhenFollowAmbig = false; } : { next_token() == COLON }? attribute_csharp_target COLON)*

        attribute_inner_list

        RBRACKET
;

// handle target for C# target
attribute_csharp_target[] { SingleElement element(this); ENTRY_DEBUG } :
        {
            startElement(STARGET);
        }
        (RETURN | EVENT | identifier_list)
;

// inner attribute list handling
attribute_inner_list[] { ENTRY_DEBUG } :

    complete_expression (COMMA complete_expression)*

;

// C++11 attributes
attribute_cpp[] { CompleteElement element(this); ENTRY_DEBUG } :
        {
            // start a mode to end at right bracket with expressions inside
            startNewMode(MODE_TOP | MODE_LIST | MODE_EXPRESSION | MODE_EXPECT | MODE_END_AT_COMMA);

            startElement(SATTRIBUTE);
        }
        LBRACKET LBRACKET

        attribute_inner_list

        RBRACKET RBRACKET
;

// Do a complete argument list
complete_argument_list[] { ENTRY_DEBUG } :
        call_argument_list (options { greedy = true; } : { LA(1) != RPAREN && LA(1) != RCURLY }? complete_arguments)* rparen[false]
;

// Full, complete expression matched all at once (no stream).
complete_arguments[] { CompleteElement element(this); int count_paren = 1; CALL_TYPE type = NOCALL; 
    bool isempty = false; int call_count = 0; ENTRY_DEBUG } :
        { getParen() == 0 }? rparen[false] |
        { getCurly() == 0 }? rcurly_argument |
        {
            // argument with nested expression
            startNewMode(MODE_ARGUMENT | MODE_EXPRESSION | MODE_EXPECT);

            // start the argument
            startElement(SARGUMENT);
        }
        (options { warnWhenFollowAmbig = false; } : { count_paren > 0 && (count_paren != 1 || LA(1) != RPAREN) }?

            (options { generateAmbigWarnings = false; } :
                { LA(1) == LPAREN }? expression { ++count_paren; } |

                { LA(1) == RPAREN }? expression { --count_paren; } |

                { perform_call_check(type, isempty, call_count, -1) && type == CALL }? { if(!isempty) ++count_paren; }
                    expression_process (call[call_count] | keyword_calls) complete_arguments |

                expression | (type_identifier) => expression_process type_identifier |

                comma
                {
                    // argument with nested expression
                    startNewMode(MODE_ARGUMENT | MODE_EXPRESSION | MODE_EXPECT);

                    // start the argument
                    startElement(SARGUMENT);
                }
            )
        )*

;

// Full, complete expression matched all at once (no stream).
// May be better version of complete_expression
complete_default_parameter[] { CompleteElement element(this); int count_paren = 0; CALL_TYPE type = NOCALL; 
    bool isempty = false; int call_count = 0; ENTRY_DEBUG } : 
       { getParen() == 0 }? rparen[false] |
        { getCurly() == 0 }? rcurly_argument |
        {
            // argument with nested expression
            startNewMode(MODE_TOP | MODE_EXPECT | MODE_EXPRESSION);
        }
        (options {warnWhenFollowAmbig = false; } : { LA(1) != RPAREN || count_paren > 0 }?

        ({ LA(1) == LPAREN }? expression set_int[count_paren, count_paren + 1] |

        { LA(1) == RPAREN && inputState->guessing }? rparen set_int[count_paren, count_paren - 1] |

        { LA(1) == RPAREN && !inputState->guessing}? expression set_int[count_paren, count_paren - 1] |

        { perform_call_check(type, isempty, call_count, -1) && type == CALL }? 
        set_int[count_paren, isempty ? count_paren : count_paren + 1] expression |

         expression |

         comma

        ))*

;


// match a complete objective_c_call no stream
complete_objective_c_call[] { CompleteElement element(this); int bracket_count = 0; ENTRY_DEBUG} :

    { inputState->guessing }? bracket_pair |

    {
        // start a mode to end at right bracket with expressions inside
        if(!inMode(MODE_EXPRESSION) || inMode(MODE_EXPRESSION | MODE_EXPECT))
            startNewMode(MODE_TOP | MODE_EXPECT | MODE_EXPRESSION);
        else 
            startNewMode(MODE_TOP);

    }

    (options { greedy = true; } :

            // end of objective c call
            { inTransparentMode(MODE_OBJECTIVE_C_CALL) && bracket_count }? rbracket set_int[bracket_count, bracket_count - 1] |

            // objective c argument list
            { LA(1) == LBRACKET }? expression set_int[bracket_count, bracket_count + 1] |

            // objective c argument list
            { inTransparentMode(MODE_OBJECTIVE_C_CALL | MODE_ARGUMENT_LIST) }?
            (function_identifier (COLON | RBRACKET)) => objective_c_call_message |

            // objective c argument
            { inTransparentMode(MODE_OBJECTIVE_C_CALL) }?
            (function_identifier (COLON | RBRACKET) | COLON) => objective_c_call_argument |

            // commas as in a list
            { inTransparentMode(MODE_END_ONLY_AT_RPAREN) || !inTransparentMode(MODE_END_AT_COMMA)}?
            comma |

            // right parentheses, unless we are in a pair of parentheses in an expression
            { !inTransparentMode(MODE_INTERNAL_END_PAREN) }? rparen[false] |

            // argument mode (as part of call)
            { inMode(MODE_ARGUMENT) }? argument |

            // expression with right parentheses if a previous match is in one
            { LA(1) != RPAREN || inTransparentMode(MODE_INTERNAL_END_PAREN) }? expression |

            colon_marked

    )*

;

// match a complete expression no stream
complete_expression[] { CompleteElement element(this); ENTRY_DEBUG } :
        {
            // start a mode to end at right bracket with expressions inside
            startNewMode(MODE_TOP | MODE_EXPECT | MODE_EXPRESSION);

        }
        (options { greedy = true; } :

            // commas as in a list
            { (inTransparentMode(MODE_END_ONLY_AT_RPAREN) && (getFirstMode(MODE_END_ONLY_AT_RPAREN | MODE_END_AT_COMMA) & MODE_END_AT_COMMA) == 0) || !inTransparentMode(MODE_END_AT_COMMA) }?
            comma |

            // right parentheses, unless we are in a pair of parentheses in an expression
            { !inTransparentMode(MODE_INTERNAL_END_PAREN) }? rparen[false] |

            { inLanguage(LANGUAGE_OBJECTIVE_C) && LA(1) == LBRACKET }? complete_objective_c_call |

            // argument mode (as part of call)
            { inMode(MODE_ARGUMENT) }? argument |

            // expression with right parentheses if a previous match is in one
            { LA(1) != RPAREN || inTransparentMode(MODE_INTERNAL_END_PAREN) }? expression |

            colon_marked

        )*
;


// match a linq_expression completely
linq_expression_complete[] { CompleteElement element(this); int count_paren = 0; ENTRY_DEBUG } :
        {
            // start a mode to end at right bracket with expressions inside
            startNewMode(MODE_TOP | MODE_EXPECT | MODE_EXPRESSION);
        }
        (options {warnWhenFollowAmbig = false; } : { LA(1) != RPAREN || count_paren > 0 }?


            { (LA(1) != RPAREN || count_paren > 0) && try_linq_expression_complete_inner(count_paren) }? linq_expression_complete_inner[count_paren, true]
            
        )*
;

try_linq_expression_complete_inner[int & count_paren] returns[bool success = false] {

    int start = mark();
    ++inputState->guessing;

    try {

        linq_expression_complete_inner(count_paren);
        success = true;

    } catch(antlr::RecognitionException & e) {

        success = false;

    }

    rewind(start);
    --inputState->guessing;


} :;

linq_expression_complete_inner[int & count_paren, bool update = false] { CALL_TYPE type = NOCALL; bool isempty = false; int call_count = 0; ENTRY_DEBUG } :

    // commas as in a list
    comma |

    // right parentheses, unless we are in a pair of parentheses in an expression
    { LA(1) == LPAREN }? expression_setup_linq ({ update }? set_int[count_paren, count_paren + 1])? |

    { LA(1) == RPAREN && inputState->guessing }? rparen ({ update }? set_int[count_paren, count_paren - 1])? |

    { LA(1) == RPAREN && !inputState->guessing}? expression_setup_linq ({ update }? set_int[count_paren, count_paren - 1])? |

    { perform_call_check(type, isempty, call_count, -1) && type == CALL }? 
    ({ update }? set_int[count_paren, isempty ? count_paren : count_paren + 1])? expression_setup_linq |

    // argument mode (as part of call)
    { inMode(MODE_ARGUMENT) }? argument |

    // expression with right parentheses if a previous match is in one
    { LA(1) != ASCENDING && LA(1) != DESCENDING && LA(1) != ON && LA(1) != BY && LA(1) != FROM && LA(1) != SELECT 
        && LA(1) != LET && LA(1) != WHERE && LA(1) != ORDERBY && LA(1) != GROUP && LA(1) != JOIN && LA(1) != IN 
        && LA(1) != EQUALS && LA(1) != INTO && (LA(1) != RPAREN || inTransparentMode(MODE_INTERNAL_END_PAREN)) }? expression_setup_linq |

    COLON

;

// variable name in an expression.  Includes array names, but not function calls
variable_identifier[] { ENTRY_DEBUG } :
        compound_name
;

// name including template argument list
simple_name_optional_template[] { CompleteElement element(this); TokenPosition tp; ENTRY_DEBUG } :
        {
            // local mode that is automatically ended by leaving this function
            startNewMode(MODE_LOCAL);

            // start outer name
            startElement(SCNAME);

            // record the name token so we can replace it if necessary
            setTokenPosition(tp);
        }
        push_namestack identifier (
            { inLanguage(LANGUAGE_CXX_FAMILY) || inLanguage(LANGUAGE_JAVA_FAMILY) || inLanguage(LANGUAGE_OBJECTIVE_C) }?
            (template_argument_list)=>
                template_argument_list (options { greedy = true; } : generic_type_constraint)* |

            (cuda_argument_list) => cuda_argument_list |

            {
               // set the token to NOP since we did not find a template argument list
               tp.setType(SNOP);
            }
       )
;

// name including template argument list
simple_name_optional_template_optional_specifier[] { CompleteElement element(this); TokenPosition tp; bool is_nop = true; ENTRY_DEBUG } :
        {
            // local mode that is automatically ended by leaving this function
            startNewMode(MODE_LOCAL);

            // start outer name
            startElement(SCNAME);

            // record the name token so we can replace it if necessary
            setTokenPosition(tp);
        }
        push_namestack (template_specifier { is_nop = false; })* identifier
    (
        (template_argument_list)=> template_argument_list (options { greedy = true; } : generic_type_constraint)*  |

        (cuda_argument_list) => cuda_argument_list |

        {
            // set the token to NOP since we did not find a template argument list
            if(is_nop)
                tp.setType(SNOP);
        }
    )

;

// an identifier
identifier[] { SingleElement element(this); ENTRY_DEBUG } :
        {
                startElement(SNAME);
        }
        identifier_list
;

// the list of identifiers that are also marked up as tokens for other things.
identifier_list[] { ENTRY_DEBUG } :
            NAME | INCLUDE | DEFINE | ELIF | ENDIF | ERRORPREC | IFDEF | IFNDEF | LINE | PRAGMA | UNDEF |
            SUPER | REGION | ENDREGION | GET | SET | ADD | REMOVE | ASYNC | YIELD |
            SIGNAL | FINAL | OVERRIDE | VOID | ASM |

            // C# linq
            FROM | WHERE | SELECT | LET | ORDERBY | ASCENDING | DESCENDING | GROUP | BY | JOIN | ON | EQUALS |
            INTO | THIS | ALIAS |

            // Objective-C
            IMPORT | ATPROTOCOL |

            // C
            CRESTRICT | MUTABLE | CXX_TRY | CXX_CATCH/*| CXX_CLASS| THROW | CLASS | PUBLIC | PRIVATE | PROTECTED | NEW |
            SIGNAL | FOREACH | FOREVER | VIRTUAL | FRIEND | OPERATOR | EXPLICIT | NAMESPACE | USING |
            DELETE | FALSE | TRUE | FINAL | OVERRIDE | CONSTEXPR | NOEXCEPT | THREADLOCAL | NULLPTR |
            DECLTYPE | ALIGNAS | TYPENAME | ALIGNOF*/

;

// most basic name
simple_identifier[] { SingleElement element(this); ENTRY_DEBUG } :
        {
            startElement(SNAME);
        }
        (
        NAME | VOID
        )
;

typename_keyword[] { SingleElement element(this); ENTRY_DEBUG } :
        {
            startElement(STYPENAME);
        }
        TYPENAME
;

function_pointer_name_check[] returns[bool is_fp_name = false] {

    if(LA(1) == LPAREN && (inLanguage(LANGUAGE_C) || inLanguage(LANGUAGE_CXX))) {

        ++inputState->guessing;
        int start = mark();

        try {

            function_pointer_name_grammar();
            is_fp_name = LA(1) == PERIOD || LA(1) == TRETURN
                || (inLanguage(LANGUAGE_CXX) && (LA(1) == MPDEREF || LA(1) == DOTDEREF));

        } catch(...) {}
       

        rewind(start);
        --inputState->guessing;

    }

ENTRY_DEBUG } :;

function_pointer_name[] { CompleteElement element(this); ENTRY_DEBUG }:

        {

            startNewMode(MODE_LOCAL);

            startElement(SNAME);

        }

        pointer_dereference (period | member_pointer | member_pointer_dereference | dot_dereference)

        ({ function_pointer_name_check() }? pointer_dereference (period | member_pointer | member_pointer_dereference | dot_dereference))*

        compound_name_inner[false]
        
    ;

pointer_dereference[] { ENTRY_DEBUG bool flag = false; } :

    lparen_marked

    // special case for function pointer names that don't have '*'
    (
        { macro_call_token_set.member(LA(1)) }?
        (compound_name_inner[false])* |

        // special name prefix of namespace or class
        identifier (template_argument_list (generic_type_constraint)*)* DCOLON pointer_dereference |

        // typical function pointer name
        // need greedy for general operators and possibly end
        general_operators (options { greedy = true; } : general_operators)* (options { greedy = true; } : compound_name_inner[false])*

        // optional array declaration
        (variable_identifier_array_grammar_sub[flag])*

    )

    rparen[true]

;

// Markup names
compound_name[] { CompleteElement element(this); bool iscompound = false; ENTRY_DEBUG } :
        compound_name_inner[true]
        (options { greedy = true; } : {(!inLanguage(LANGUAGE_CXX) || next_token() != LBRACKET)}? variable_identifier_array_grammar_sub[iscompound] |
        { inLanguage(LANGUAGE_CXX) && next_token() == LBRACKET}? attribute_cpp)*

;

// name markup internals
compound_name_inner[bool index] { CompleteElement element(this); TokenPosition tp; bool iscompound = false; ENTRY_DEBUG 
} :
        {
            // There is a problem detecting complex names from
            // complex names of operator methods in namespaces or
            // classes for implicit casting, e.g., A::operator String // () {}.
            // Detecting before here means lookahead on all A::B::... names
            // causing a slowdown of almost 20%.  Solution (hack) is to start all complex
            // names as operator methods, then replace by NOP if not.

            // local mode that is automatically ended by leaving this function
            startNewMode(MODE_LOCAL);

            // start outer name
            startElement(SONAME);

            // start inner name
            startElement(SCNAME);

            // record the name token so we can replace it if necessary
            setTokenPosition(tp);
        }
        (

        { inLanguage(LANGUAGE_JAVA_FAMILY) }?
        compound_name_java[iscompound] |

        { inLanguage(LANGUAGE_CSHARP) }?
        compound_name_csharp[iscompound] |

        { inLanguage(LANGUAGE_OBJECTIVE_C) }?
        compound_name_objective_c[iscompound] |

        { inLanguage(LANGUAGE_C) }?
        compound_name_c[iscompound] |

        { !inLanguage(LANGUAGE_JAVA_FAMILY) && !inLanguage(LANGUAGE_C) && !inLanguage(LANGUAGE_CSHARP) && !inLanguage(LANGUAGE_OBJECTIVE_C) }?
        compound_name_cpp[iscompound] |

        macro_type_name_call 
        )

        (options { greedy = true; } : { inLanguage(LANGUAGE_CXX) && next_token() == LBRACKET}? attribute_cpp)*

        (options { greedy = true; } : { index && /*!inTransparentMode(MODE_EAT_TYPE) &&*/ (!inLanguage(LANGUAGE_CXX) || next_token() != LBRACKET)}?
            variable_identifier_array_grammar_sub[iscompound]
        )*

        {
            // if it isn't a compound name, nop the element
            if (!iscompound)
                // set the token to NOP
                tp.setType(SNOP);
        }
;

multops_star[] { ENTRY_DEBUG } :

    (options { greedy = true; } : multops)*

;

// C++ compound name handling
compound_name_cpp[bool& iscompound] { namestack[0] = namestack[1] = ""; ENTRY_DEBUG } :

        (dcolon { iscompound = true; })*
        (DESTOP set_bool[isdestructor] { iscompound = true; })*
        (simple_name_optional_template | push_namestack overloaded_operator)
        (options { greedy = true; } : { !inTransparentMode(MODE_EXPRESSION) }? multops)*

        // "a::" causes an exception to be thrown
        ( options { greedy = true; } :
            (dcolon { iscompound = true; } | (period | member_pointer | member_pointer_dereference | dot_dereference) { iscompound = true; })
            (options { greedy = true; } : dcolon)*
            (DESTOP set_bool[isdestructor])*
            (multops)*
            (simple_name_optional_template_optional_specifier | push_namestack overloaded_operator | function_identifier_main | keyword_identifier)
            (options { greedy = true; } : { look_past_rule(&srcMLParser::multops_star) == DCOLON }? multops)*
        )*

        { notdestructor = LA(1) == DESTOP; }

;
exception
catch[antlr::RecognitionException] {
}

// compound name for C#
compound_name_csharp[bool& iscompound] { namestack[0] = namestack[1] = ""; ENTRY_DEBUG } :

        (modifiers_csharp)*
        (dcolon { iscompound = true; })*
        (DESTOP set_bool[isdestructor] { iscompound = true; })*
        (simple_name_optional_template | push_namestack overloaded_operator)
        (options { greedy = true; } : { !inTransparentMode(MODE_EXPRESSION) }? multops)*

        // "a::" causes an exception to be thrown
        ( options { greedy = true; } :
            (dcolon { iscompound = true; } | (period | member_pointer) { iscompound = true; })
            ( options { greedy = true; } : dcolon)*
            (multops)*
            (DESTOP set_bool[isdestructor])*
            (simple_name_optional_template | push_namestack overloaded_operator | function_identifier_main)
            (options { greedy = true; } : { look_past_rule(&srcMLParser::multops_star) == DCOLON }? multops)*
        )*

;
exception
catch[antlr::RecognitionException] {
}

// compound name for C
compound_name_c[bool& iscompound] { ENTRY_DEBUG } :

        ((identifier CUDA) => simple_name_optional_template | identifier | generic_selection) (options { greedy = true; }: { !inTransparentMode(MODE_EXPRESSION) && (LA(1) == MULTOPS || LA(1) == BLOCKOP) }? multops)*

        ( options { greedy = true; } :
            (period | member_pointer) { iscompound = true; }
            ({ LA(1) == MULTOPS || LA(1) == BLOCKOP }? multops)*
            ((identifier CUDA) => simple_name_optional_template | identifier)
        )*

;

// compound name for C
compound_name_objective_c[bool& iscompound] { ENTRY_DEBUG } :

        (simple_name_optional_template | generic_selection) (options { greedy = true; }: { !inTransparentMode(MODE_EXPRESSION) && (LA(1) == MULTOPS || LA(1) == BLOCKOP) }? multops)*

        ( options { greedy = true; } :
            (period | member_pointer) { iscompound = true; }
            ({ LA(1) == MULTOPS || LA(1) == BLOCKOP }? multops)*
            simple_name_optional_template
        )*

;

// compound name for Java
compound_name_java[bool& iscompound] { ENTRY_DEBUG } :

        template_argument_list |
        simple_name_optional_template
        (options { greedy = true; } : (period { iscompound = true; } (keyword_name | simple_name_optional_template | { next_token() == TERMINATE }? multop_name)))*

;


keyword_name[] { CompleteElement element(this); TokenPosition tp; bool iscompound = false; ENTRY_DEBUG } :
        {
            // local mode that is automatically ended by leaving this function
            startNewMode(MODE_LOCAL);

            // start outer name
            startElement(SONAME);

            // start inner name
            startElement(SCNAME);

            // record the name token so we can replace it if necessary
            setTokenPosition(tp);
        }

        keyword_name_inner[iscompound]

        (options { greedy = true; } : { inLanguage(LANGUAGE_CXX) && next_token() == LBRACKET}? attribute_cpp)*

        (options { greedy = true; } : { /*!inTransparentMode(MODE_EAT_TYPE) &&*/ (!inLanguage(LANGUAGE_CXX) || next_token() != LBRACKET)}?
            variable_identifier_array_grammar_sub[iscompound]
        )*

        {
            // if it isn't a compound name, nop the element
            if (!iscompound)
                // set the token to NOP
                tp.setType(SNOP);
        }

;

// C++ compound name handling
keyword_name_inner[bool& iscompound] { namestack[0] = namestack[1] = ""; ENTRY_DEBUG } :

        //( options { greedy = true; } : dcolon)*
        //(DESTOP set_bool[isdestructor] { iscompound = true; })*
        keyword_identifier
        (options { greedy = true; } : { !inTransparentMode(MODE_EXPRESSION) }? multops)*

        // "a::" causes an exception to be thrown
        ( options { greedy = true; } :
            (dcolon { iscompound = true; } | (period | member_pointer | member_pointer_dereference | dot_dereference) { iscompound = true; })
            ( options { greedy = true; } : dcolon)*
            (DESTOP set_bool[isdestructor])*
            (multops)*
            (simple_name_optional_template_optional_specifier | push_namestack overloaded_operator | function_identifier_main | keyword_identifier)
            (options { greedy = true; } : { look_past_rule(&srcMLParser::multops_star) == DCOLON }? multops)*
        )*

        { notdestructor = LA(1) == DESTOP; }

;
exception
catch[antlr::RecognitionException] {
}

// an identifier
keyword_identifier[] { SingleElement element(this); ENTRY_DEBUG } :
        {
                startElement(SNAME);
        }
        (CLASS | CXX_CLASS)
        
;

// Specifier for a function
function_specifier[] { CompleteElement element(this); ENTRY_DEBUG } :
        { LA(1) == WHERE }? generic_type_constraint |

        ({ LA(1) != ASYNC }? specifier |

        // pure virtual specifier, = default, and = delete
        EQUAL (literal | function_equal_specifier) |

        simple_name_optional_template)
;

// function declaration can be set to delete or default.
function_equal_specifier[] { LightweightElement element(this); ENTRY_DEBUG } :
        {
            // only markup strings in literal option
            startElement(SFUNCTION_SPECIFIER);
        }
        (

            DEFAULT | DELETE

        )

;

// mark specifiers
specifier[] { ENTRY_DEBUG } :
        single_keyword_specifier | alignas_specifier | macro_specifier_call | atomic

;

// match a single word specifier
single_keyword_specifier[] { SingleElement element(this); ENTRY_DEBUG } :
        {
            startElement(SFUNCTION_SPECIFIER);
        }
        (
            // access
            PUBLIC | PRIVATE | PROTECTED |

            // C++
            FINAL | STATIC | ABSTRACT | { inLanguage(LANGUAGE_CSHARP) }? NEW | MUTABLE |
            CONSTEXPR | THREAD_LOCAL |

            // C
            REGISTER | RESTRICT | NORETURN | COMPLEX | IMAGINARY |

            // C/C++ mode
            CRESTRICT | 

            // C# & Java
            INTERNAL | SEALED | OVERRIDE | IMPLICIT | EXPLICIT | UNSAFE | READONLY | VOLATILE |
            DELEGATE | PARTIAL | ASYNC | VIRTUAL | EXTERN | INLINE | IN | PARAMS |
            { inLanguage(LANGUAGE_JAVA) }? (SYNCHRONIZED | NATIVE | STRICTFP | TRANSIENT) |

            CONST |

            // Apple
            BLOCK | WEAK | STRONG

        )
;

// C/C++ auto specifier (as either type name or specifier)
auto_keyword[bool is_specifier] { SingleElement element(this); ENTRY_DEBUG } :
        {
            if(is_specifier)
                startElement(SFUNCTION_SPECIFIER);
            else
                startElement(SNAME);
        }
        AUTO
;

// match a single word specifier
template_specifier[] { SingleElement element(this); ENTRY_DEBUG } :
        {
            startElement(SFUNCTION_SPECIFIER);
        }
        TEMPLATE

;

// C++11 specifier
alignas_specifier[] { CompleteElement element(this); ENTRY_DEBUG } :
        {
            startNewMode(MODE_LOCAL | MODE_ARGUMENT);

            startElement(SALIGNAS);
        }
        ALIGNAS

        ({ inputState->guessing }? paren_pair | 

        complete_argument_list)

;

// default specifier (Java Methods)
default_specifier[] { SingleElement element(this); ENTRY_DEBUG } :
        {
            startElement(SFUNCTION_SPECIFIER);
        }
        DEFAULT

;

this_specifier[] { SingleElement element(this); ENTRY_DEBUG } :
        {
            startElement(SFUNCTION_SPECIFIER);
        }
        THIS

;

// A constructor declaration
constructor_declaration[] { ENTRY_DEBUG } :
        {
            // statement
            startNewMode(MODE_STATEMENT);

            // start the constructor declaration
            startElement(SCONSTRUCTOR_DECLARATION);
        }
        constructor_header
;

// A constructor definition
constructor_definition[] { ENTRY_DEBUG } :
        {
            // statement with nested block
            startNewMode(MODE_STATEMENT | MODE_NEST);

            // start the construction definition
            startElement(SCONSTRUCTOR_DEFINITION);
        }
        constructor_header

        ({ inLanguage(LANGUAGE_CXX_FAMILY) }? try_statement)*

        ({ inLanguage(LANGUAGE_CXX_FAMILY) }? member_initialization_list)*
;

// header portion of constructor
constructor_header[] { ENTRY_DEBUG } :

        (options { greedy = true; } :

            { inLanguage(LANGUAGE_JAVA) }? annotation |

            { inLanguage(LANGUAGE_CSHARP) }? attribute_csharp |

            { inLanguage(LANGUAGE_CXX) && next_token() == LBRACKET}? attribute_cpp |

            specifier | { next_token() != TEMPOPS }? template_specifier | template_declaration_full |

            { inLanguage(LANGUAGE_JAVA_FAMILY) }? template_argument_list
        )*
        compound_name_inner[false]
        parameter_list
        {
            setMode(MODE_FUNCTION_TAIL);
        }
;

// member initialization list markup
member_initialization_list[] { ENTRY_DEBUG } :
        {
            // handle member initialization list as a list of calls
            startNewMode(MODE_LIST | MODE_CALL | MODE_INITIALIZATION_LIST);

            startElement(SMEMBER_INITIALIZATION_LIST);
        }
        COLON
;

// push name onto namestack
push_namestack[] { namestack[1].swap(namestack[0]); namestack[0] = LT(1)->getText(); } :;

// identifier stack
identifier_stack[std::string s[]] { s[1].swap(s[0]); s[0] = LT(1)->getText(); ENTRY_DEBUG } :
        identifier
;

// destructor definition
destructor_definition[] { ENTRY_DEBUG } :
        {
            // statement with nested block
            startNewMode(MODE_STATEMENT | MODE_NEST);

            // start the destructor definition
            startElement(SDESTRUCTOR_DEFINITION);
        }
        destructor_header

        ({ inLanguage(LANGUAGE_CXX_FAMILY) }? try_statement)*

;

// destructor declaration
destructor_declaration[] { ENTRY_DEBUG } :
        {
            // just a statement
            startNewMode(MODE_STATEMENT);

            // start the destructor declaration
            startElement(SDESTRUCTOR_DECLARATION);
        }
        destructor_header
;

// a destructor header
destructor_header[] { ENTRY_DEBUG } :

        (options { greedy = true; } :

            { inLanguage(LANGUAGE_JAVA) }? annotation |

            { inLanguage(LANGUAGE_CSHARP) }? attribute_csharp |

            { inLanguage(LANGUAGE_CXX) && next_token() == LBRACKET}? attribute_cpp |

             specifier | { next_token() != TEMPOPS }? template_specifier | template_declaration_full | 

            { LA(1) == VOID }? simple_identifier
        )*
        compound_name_inner[false]
        parameter_list
        {
            setMode(MODE_FUNCTION_TAIL);
        }
;

// Java annotation
annotation[] { CompleteElement element(this); ENTRY_DEBUG } :
        {
            // start a new mode that will end after the argument list
            startNewMode(MODE_ARGUMENT | MODE_LIST);

            // start the function call element
            startElement(SANNOTATION);
        }
        ATSIGN

        function_identifier

        // warnings seem to be caused by antlr ()* ending the rules.
        // first greedy eliminates LPAREN LCURLY
        (options { greedy = true; } : call_argument_list 
        // second greedy get rid of rparen
        (options { greedy = true; } : { LA(1) != RPAREN && LA(1) != COMMA }? annotation_argument 
        // third greedy gets rid of comma
        (options { greedy = true; } : comma)*)* rparen)*
;

// call  function call, macro, etc.
call[int call_count = 1] { ENTRY_DEBUG } :
        {

            do {

                // start a new mode that will end after the argument list
                startNewMode(MODE_ARGUMENT | MODE_LIST | MODE_ARGUMENT_LIST);

                // start the function call element
                startElement(SFUNCTION_CALL);

            } while(--call_count > 0);

        }
        ({inLanguage(LANGUAGE_OBJECTIVE_C) }? objective_c_call | function_identifier call_argument_list)
        
;

// argument list to a call
call_argument_list[] { ENTRY_DEBUG } :
        {
            // list of parameters
            replaceMode(MODE_ARGUMENT_LIST, MODE_EXPECT | MODE_LIST | MODE_INTERNAL_END_PAREN | MODE_END_ONLY_AT_RPAREN);

            // start the argument list
            startElement(SARGUMENT_LIST);
        }
        (LPAREN | { setMode(MODE_INTERNAL_END_CURLY); } LCURLY)
;

// function call for Objective_C
objective_c_call[] { ENTRY_DEBUG } :
    {

        // start a new mode that will end after the argument list
        startNewMode(MODE_OBJECTIVE_C_CALL);

        // start the function call element
        startElement(SFUNCTION_CALL);

        startNewMode(MODE_ARGUMENT_LIST | MODE_LIST);

    }

    LBRACKET
    objective_c_call_receiver

;

// function call object for Objective_C
objective_c_call_receiver[] { ENTRY_DEBUG } :
    {

        startNewMode(MODE_EXPRESSION | MODE_EXPECT);

        // start the function call element
        startElement(SRECEIVER);
    
    }
    expression

;

// function call message for Objective_C
objective_c_call_message[] { ENTRY_DEBUG } :
    {

        endDownToMode(MODE_ARGUMENT_LIST);
        clearMode(MODE_ARGUMENT_LIST);

        // start the function call element
        startElement(SMESSAGE);

    }
    objective_c_call_argument

;

// function call argument name:value pair for Objective_C
objective_c_call_argument[] { bool first = true; ENTRY_DEBUG } :
    {

        if(inTransparentMode(MODE_LIST))
            endDownToMode(MODE_LIST);

        startNewMode(MODE_ARGUMENT);

    }
    objective_c_selector (options { greedy = true; } : { first && LA(1) != RBRACKET }? argument set_bool[first, false])*
;

// function call message for Objective_C
objective_c_selector[] { CompleteElement element(this); ENTRY_DEBUG } :
    {
        startNewMode(MODE_LOCAL);

        startElement(SSELECTOR);
    }
    (function_identifier (options { greedy = true; } : COLON)* | COLON)

;

ternary_expression[] { ENTRY_DEBUG } :
    {
        startNewMode(MODE_TERNARY);
        startElement(STERNARY);
 
        startNewMode(MODE_CONDITION);
        startElement(SCONDITION);
        startNewMode(MODE_TERNARY_CONDITION | MODE_LIST | MODE_EXPRESSION | MODE_EXPECT);
    }
    (
        { LA(1) == LPAREN }?
        expression_process lparen_marked
            {
                startNewMode(MODE_EXPRESSION | MODE_LIST | MODE_INTERNAL_END_PAREN);
            } 
        ({ perform_ternary_check() }? ternary_expression)? |
        expression_no_ternary
)
;

// an expression
expression_no_ternary[CALL_TYPE type = NOCALL, int call_count = 1] { ENTRY_DEBUG } :

        expression_process

        expression_part_plus_linq_no_ternary[type, call_count]
;

// expression with linq
expression_part_plus_linq_no_ternary[CALL_TYPE type = NOCALL, int call_count = 1] { ENTRY_DEBUG } :

        { inLanguage(LANGUAGE_CSHARP) && next_token() != RPAREN && next_token() != ASSIGNMENT && next_token() != EQUAL }?
        (linq_expression_pure)=> linq_expression |

        expression_part_no_ternary[type, call_count]
;
expression_part_no_ternary[CALL_TYPE type = NOCALL, int call_count = 1] { bool flag; bool isempty = false; bool end_for_incr = false; ENTRY_DEBUG } :

        // cast
        { inTransparentMode(MODE_INTERNAL_END_PAREN) }?
        UNION |

        // cast
        { inTransparentMode(MODE_INTERNAL_END_PAREN) && (LA(1) != CXX_CLASS || !keyword_name_token_set.member(next_token())) }?
        (CLASS | CXX_CLASS) |

        { next_token() == LPAREN || next_token() == LCURLY }?
        delegate_anonymous |

        { next_token() == LCURLY }?
        lambda_anonymous |

        { inLanguage(LANGUAGE_CSHARP) }?
        (lambda_expression_full_csharp) => lambda_expression_csharp |

        { inLanguage(LANGUAGE_CXX) }?
        (bracket_pair (LPAREN | LCURLY)) => lambda_expression_cpp |

        { inLanguage(LANGUAGE_C_FAMILY) && !inLanguage(LANGUAGE_CSHARP) }?
        (block_lambda_expression_full) => block_lambda_expression |

        { inLanguage(LANGUAGE_JAVA) }?
        ((paren_pair | variable_identifier) TRETURN) => lambda_expression_java |

        { inLanguage(LANGUAGE_JAVA_FAMILY) }?
        (NEW template_argument_list)=> sole_new template_argument_list |

        { inLanguage(LANGUAGE_JAVA_FAMILY) }?
        (NEW function_identifier paren_pair LCURLY)=> sole_new anonymous_class_definition |

        { notdestructor }? sole_destop { notdestructor = false; } |

        // call
        // distinguish between a call and a macro
        { type == CALL || (perform_call_check(type, isempty, call_count, -1) && type == CALL) }?

            // Added argument to correct markup of default parameters using a call.
            // normally call claims left paren and start calls argument.
            // however I believe parameter_list matches a right paren of the call.
           (call[call_count] | keyword_calls) argument |

        // macro call
        { type == MACRO }? macro_call |

        // general math operators
        // looks like general operators and variable identifier can match same thing
        (options { generateAmbigWarnings = false; } : general_operators
        {
            if (inLanguage(LANGUAGE_CXX_FAMILY) && LA(1) == DESTOP)
                general_operators();
        }
        | qmark | /* newop | */ period | member_pointer | member_pointer_dereference | dot_dereference |

        // left parentheses
        { function_pointer_name_check() }?
        function_pointer_name |
        lparen_marked
        {
            startNewMode(MODE_EXPRESSION | MODE_LIST | MODE_INTERNAL_END_PAREN);
        } |

        // right parentheses that only matches a left parentheses of an expression
        { inTransparentMode(MODE_INTERNAL_END_PAREN) }?
        {

            end_for_incr = inTransparentMode(MODE_FOR_INCREMENT);

            // stop at this matching paren, or a preprocessor statement
            endDownToModeSet(MODE_INTERNAL_END_PAREN | MODE_PREPROC);
            
            if (inMode(MODE_EXPRESSION | MODE_LIST | MODE_INTERNAL_END_PAREN))
                endMode(MODE_EXPRESSION | MODE_LIST | MODE_INTERNAL_END_PAREN);

            end_for_incr = end_for_incr && !inTransparentMode(MODE_FOR_INCREMENT);

        }

        // treat as operator for operator markup
        rparen[!end_for_incr, end_for_incr] |

        // left curly brace
        {
            startNewMode(MODE_EXPRESSION | MODE_LIST | MODE_TOP);

            startElement(SBLOCK);
        }
        LCURLY
        {
            incCurly();
            startNewMode(MODE_EXPRESSION | MODE_EXPECT | MODE_LIST | MODE_INTERNAL_END_CURLY);
        } |
        { inTransparentMode(MODE_INTERNAL_END_CURLY) }?
        {

            if(!inTransparentMode(MODE_CALL) && !inTransparentMode(MODE_INIT)) {

                endDownToMode(MODE_INTERNAL_END_CURLY);

                endMode(MODE_INTERNAL_END_CURLY);

            }

        }
        rcurly_argument |

        // variable or literal
        variable_identifier | keyword_name | auto_keyword[false]) | literals | noexcept_list | 

        variable_identifier_array_grammar_sub[flag]
;

// Keyword based calls with special markup
keyword_calls[] { ENTRY_DEBUG } :

    // C++
    sizeof_call | alignof_call | typeid_call | const_cast_call | dynamic_cast_call | reinterpret_cast_call | static_cast_call | decltype_call |


    // Objective-C
    encode_call | selector_call |

    // C#
    typeof_call | { inLanguage(LANGUAGE_CSHARP) }? default_call | checked_call | unchecked_call

;


keyword_call_tokens[] { ENTRY_DEBUG } :

    // C++
    SIZEOF | ALIGNOF | TYPEID | CONST_CAST | DYNAMIC_CAST | REINTERPRET_CAST | STATIC_CAST | DECLTYPE |

    // Objective-C
    ENCODE | SELECTOR |

    // C#
    TYPEOF | DEFAULT | CHECKED | UNCHECKED

;

// sizeof(...)
sizeof_call[] { ENTRY_DEBUG } :
        {
            // start a new mode that will end after the argument list
            startNewMode(MODE_ARGUMENT | MODE_LIST);

            // start the function call element
            if(next_token() != DOTDOTDOT)
                startElement(SSIZEOF_CALL);
            else
                startElement(SSIZEOF_PACK);

        }
        SIZEOF
        (DOTDOTDOT)*
        call_argument_list
;

// alignof
alignof_call[] { ENTRY_DEBUG } :
        {
            // start a new mode that will end after the argument list
            startNewMode(MODE_ARGUMENT | MODE_LIST);

            // start the function call element
            startElement(SALIGNOF);
        }
        ALIGNOF
        call_argument_list
;

// typeid
typeid_call[] { ENTRY_DEBUG } :
        {
            // start a new mode that will end after the argument list
            startNewMode(MODE_ARGUMENT | MODE_LIST);

            // start the function call element
            startElement(STYPEID);
        }
        TYPEID
        call_argument_list
;

// const_cast
const_cast_call[] { ENTRY_DEBUG } :
        {
            // start a new mode that will end after the argument list
            startNewMode(MODE_ARGUMENT | MODE_LIST);

            // start the function call element
            startElement(SCONST_CAST);
        }
        CONST_CAST (template_argument_list)*
        call_argument_list
;

// dynamic_cast
dynamic_cast_call[] { ENTRY_DEBUG } :
        {
            // start a new mode that will end after the argument list
            startNewMode(MODE_ARGUMENT | MODE_LIST);

            // start the function call element
            startElement(SDYNAMIC_CAST);
        }
        DYNAMIC_CAST (template_argument_list)*
        call_argument_list
;

// reinterpret_cast
reinterpret_cast_call[] { ENTRY_DEBUG } :
        {
            // start a new mode that will end after the argument list
            startNewMode(MODE_ARGUMENT | MODE_LIST);

            // start the function call element
            startElement(SREINTERPRET_CAST);
        }
        REINTERPRET_CAST (template_argument_list)*
        call_argument_list
;

// static_cast
static_cast_call[] { ENTRY_DEBUG } :
        {
            // start a new mode that will end after the argument list
            startNewMode(MODE_ARGUMENT | MODE_LIST);

            // start the function call element
            startElement(SSTATIC_CAST);
        }
        STATIC_CAST (template_argument_list)*
        call_argument_list
;

// @encode(...)
encode_call[] { ENTRY_DEBUG } :
        {
            // start a new mode that will end after the argument list
            startNewMode(MODE_ARGUMENT | MODE_LIST);

            // start the function call element
            startElement(SENCODE);
        }
        ENCODE
        call_argument_list
;

// @selector(...)
selector_call[] { ENTRY_DEBUG } :
        {
            // start a new mode that will end after the argument list
            startNewMode(MODE_ARGUMENT | MODE_LIST);

            // start the function call element
            startElement(SSELECTOR);
        }
        SELECTOR
        call_argument_list
;

// typeof
typeof_call[] { ENTRY_DEBUG } :
        {
            // start a new mode that will end after the argument list
            startNewMode(MODE_ARGUMENT | MODE_LIST);

            // start the function call element
            startElement(STYPEOF);
        }
        TYPEOF
        call_argument_list
;

// default
default_call[] { ENTRY_DEBUG } :
        {
            // start a new mode that will end after the argument list
            startNewMode(MODE_ARGUMENT | MODE_LIST);

            // start the function call element
            startElement(SDEFAULT);
        }
        DEFAULT
        call_argument_list
;

// checked
checked_call[] { ENTRY_DEBUG } :
        {
            // start a new mode that will end after the argument list
            startNewMode(MODE_ARGUMENT | MODE_LIST);

            // start the function call element
            startElement(SCHECKED_STATEMENT);
        }
        CHECKED
        call_argument_list
;


// unchecked
unchecked_call[] { ENTRY_DEBUG } :
        {
            // start a new mode that will end after the argument list
            startNewMode(MODE_ARGUMENT | MODE_LIST);

            // start the function call element
            startElement(SUNCHECKED_STATEMENT);
        }
        UNCHECKED
        call_argument_list
;
// check if macro call
macro_call_check[] { ENTRY_DEBUG } :
        simple_identifier (options { greedy = true; } : paren_pair)*
;

// eat an optional macro call
eat_optional_macro_call[] {

    bool success = false;

    // find out if we have a macro call
    int start = mark();
    inputState->guessing++;

    try {
        // check for the name
        if(LA(1) == NAME)
            match(NAME);
        else 
            match(VOID);

        // handle the parentheses
        paren_pair();

        success = true;

    } catch (...) {
    }

    inputState->guessing--;
    rewind(start);

    // when successfull, eat the macro
    if (success)
        macro_call();

    ENTRY_DEBUG
} :;

// markup macro call
macro_call[] { ENTRY_DEBUG } :
        macro_call_inner
        {
            if (inMode(MODE_THEN) && LA(1) == ELSE)
                endMode(MODE_THEN);
        }
;

// handle the actual macro call
macro_call_inner[] { CompleteElement element(this); bool first = true; ENTRY_DEBUG } :
        {
            // start a mode for the macro that will end after the argument list
            startNewMode(MODE_STATEMENT | MODE_TOP);

            // start the macro call element
            startElement(SMACRO_CALL);
        }
        (identifier | CXX_CLASS)
        (options { greedy = true; } : { first }?
        {
            // start a mode for the macro argument list
            startNewMode(MODE_LIST | MODE_TOP);

            // start the argument list
            startElement(SARGUMENT_LIST);
        }
        LPAREN
        macro_call_contents
        {
            // end anything started inside of the macro argument list
            endDownToMode(MODE_LIST | MODE_TOP);
        }
        RPAREN
        {
            // end the macro argument list
            endMode(MODE_LIST | MODE_TOP);
        } set_bool[first, false] )*
;
exception
catch[antlr::RecognitionException] {

        // no end found to macro
        if (isoption(parser_options, SRCML_OPTION_DEBUG))
            emptyElement(SERROR_PARSE);
}

// do a macro call.
macro_pattern_call[] { CompleteElement element(this) ;ENTRY_DEBUG } :
        {
            // start a mode for the macro that will end after the argument list
            startNewMode(MODE_STATEMENT | MODE_TOP);

            // start the macro call element
            startElement(SMACRO_CALL);

            startNewMode(MODE_LOCAL);
            startElement(SNAME);

        }

        MACRO_NAME
        { endMode(); }
        macro_call_argument_list

;

// do a macro call.
macro_type_name_call[] { CompleteElement element(this) ;ENTRY_DEBUG } :
        {
            // start a mode for the macro that will end after the argument list
            startNewMode(MODE_STATEMENT | MODE_TOP);

            // start the macro call element
            startElement(SMACRO_CALL);

            startNewMode(MODE_LOCAL);
            startElement(SNAME);

        }

        MACRO_TYPE_NAME
        { endMode(); }
        macro_call_argument_list

;


// do a macro call.
macro_case_call[] { CompleteElement element(this) ;ENTRY_DEBUG } :
        {
            // start a mode for the macro that will end after the argument list
            startNewMode(MODE_STATEMENT | MODE_TOP);

            // start the macro call element
            startElement(SMACRO_CALL);

            startNewMode(MODE_LOCAL);
            startElement(SNAME);

        }

        MACRO_CASE
        { endMode(); }
        macro_call_argument_list

;

// do a macro call.
macro_label_call[] { CompleteElement element(this) ;ENTRY_DEBUG } :
        {
            // start a mode for the macro that will end after the argument list
            startNewMode(MODE_STATEMENT | MODE_TOP);

            // start the macro call element
            startElement(SMACRO_CALL);

            startNewMode(MODE_LOCAL);
            startElement(SNAME);

        }

        MACRO_LABEL
        { endMode(); }
        macro_call_argument_list

;

// do a macro call.
macro_specifier_call[] { CompleteElement element(this) ;ENTRY_DEBUG } :
        {
            // start a mode for the macro that will end after the argument list
            startNewMode(MODE_STATEMENT | MODE_TOP);

            // start the macro call element
            startElement(SFUNCTION_SPECIFIER);
            startElement(SMACRO_CALL);

            startNewMode(MODE_LOCAL);
            startElement(SNAME);

        }

        MACRO_SPECIFIER
        { endMode(); }
        macro_call_argument_list

;

// handle the actual macro call
macro_call_argument_list[] { bool first = true; ENTRY_DEBUG } :
        (options { greedy = true; } : { first }?
        {
            // start a mode for the macro argument list
            startNewMode(MODE_LIST | MODE_TOP);

            // start the argument list
            startElement(SARGUMENT_LIST);
        }
        LPAREN
        macro_call_contents
        {
            // end anything started inside of the macro argument list
            endDownToMode(MODE_LIST | MODE_TOP);
        }
        RPAREN
        {
            // end the macro argument list
            endMode(MODE_LIST | MODE_TOP);
        } set_bool[first, false] )*
;
exception
catch[antlr::RecognitionException] {

        // no end found to macro
        if (isoption(parser_options, SRCML_OPTION_DEBUG))
            emptyElement(SERROR_PARSE);
}

// handle macro list/pattern name by itself
macro_type_name[]  { SingleElement element(this); ENTRY_DEBUG } :
        {

            startElement(SNAME);

        }
        MACRO_TYPE_NAME
;

// inner part of call
macro_type_name_call_inner[] { CompleteElement element(this); bool first = true; ENTRY_DEBUG } :
        {
            // start a mode for the macro that will end after the argument list
            startNewMode(MODE_STATEMENT | MODE_TOP);

            // start the macro call element
            startElement(SMACRO_CALL);
        }
        macro_type_name
        (options { greedy = true; } : { first }?
        {
            // start a mode for the macro argument list
            startNewMode(MODE_LIST | MODE_TOP);

            // start the argument list
            startElement(SARGUMENT_LIST);
        }
        LPAREN
        macro_call_contents
        {
            // end anything started inside of the macro argument list
            endDownToMode(MODE_LIST | MODE_TOP);
        }
        RPAREN
        {
            // end the macro argument list
            endMode(MODE_LIST | MODE_TOP);
        } 
        set_bool[first, false] )*
;
exception
catch[antlr::RecognitionException] {

        // no end found to macro
        if (isoption(parser_options, SRCML_OPTION_DEBUG))
            emptyElement(SERROR_PARSE);
}

// contents of macro call
macro_call_contents[] {

    ENTRY_DEBUG

    CompleteElement element(this);

    int parencount = 0;
    bool start = true;
    while (LA(1) != 1 /* EOF? */ && !(parencount == 0 && LA(1) == RPAREN)) {

        if (LA(1) == LPAREN)
            ++parencount;

        if (LA(1) == RPAREN)
            --parencount;

        if (inputState->guessing == 0 && start) {
            // argument with nested expression
            startNewMode(MODE_ARGUMENT);

            // start of the try statement
            startElement(SARGUMENT);

            start = false;
        }

        if (inputState->guessing == 0 && LA(1) == COMMA && parencount == 0) {
            endMode();
            start = true;
        }

        if(literal_tokens_set.member(LA(1)))
            literals();
        else
            consume();

    }

} :;

// try statement
try_statement[] { ENTRY_DEBUG } :
        {
            // treat try block as nested block statement
            startNewMode(MODE_STATEMENT | MODE_NEST | MODE_TRY);

            // start of the try statement
            startElement(STRY_BLOCK);
        }
        (TRY | CXX_TRY)
;

// try statement with resources
try_statement_with_resource[] { ENTRY_DEBUG } :
        for_like_statement_pre[STRY_BLOCK]

        TRY

        for_like_statement_post 

;

// a checked statement
checked_statement[] { ENTRY_DEBUG } :
        {
            // treat try block as nested block statement
            startNewMode(MODE_STATEMENT | MODE_NEST);

            // start of the try statement
            startElement(SCHECKED_STATEMENT);
        }
        CHECKED
;

// unsafe statement
unsafe_statement[] { ENTRY_DEBUG } :
        {
            // treat try block as nested block statement
            startNewMode(MODE_STATEMENT | MODE_NEST);

            // start of the try statement
            startElement(SUNSAFE_STATEMENT);
        }
        UNSAFE
;

// using namespace 
using_namespace_statement[] { ENTRY_DEBUG } :

        { inLanguage(LANGUAGE_CSHARP) && next_token() == LPAREN }?
        using_statement |

        namespace_directive
;

// using statement
using_statement[] { ENTRY_DEBUG } :

        // sometimes doing something like this does not work in antlr because it looks for something like EOF instead of nothing.
        // However, this seems to work in this case possibly, becaused it is used with tokens required afterwards.
        for_like_statement_pre[SUSING_STATEMENT]

        USING 

        for_like_statement_post

;

for_like_statement_pre[int tag] { ENTRY_DEBUG } :
        {
            
            // treat try block as nested block statement
            startNewMode(MODE_STATEMENT | MODE_NEST);

            // start of the try statement
            startElement(tag);

        }

;

for_like_statement_post[] { int type_count = 0; int secondtoken = 0;  STMT_TYPE stmt_type = NONE; ENTRY_DEBUG } :

    {

        // expect a condition to follow the keyword
        startNewMode(MODE_TOP | MODE_LIST | MODE_EXPECT | MODE_INTERNAL_END_PAREN);

        startElement(SFOR_LIKE_CONTROL);

    }
    LPAREN
    {

        startNewMode(MODE_EXPRESSION | MODE_EXPECT | MODE_STATEMENT | MODE_INTERNAL_END_PAREN | MODE_LIST);

        //startElement(SFOR_INITIALIZATION);
    }

    (
        // explicitly check for a variable declaration since it can easily
        // be confused with an expression
        { pattern_check(stmt_type, secondtoken, type_count) && stmt_type == VARIABLE }?
        for_initialization_variable_declaration[type_count] |

        {
            // use a new mode without the expect so we don't nest expression parts
            startNewMode(MODE_EXPRESSION);

            // start the expression element
            startElement(SEXPRESSION);
        }
        // explicitly check for non-terminate so that a large switch statement
        // isn't needed
        expression
    )

;

// lock statement
lock_statement[] { ENTRY_DEBUG } :

        for_like_statement_pre[SLOCK_STATEMENT]

        LOCK

        for_like_statement_post

;

// fix the statement
fixed_statement[] { ENTRY_DEBUG } :

        for_like_statement_pre[SFIXED_STATEMENT]

        FIXED

        for_like_statement_post
;

// a synchonized statement
synchronized_statement[] { ENTRY_DEBUG } :

        for_like_statement_pre[SSYNCHRONIZED_STATEMENT]

        SYNCHRONIZED

        for_like_statement_post
;

// unchecked statement
unchecked_statement[] { ENTRY_DEBUG } :
        {
            // treat try block as nested block statement
            startNewMode(MODE_STATEMENT | MODE_NEST);

            // start of the try statement
            startElement(SUNCHECKED_STATEMENT);
        }

        UNCHECKED

;

// a synchonized statement
autoreleasepool_block[] { ENTRY_DEBUG } :
        {
            // treat try block as nested block statement
            startNewMode(MODE_STATEMENT | MODE_NEST);

            // start of the try statement
            startElement(SAUTORELEASEPOOL);

        }
        AUTORELEASEPOOL lcurly

;

// the catch statement
catch_statement[] { ENTRY_DEBUG } :
        {
            // treat catch block as nested block statement
            startNewMode(MODE_STATEMENT | MODE_NEST);

            // start of the catch statement
            startElement(SCATCH_BLOCK);
        }
        (CATCH | CXX_CATCH) (parameter_list)*
;

// finally statement
finally_statement[] { ENTRY_DEBUG } :
        {
            // treat catch block as nested block statement
            startNewMode(MODE_STATEMENT | MODE_NEST);

            // start of the catch statement
            startElement(SFINALLY_BLOCK);
        }
        FINALLY
;

// lambda function
lambda_anonymous[] { ENTRY_DEBUG } :
        {
            // treat catch block as nested block statement
            startNewMode(MODE_STATEMENT | MODE_NEST | MODE_ANONYMOUS);
        }
        lambda_csharp

        /* completely parse a function until it is done */
        (options { greedy = true; } : { inputState->guessing }? curly_pair)*
;

// anonymous delegate
delegate_anonymous[] { ENTRY_DEBUG } :
        {
            // treat catch block as nested block statement
            startNewMode(MODE_STATEMENT | MODE_NEST | MODE_ANONYMOUS);

            // start of the catch statement
            startElement(SFUNCTION_DELEGATE);
        }
        delegate_marked
        (options { greedy = true; } : parameter_list)*

        /* completely parse a function until it is done */
        (options { greedy = true; } : { inputState->guessing }? curly_pair)*

;

// mark the delegate function
delegate_marked[] { SingleElement element(this); ENTRY_DEBUG } :
        {
            startElement(SNAME);
        }
        DELEGATE
;

lambda_csharp[] { ENTRY_DEBUG } :

    LAMBDA

    {

        if(isoption(parser_options, SRCML_OPTION_PSEUDO_BLOCK) && LA(1) != LCURLY) {

            startElement(SPSEUDO_BLOCK);

        } else if(LA(1) == LCURLY)
            startNewMode(MODE_FUNCTION_TAIL | MODE_ANONYMOUS);

    }

;

// throw statement
throw_statement[] { ENTRY_DEBUG } :
        {
            // statement with expected expression
            startNewMode(MODE_STATEMENT | MODE_EXPRESSION | MODE_EXPECT);

            // start of throw statement
            startElement(STHROW_STATEMENT);
        }
        THROW
;

// C _Generic (generic selection)
generic_selection[] { CompleteElement element(this); ENTRY_DEBUG } :
        {
            // statement 
            startNewMode(MODE_LOCAL);

            // start the generic
            startElement(SGENERIC_SELECTION);

            startNewMode(MODE_LIST);

        }
        (
            { inputState->guessing }? GENERIC_SELECTION paren_pair | 
            GENERIC_SELECTION LPAREN generic_selection_selector COMMA generic_selection_association_list rparen[false]
        )

;

generic_selection_selector[] { CompleteElement element(this); ENTRY_DEBUG } :

    {
        startNewMode(MODE_LOCAL);

        startElement(SGENERIC_SELECTOR);

    }
    generic_selection_complete_expression

;

// generic selection association list
generic_selection_association_list[] { CompleteElement element(this); ENTRY_DEBUG } :
        {
            // list of parameters
            setMode(MODE_EXPECT | MODE_LIST | MODE_INTERNAL_END_PAREN |  MODE_END_ONLY_AT_RPAREN | MODE_ASSOCIATION_LIST);

            // start the argument list
            startElement(SGENERIC_ASSOCIATION_LIST);
        }
        (COMMA | { LA(1) != RPAREN }? generic_selection_association)*
        //(LPAREN | { setMode(MODE_INTERNAL_END_CURLY); } LCURLY)
;

generic_selection_complete_expression[] { CompleteElement element(this); int count_paren = 1; CALL_TYPE type = NOCALL; 
    bool isempty = false; int call_count = 0; ENTRY_DEBUG } :
        {
            // start a mode to end at right bracket with expressions inside
            startNewMode(MODE_TOP | MODE_END_AT_COMMA);

            // start the argument list
            startElement(SEXPRESSION);
        }

        (options {warnWhenFollowAmbig = false; } : { count_paren > 0 && (LA(1) != COMMA || !inMode(MODE_END_AT_COMMA)) && (count_paren != 1 || LA(1) != RPAREN) }?

            (
            { !inMode(MODE_END_AT_COMMA) }? comma |

            // argument mode (as part of call)
            { inMode(MODE_ARGUMENT) && LA(1) != RPAREN && LA(1) != RCURLY }? complete_arguments |

            { LA(1) == LPAREN }? expression { ++count_paren; } |

            { LA(1) == RPAREN }? expression { --count_paren; } |

            { perform_call_check(type, isempty, call_count, -1) && type == CALL }? { if(!isempty) ++count_paren; } 
                expression_process (call[call_count] | keyword_calls) complete_arguments  |

            expression
            )
        )*
;

// a generic selection association
generic_selection_association[] { CompleteElement element(this); ENTRY_DEBUG } :

        {
            // argument with nested expression
            startNewMode(MODE_EXPRESSION | MODE_EXPECT);

            // start the argument
            startElement(SGENERIC_ASSOCIATION);
        }

        generic_selection_association_type COLON generic_selection_complete_expression

;

generic_selection_association_type[] { int type_count = 0; int secondtoken = 0;  STMT_TYPE stmt_type = NONE; ENTRY_DEBUG } :

    {

        setMode(MODE_ASSOCIATION_TYPE);

    }

    (
    { pattern_check(stmt_type, secondtoken, type_count, true) }?
    variable_declaration_type[type_count + 1] | generic_selection_association_default
    )

    {

        clearMode(MODE_ASSOCIATION_TYPE);

    }

;

generic_selection_association_default[] { SingleElement element(this); ENTRY_DEBUG} :

    {

            startNewMode(MODE_LOCAL);

            startElement(STYPE);

    }
    DEFAULT

;


// an expression statement pre processing
expression_statement_process[] { ENTRY_DEBUG } :
        {

            bool inenumclass = (inLanguage(LANGUAGE_JAVA_FAMILY) && inTransparentMode(MODE_ENUM) && inMode(MODE_CLASS));

            // statement with an embedded expression
            startNewMode(MODE_STATEMENT | MODE_EXPRESSION | MODE_EXPECT);

            // start the element which will end after the terminate
            if(!inenumclass)
                startElement(SEXPRESSION_STATEMENT);
        }
;

// an expression statement
expression_statement[CALL_TYPE type = NOCALL, int call_count = 1] { ENTRY_DEBUG } :

        expression_statement_process

        expression[type, call_count]
;

// declartion statement
variable_declaration_statement[int type_count] { ENTRY_DEBUG } :
        {
            // statement
            startNewMode(MODE_STATEMENT);

            if(!inTransparentMode(MODE_TYPEDEF) || inTransparentMode(MODE_CLASS | MODE_INNER_DECL))
                // start the declaration statement
                startElement(SDECLARATION_STATEMENT);

        }

        variable_declaration[type_count]
;

// processing for short variable declaration
short_variable_declaration[] { ENTRY_DEBUG } :
        {
            // variable declarations may be in a list
            startNewMode(MODE_LIST | MODE_VARIABLE_NAME | MODE_INIT | MODE_EXPECT);

            // declaration
            startNewMode(MODE_LOCAL | MODE_VARIABLE_NAME | MODE_INIT | MODE_EXPECT);

            // start the declaration
            startElement(SDECLARATION);
        }
;

// more of the inner part of a declaration
variable_declaration[int type_count] { ENTRY_DEBUG } :
        {

            bool output_decl = !inTransparentMode(MODE_TYPEDEF) || inTransparentMode(MODE_CLASS | MODE_INNER_DECL);

            // variable declarations may be in a list
            startNewMode(MODE_LIST | MODE_VARIABLE_NAME | MODE_INIT | MODE_EXPECT);

            // declaration
            startNewMode(MODE_LOCAL| MODE_VARIABLE_NAME | MODE_INIT | MODE_EXPECT);

            if(inTransparentMode(MODE_FOR_CONDITION | MODE_END_AT_COMMA))
                setMode(MODE_LIST);

            if(output_decl)

                // start the declaration
                startElement(SDECLARATION);

        }

        (options { greedy = true; } : { !isoption(parser_options, SRCML_OPTION_WRAP_TEMPLATE) && next_token() == TEMPOPS }? template_declaration_full set_int[type_count, type_count - 1])*
        variable_declaration_type[type_count]
;

// declaration type
variable_declaration_type[int type_count] { bool is_compound = false; ENTRY_DEBUG } :
        {
            // start a mode for the type that will end in this grammar rule
            startNewMode(MODE_EAT_TYPE);

            setTypeCount(type_count);

            // type element begins
            startElement(STYPE);
        }

        // match auto keyword first as special case do no warn about ambiguity
        (options { generateAmbigWarnings = false; } : 
            { LA(1) == CXX_CLASS && keyword_name_token_set.member(next_token()) }? keyword_name | auto_keyword[type_count > 1] |
            { is_class_type_identifier() }? (specifier { decTypeCount(); })* class_type_identifier[is_compound] { decTypeCount(); } (options { greedy = true; } : { !is_compound }?  multops)* |
            lead_type_identifier | EVENT)
        { if(!inTransparentMode(MODE_TYPEDEF)) decTypeCount(); } 

        (options { greedy = true; } : { !inTransparentMode(MODE_TYPEDEF) && getTypeCount() > 0 }?
        (options { generateAmbigWarnings = false; } : keyword_name | type_identifier | EVENT) { decTypeCount(); })* 
        update_typecount[MODE_VARIABLE_NAME | MODE_INIT]
;

specifier_star[] { ENTRY_DEBUG } :

    (options { greedy = true; } : specifier)*

;

is_class_type_identifier[] returns[bool is_class_type = false] { ENTRY_DEBUG 

    if(inputState->guessing || inTransparentMode(MODE_TEMPLATE_PARAMETER_LIST) || inTransparentMode(MODE_ASSOCIATION_TYPE))
        return is_class_type;

    int token = look_past_rule(&srcMLParser::specifier_star);

    if(token == CLASS || token == CXX_CLASS || token == STRUCT || token == UNION || token == ENUM )
        is_class_type = true;

} :;

class_type_identifier[bool & is_compound] { CompleteElement element(this); ENTRY_DEBUG } :

    {

        startNewMode(MODE_LOCAL);

     
        startElement(SNAME);

    }

    class_type_identifier_keyword class_type_compound_name[is_compound]

;

class_type_compound_name[bool & is_compound] { ; ENTRY_DEBUG } :

    {

        startNewMode(MODE_EXPRESSION);

    }

    (
    { inLanguage(LANGUAGE_JAVA_FAMILY) }?
    compound_name_java[is_compound] |

    { inLanguage(LANGUAGE_CSHARP) }?
    compound_name_csharp[is_compound] |

    { inLanguage(LANGUAGE_OBJECTIVE_C) }?
    compound_name_objective_c[is_compound] |

    { inLanguage(LANGUAGE_C) }?
    compound_name_c[is_compound] |

    { !inLanguage(LANGUAGE_JAVA_FAMILY) && !inLanguage(LANGUAGE_C) && !inLanguage(LANGUAGE_CSHARP) && !inLanguage(LANGUAGE_OBJECTIVE_C) }?
    compound_name_cpp[is_compound] | keyword_name_inner[is_compound] |

    macro_type_name_call 
    )

    (options { greedy = true; } : { inLanguage(LANGUAGE_CXX) && next_token() == LBRACKET}? attribute_cpp)*

    {

        endMode();

    }

;

// more lead type identifier
class_type_identifier_keyword[]  { SingleElement element(this); ENTRY_DEBUG } :
        {

            startElement(SNAME);

        }
        (CLASS | CXX_CLASS | STRUCT | UNION | ENUM)
;

// Variable declaration name and optional initialization
variable_declaration_nameinit[] { bool isthis = LA(1) == THIS;
        ENTRY_DEBUG } :

         {

             if(!inMode(MODE_LOCAL | MODE_VARIABLE_NAME | MODE_INIT | MODE_EXPECT)
              && inMode(MODE_LIST | MODE_VARIABLE_NAME | MODE_INIT | MODE_EXPECT)
              && !inTransparentMode(MODE_TYPEDEF)
              && !inTransparentMode(MODE_USING)) {

                startNewMode(MODE_LOCAL | MODE_VARIABLE_NAME | MODE_INIT | MODE_EXPECT);

                // start the declaration
                startElement(SDECLARATION);
                emptyElement(STYPEPREV);

            }

        }

        // Mark as name before mark without name
        (options { generateAmbigWarnings = false;} :  { inLanguage(LANGUAGE_CSHARP) }? compound_name_inner[!isthis] | compound_name | keyword_name)
        {
            // expect a possible initialization
            setMode(MODE_INIT | MODE_EXPECT);

            if (isthis && LA(1) == LBRACKET) {

                indexer_parameter_list();

                endDownToMode(MODE_LIST);

                match(RBRACKET);

                endMode();
                endMode();
            }
        }
;

// declartion statement
property_statement[int type_count] { ENTRY_DEBUG } :
        {
            // statement
            startNewMode(MODE_STATEMENT);

            startElement(SPROPERTY);

            // variable declarations may be in a list
            startNewMode(MODE_LIST | MODE_VARIABLE_NAME | MODE_INIT | MODE_EXPECT);

            // declaration
            startNewMode(MODE_LOCAL| MODE_VARIABLE_NAME | MODE_INIT | MODE_EXPECT);

        }
        variable_declaration_type[type_count]
;

// declartion statement
event_statement[int type_count] { ENTRY_DEBUG } :
        {
            // statement
            startNewMode(MODE_STATEMENT);

            startElement(SEVENT);

            // variable declarations may be in a list
            startNewMode(MODE_LIST | MODE_VARIABLE_NAME | MODE_INIT | MODE_EXPECT);

            // declaration
            startNewMode(MODE_LOCAL| MODE_VARIABLE_NAME | MODE_INIT | MODE_EXPECT);

        }
        variable_declaration_type[type_count]
;

// initializtion of a function pointer.
function_pointer_initialization[] { ENTRY_DEBUG } :
        {
            // end the init correctly
            startNewMode(MODE_LIST | MODE_IN_INIT | MODE_EXPRESSION | MODE_EXPECT);

            // start the initialization element
            startElement(SDECLARATION_INITIALIZATION);
        }
        EQUAL
        complete_default_parameter
;

// initialization of a declared variable
variable_declaration_initialization[] { ENTRY_DEBUG } :
        {
            // start a new mode that will end after the argument list
            startNewMode(MODE_LIST | MODE_IN_INIT | MODE_EXPRESSION | MODE_EXPECT);

            // start the initialization element
            startElement(SDECLARATION_INITIALIZATION);
        }
        EQUAL |
        {
            // start a new mode that will end after the argument list
            startNewMode(MODE_ARGUMENT | MODE_LIST);
        }
        call_argument_list
;

// bit field
variable_declaration_range[] { ENTRY_DEBUG } :
        {
            // start a new mode that will end after the argument list
            startNewMode(MODE_LIST | MODE_IN_INIT | MODE_EXPRESSION | MODE_EXPECT);

            // start the initialization element
            startElement(SDECLARATION_RANGE);
        }

        (COLON | IN) 
;

// parameter variable initialization
parameter_declaration_initialization[] { ENTRY_DEBUG } :
        {
            // end the init correctly
            setMode(MODE_EXPRESSION | MODE_EXPECT);

            // start the initialization element
            startElement(SDECLARATION_INITIALIZATION);
        }
        EQUAL
;

// expression block beginning and setup
pure_expression_block[] { ENTRY_DEBUG } :
        lcurly_base
        {
            // nesting blocks, not statement
            replaceMode(MODE_STATEMENT | MODE_NEST, MODE_BLOCK | MODE_NEST | MODE_END_AT_BLOCK_NO_TERMINATE);

            // end this expression block correctly
            startNewMode(MODE_TOP | MODE_LIST | MODE_EXPRESSION | MODE_EXPECT);
        }
;

// All possible operators
general_operators[] { LightweightElement element(this); ENTRY_DEBUG } :
        {
            if ((!isoption(parser_options, SRCML_OPTION_OPTIONAL_MARKUP) || isoption(parser_options, SRCML_OPTION_OPERATOR))
                && (LA(1) != IN || !inTransparentMode(MODE_FOR_CONDITION)))
                startElement(SOPERATOR);
        }
        (
            OPERATORS | ASSIGNMENT | TEMPOPS |
            TEMPOPE (options { greedy = true;  } : ({ SkipBufferSize() == 0 }? TEMPOPE) ({ SkipBufferSize() == 0 }? TEMPOPE)?
             | ({ inLanguage(LANGUAGE_JAVA) && LT(1)->getText() == "&gt;&gt;=" }? ASSIGNMENT))? |
            EQUAL | /*MULTIMM |*/ DESTOP | /* MEMBERPOINTER |*/ MULTOPS | REFOPS | DOTDOT | RVALUEREF | { inLanguage(LANGUAGE_JAVA) }? BAR |

            // others are not combined
            NEW | DELETE | IN | IS | STACKALLOC | AS | AWAIT | LAMBDA | DOTDOTDOT |

            // Objective-C
            CSPEC | MSPEC |

            // Apple
            BLOCKOP

        )
;

// only new operator
sole_new[] { LightweightElement element(this); ENTRY_DEBUG } :
        {
            if (!isoption(parser_options, SRCML_OPTION_OPTIONAL_MARKUP) || isoption(parser_options, SRCML_OPTION_OPERATOR))
                startElement(SOPERATOR);
        }
        NEW
;

// only ~
sole_destop[] { LightweightElement element(this); ENTRY_DEBUG } :
        {
            if (!isoption(parser_options, SRCML_OPTION_OPTIONAL_MARKUP) || isoption(parser_options, SRCML_OPTION_OPERATOR))
                startElement(SOPERATOR);
        }
        DESTOP
;

/** list of operators @todo is this still needed */
general_operators_list[] { ENTRY_DEBUG } :
        OPERATORS | ASSIGNMENT  | TEMPOPS | TEMPOPE | EQUAL | /*MULTIMM |*/ DESTOP | /* MEMBERPOINTER |*/ MULTOPS | REFOPS |
        DOTDOT | RVALUEREF | QMARK | CSPEC | MSPEC | BLOCKOP | REF | OUT | DOTDOTDOT
;

// mark up )
rparen_operator[bool markup = true] { LightweightElement element(this); ENTRY_DEBUG } :
        {
            if (markup && (!isoption(parser_options, SRCML_OPTION_OPTIONAL_MARKUP) || isoption(parser_options, SRCML_OPTION_OPERATOR))
                 && !inMode(MODE_END_ONLY_AT_RPAREN))
                startElement(SOPERATOR);
        }
        RPAREN
    ;

//processing on )
rparen[bool markup = true, bool end_for_incr = false] { bool isempty = getParen() == 0; ENTRY_DEBUG } :
        {

            if (isempty) {

                // additional right parentheses indicates end of non-list modes
                endDownToModeSet(MODE_LIST | MODE_PREPROC | MODE_END_ONLY_AT_RPAREN | MODE_ONLY_END_TERMINATE);

                // special case:  Get to here, in for-initalization.  Need an extra end mode
                if (inMode(MODE_VARIABLE_NAME) && inTransparentMode(MODE_FOR_CONDITION))
                    endDownToModeSet(MODE_FOR_CONDITION);

                // don't markup since not a normal operator
                markup = false;

            } else

                decParen();

            if(inMode(MODE_ASSOCIATION_LIST))
                endMode(MODE_ASSOCIATION_LIST);

        }
        rparen_operator[markup]
        {
            if (isempty) {

                // special handling for then part of an if statement
                // only when in a condition of an if statement
                if (inMode(MODE_CONDITION) && inPrevMode(MODE_IF)) {

                    // end the condition
                    endMode(MODE_CONDITION);

                    // then part of the if statement (after the condition)
                    startNewMode(MODE_STATEMENT | MODE_NEST | MODE_THEN);

                    // start the then element
                    startNoSkipElement(STHEN);

                    if(isoption(parser_options, SRCML_OPTION_PSEUDO_BLOCK) && LA(1) != LCURLY)
                        startElement(SPSEUDO_BLOCK);

                }

                // end while condition, etc. and output pseudo block  @todo may need to have a MODE_WHILE
                if(inMode(MODE_LIST | MODE_CONDITION) && inPrevMode(MODE_STATEMENT | MODE_NEST)) {

                    endMode(MODE_LIST);
                    if(isoption(parser_options, SRCML_OPTION_PSEUDO_BLOCK) && LA(1) != LCURLY)
                        startElement(SPSEUDO_BLOCK);


                // end for group and output pseudo block @todo make sure does not hid other things that use for grammar
                } else if(end_for_incr) {

                    if(inMode(MODE_LIST))
                        endMode(MODE_LIST);
    
                    if(isoption(parser_options, SRCML_OPTION_PSEUDO_BLOCK) && LA(1) != LCURLY)
                        startElement(SPSEUDO_BLOCK);

                } else if(inMode(MODE_LIST | MODE_FOR_CONDITION)) {

                    endMode(MODE_FOR_CONDITION);
                    if(isoption(parser_options, SRCML_OPTION_PSEUDO_BLOCK) && LA(1) != LCURLY)
                        startElement(SPSEUDO_BLOCK);

                } else

                // end the single mode that started the list
                // don't end more than one since they may be nested
                if (inMode(MODE_LIST))
                    endMode(MODE_LIST);

            }

        }
;

// } matching and processing
rcurly_argument[] { bool isempty = getCurly() == 0; ENTRY_DEBUG } :
        {

            if(isempty) {

                // additional right parentheses indicates end of non-list modes
                if(inTransparentMode(MODE_LIST))
                    endDownToModeSet(MODE_LIST | MODE_PREPROC | MODE_END_ONLY_AT_RPAREN | MODE_ONLY_END_TERMINATE | MODE_INTERNAL_END_CURLY);
            }

        }
        RCURLY
        {

            // end the single mode that started the list
            // don't end more than one since they may be nested
            if (isempty && inMode(MODE_LIST))
                while(inMode(MODE_LIST) && (!inMode(MODE_INTERNAL_END_PAREN) || inMode(MODE_END_ONLY_AT_RPAREN)))
                    endMode(MODE_LIST);
            
            else if(inTransparentMode(MODE_EXPRESSION | MODE_LIST | MODE_TOP))
                endWhileMode(MODE_EXPRESSION | MODE_LIST | MODE_TOP);

            if(!isempty)
                decCurly();
        }

;

rbracket[] { ENTRY_DEBUG } :
    {

        endDownOverMode(MODE_LIST);

    }

    RBRACKET

    {

        if(inMode(MODE_OBJECTIVE_C_CALL)) {

            endDownOverMode(MODE_OBJECTIVE_C_CALL);

        }

    }

; 

// Dot (period) operator
period[] { LightweightElement element(this); ENTRY_DEBUG } :
        {
            if (!isoption(parser_options, SRCML_OPTION_OPTIONAL_MARKUP) || isoption(parser_options, SRCML_OPTION_OPERATOR))
                startElement(SOPERATOR);
        }
        PERIOD
;

// -> operator
member_pointer[] { LightweightElement element(this); ENTRY_DEBUG } :
        {
            if (!isoption(parser_options, SRCML_OPTION_OPTIONAL_MARKUP) || isoption(parser_options, SRCML_OPTION_OPERATOR))
                startElement(SOPERATOR);
        }
      TRETURN  
;

// ->* operator
member_pointer_dereference[] { LightweightElement element(this); ENTRY_DEBUG } :
        {
            if (!isoption(parser_options, SRCML_OPTION_OPTIONAL_MARKUP) || isoption(parser_options, SRCML_OPTION_OPERATOR))
                startElement(SOPERATOR);
        }
      MPDEREF  
;

// .* operator
dot_dereference[] { LightweightElement element(this); ENTRY_DEBUG } :
        {
            if (!isoption(parser_options, SRCML_OPTION_OPTIONAL_MARKUP) || isoption(parser_options, SRCML_OPTION_OPERATOR))
                startElement(SOPERATOR);
        }
        DOTDEREF
;

// Namespace operator '::'
dcolon[] { LightweightElement element(this); ENTRY_DEBUG } :
        {
            if (!isoption(parser_options, SRCML_OPTION_OPTIONAL_MARKUP) || isoption(parser_options, SRCML_OPTION_OPERATOR))
                startElement(SOPERATOR);
        }
        DCOLON
;

// process portion of expression
expression_process[] { ENTRY_DEBUG } :
        {
            // if expecting an expression start one. except if you are at a right curly brace
            if (inMode(MODE_EXPRESSION | MODE_EXPECT) && LA(1) != RCURLY &&
                !(inMode(MODE_FOR_INCREMENT) && LA(1) == RPAREN)) {

                // use a new mode without the expect so we don't nest expression parts
                startNewMode(MODE_EXPRESSION);

                if(inPrevMode(MODE_TERNARY_CONDITION))
                   setMode(MODE_TERNARY_CONDITION);

                // start the expression element
                startElement(SEXPRESSION);
            }
        }
;

// an expression
expression[CALL_TYPE type = NOCALL, int call_count = 1] { ENTRY_DEBUG } :

        expression_process

        expression_part_plus_linq[type, call_count]
;

// setup for expression linq
expression_setup_linq[CALL_TYPE type = NOCALL] { ENTRY_DEBUG } :

        expression_process

        expression_part[type]
;

// expression with linq
expression_part_plus_linq[CALL_TYPE type = NOCALL, int call_count = 1] { ENTRY_DEBUG } :

        { inLanguage(LANGUAGE_CSHARP) && next_token() != RPAREN && next_token() != ASSIGNMENT && next_token() != EQUAL }?
        (linq_expression_pure)=> linq_expression |

        expression_part[type, call_count]
;

// the expression part
expression_part[CALL_TYPE type = NOCALL, int call_count = 1] { bool flag; bool isempty = false; bool end_for_incr = false; ENTRY_DEBUG } :

       { isoption(parser_options, SRCML_OPTION_TERNARY) && !skip_ternary && !inMode(MODE_TERNARY_CONDITION)
            && (!inLanguage(LANGUAGE_JAVA) || !inTransparentMode(MODE_TEMPLATE_PARAMETER_LIST))
            && perform_ternary_check() }? ternary_expression |

        // cast
        { inTransparentMode(MODE_INTERNAL_END_PAREN) }?
        UNION |

        // cast
        { inTransparentMode(MODE_INTERNAL_END_PAREN) && (LA(1) != CXX_CLASS || !keyword_name_token_set.member(next_token())) }?
        (CLASS | CXX_CLASS) |

        { next_token() == LPAREN || next_token() == LCURLY }?
        delegate_anonymous |

        { next_token() == LCURLY }?
        lambda_anonymous |

        { inLanguage(LANGUAGE_CSHARP) }?
        (lambda_expression_full_csharp) => lambda_expression_csharp |

        { inLanguage(LANGUAGE_CXX) }?
        (bracket_pair (LPAREN | LCURLY)) => lambda_expression_cpp |

        { inLanguage(LANGUAGE_C_FAMILY) && !inLanguage(LANGUAGE_CSHARP) }?
        (block_lambda_expression_full) => block_lambda_expression |

        { inLanguage(LANGUAGE_JAVA) }?
        ((paren_pair | variable_identifier) TRETURN) => lambda_expression_java |

        { inLanguage(LANGUAGE_JAVA_FAMILY) }?
        (NEW template_argument_list)=> sole_new template_argument_list |

        { inLanguage(LANGUAGE_JAVA_FAMILY) }?
        (NEW function_identifier paren_pair LCURLY)=> sole_new anonymous_class_definition |

        { notdestructor }? sole_destop { notdestructor = false; } |

        // call
        // distinguish between a call and a macro
        { type == CALL || (perform_call_check(type, isempty, call_count, -1) && type == CALL) }?

            // Added argument to correct markup of default parameters using a call.
            // normally call claims left paren and start calls argument.
            // however I believe parameter_list matches a right paren of the call.
           (call[call_count] | keyword_calls) argument |

        // macro call
        { type == MACRO }? macro_call |

        { inLanguage(LANGUAGE_OBJECTIVE_C) }?
        objective_c_call | 

        // general math operators
        // looks like general operators and variable identifier can match same thing
        (options { generateAmbigWarnings = false; } : general_operators
        {
            if (inLanguage(LANGUAGE_CXX_FAMILY) && LA(1) == DESTOP)
                general_operators();
        }
        | qmark | /* newop | */ period | member_pointer | member_pointer_dereference | dot_dereference |

        // left parentheses
        { function_pointer_name_check() }?
        function_pointer_name |
        lparen_marked
        {
            startNewMode(MODE_EXPRESSION | MODE_LIST | MODE_INTERNAL_END_PAREN);
        }

        // can have (ternary) in a ternary condition
        (options { greedy = true; } : { isoption(parser_options, SRCML_OPTION_TERNARY) && !skip_ternary && inMode(MODE_TERNARY_CONDITION)
            && (!inLanguage(LANGUAGE_JAVA) || !inTransparentMode(MODE_TEMPLATE_PARAMETER_LIST))
            && perform_ternary_check() }? ternary_expression)* |

        // right parentheses that only matches a left parentheses of an expression
        { inTransparentMode(MODE_INTERNAL_END_PAREN) }?
        {

            end_for_incr = inTransparentMode(MODE_FOR_INCREMENT);

            // stop at this matching paren, or a preprocessor statement
            endDownToModeSet(MODE_INTERNAL_END_PAREN | MODE_PREPROC);
            
            if (inMode(MODE_EXPRESSION | MODE_LIST | MODE_INTERNAL_END_PAREN))
                endMode(MODE_EXPRESSION | MODE_LIST | MODE_INTERNAL_END_PAREN);

            end_for_incr = end_for_incr && !inTransparentMode(MODE_FOR_INCREMENT);

        }

        // treat as operator for operator markup
        rparen[!end_for_incr, end_for_incr] |

        // left curly brace
        {
            startNewMode(MODE_EXPRESSION | MODE_LIST | MODE_TOP);

            startElement(SBLOCK);
        }
        LCURLY
        {
            incCurly();
            startNewMode(MODE_EXPRESSION | MODE_EXPECT | MODE_LIST | MODE_INTERNAL_END_CURLY);
        } |
        { inTransparentMode(MODE_INTERNAL_END_CURLY) }?
        {

            if(!inTransparentMode(MODE_CALL) && !inTransparentMode(MODE_INIT)) {

                endDownToMode(MODE_INTERNAL_END_CURLY);

                endMode(MODE_INTERNAL_END_CURLY);

            }

        }
        rcurly_argument |

        // variable or literal
        variable_identifier | keyword_name | auto_keyword[false]) | literals | noexcept_list | 

        variable_identifier_array_grammar_sub[flag]
;

// rule for literals
literals[] { ENTRY_DEBUG } :
        string_literal | char_literal | literal | boolean | null_literal | complex_literal | nil_literal
;

// Only start and end of strings are put directly through the parser.
// The contents of the string are handled as whitespace.
string_literal[bool markup = true] { LightweightElement element(this); ENTRY_DEBUG } :
        {
            // only markup strings in literal option
            if (markup && (!isoption(parser_options, SRCML_OPTION_OPTIONAL_MARKUP) || isoption(parser_options, SRCML_OPTION_LITERAL)))
                startElement(SSTRING);
        }
        (STRING_START STRING_END)
;

// Only start and end of character are put directly through the parser.
// The contents of the character are handled as whitespace.
char_literal[bool markup = true] { LightweightElement element(this); ENTRY_DEBUG } :
        {
            // only markup characters in literal option
            if (markup && (!isoption(parser_options, SRCML_OPTION_OPTIONAL_MARKUP) || isoption(parser_options, SRCML_OPTION_LITERAL)))
                startElement(SCHAR);
        }
        (CHAR_START CHAR_END)
;

// literals
null_literal[]{ LightweightElement element(this); ENTRY_DEBUG } :
        {
            // only markup literals in literal option
            if (!isoption(parser_options, SRCML_OPTION_OPTIONAL_MARKUP) || isoption(parser_options, SRCML_OPTION_LITERAL))
                startElement(SNULL);
        }
        (NULLPTR | NULLLITERAL)
;

// literals
nil_literal[]{ LightweightElement element(this); ENTRY_DEBUG } :
        {
            // only markup literals in literal option
            if (!isoption(parser_options, SRCML_OPTION_OPTIONAL_MARKUP) || isoption(parser_options, SRCML_OPTION_LITERAL))
                startElement(SNIL);
        }
        NIL
;

// complex numbers
complex_literal[] { LightweightElement element(this); ENTRY_DEBUG } :
        {
            // only markup literals in literal option
            if (!isoption(parser_options, SRCML_OPTION_OPTIONAL_MARKUP) || isoption(parser_options, SRCML_OPTION_LITERAL))
                startElement(SCOMPLEX);
        }
        COMPLEX_NUMBER ({ (LT(1)->getText() == "+" || LT(1)->getText() == "-") && next_token() == CONSTANTS }? OPERATORS CONSTANTS)?
  
;


// literal numbers
literal[bool markup = true] { LightweightElement element(this); TokenPosition tp; ENTRY_DEBUG } :
        {
            // only markup literals in literal option
            if (markup && (!isoption(parser_options, SRCML_OPTION_OPTIONAL_MARKUP) || isoption(parser_options, SRCML_OPTION_LITERAL))) {

                startElement(SLITERAL);

                setTokenPosition(tp);

            }

        }
        CONSTANTS ({ (LT(1)->getText() == "+" || LT(1)->getText() == "-") && next_token() == COMPLEX_NUMBER }? OPERATORS COMPLEX_NUMBER {  tp.setType(SCOMPLEX); })?
;


// booleans
boolean[] { LightweightElement element(this); ENTRY_DEBUG } :
        {
            // only markup boolean values in literal option
            if (!isoption(parser_options, SRCML_OPTION_OPTIONAL_MARKUP) || isoption(parser_options, SRCML_OPTION_LITERAL))
                startElement(SBOOLEAN);
        }
        (TRUE | FALSE)
;

// a derived class
derived[] { CompleteElement element(this); bool first = true; ENTRY_DEBUG } :
        {
            // end all elements at end of rule automatically
            startNewMode(MODE_LOCAL);

            // start the derivation list
            startElement(SDERIVATION_LIST);
        }
        COLON
        (options { greedy = true; } :
            { LA(1) != WHERE && (!inLanguage(LANGUAGE_OBJECTIVE_C) || first) }? (
            (derive_access)*

            ({ inLanguage(LANGUAGE_OBJECTIVE_C) }? identifier | variable_identifier)
            ({ inLanguage(LANGUAGE_CSHARP) }? period variable_identifier)*

            (options { greedy = true; } : { !inLanguage(LANGUAGE_OBJECTIVE_C) }? template_argument_list)*

            set_bool[first, false]
            )
        |
            COMMA
        )*
;

// super list
super_list_java[] { ENTRY_DEBUG } :
        {
            // end all elements at end of rule automatically
            startNewMode(MODE_LOCAL);

            // start the derivation list
            startElement(SDERIVATION_LIST);
        }
;

// extends list
extends_list[] { CompleteElement element(this); ENTRY_DEBUG } :
        {
            // end all elements at end of rule automatically
            startNewMode(MODE_LOCAL);

            // start the derivation list
            startElement(SEXTENDS);
        }
        EXTENDS
        super_list
;

// implements list
implements_list[] { CompleteElement element(this); ENTRY_DEBUG } :
        {
            // end all elements at end of rule automatically
            startNewMode(MODE_LOCAL);

            // start the derivation list
            startElement(SIMPLEMENTS);
        }
        IMPLEMENTS
        super_list
;

// super list
super_list[] { ENTRY_DEBUG } :
        (options { greedy = true; } :
            (derive_access)*

            variable_identifier
        |
            COMMA
        )*
;

// a derive access
derive_access[] { SingleElement element(this); ENTRY_DEBUG } :
        {
            startElement(SCLASS_SPECIFIER);
        }
        (VIRTUAL)* (PUBLIC | PRIVATE | PROTECTED) (options { greedy = true; } : VIRTUAL)*
;

// do a parameter list
parameter_list[] { CompleteElement element(this); bool lastwasparam = false; bool foundparam = false; ENTRY_DEBUG } :
        {
            // list of parameters
            startNewMode(MODE_PARAMETER | MODE_LIST | MODE_EXPECT);

            // start the parameter list element
            startElement(SPARAMETER_LIST);
        }
        // parameter list must include all possible parts since it is part of
        // function detection
        LPAREN ({ foundparam = true; if (!lastwasparam) empty_element(SPARAMETER, !lastwasparam); lastwasparam = false; }
        {
            // We are in a parameter list.  Need to make sure we end it down to the start of the parameter list
            if (!inMode(MODE_PARAMETER | MODE_LIST | MODE_EXPECT))
                endMode();
        } comma | { inLanguage(LANGUAGE_JAVA) }? bar |
        complete_parameter { foundparam = lastwasparam = true; })* empty_element[SPARAMETER, !lastwasparam && foundparam] rparen[false]
;

// indexer parameter list
indexer_parameter_list[] { bool lastwasparam = false; ENTRY_DEBUG } :
        {
            // list of parameters
            startNewMode(MODE_PARAMETER | MODE_LIST | MODE_EXPECT);

            // start the parameter list element
            startElement(SINDEXER_PARAMETER_LIST);
        }
        // parameter list must include all possible parts since it is part of
        // function detection
        LBRACKET
        { startNewMode(MODE_LIST); }
        ({ if (!lastwasparam) empty_element(SPARAMETER, !lastwasparam); lastwasparam = false; }
        {
            // We are in a parameter list.  Need to make sure we end it down to the start of the parameter list
//            if (!inMode(MODE_PARAMETER | MODE_LIST | MODE_EXPECT))
//                endMode();
        } comma |

        complete_parameter { lastwasparam = true; })*
;

// an empty element
empty_element[int ele, bool cond] { LightweightElement element(this); ENTRY_DEBUG } :
        {
            if (cond)
                startElement(ele);
        }
;

// k & r C parameter
kr_parameter[int type_count] { ENTRY_DEBUG } :
        kr_parameter_type[type_count] kr_parameter_name kr_parameter_terminate
        //complete_parameter terminate_pre terminate_token
;

// k & r C parameter type
kr_parameter_type[int type_count] { ENTRY_DEBUG} :
        // suppress ()* warning
        variable_declaration_statement[type_count] (options { greedy = true; } : { inMode(MODE_EAT_TYPE) }? type_identifier update_typecount[MODE_FUNCTION_NAME])* 
;

// k & r C parameter name
kr_parameter_name[] { ENTRY_DEBUG } :
        ((comma)* variable_declaration_nameinit)*
;

// k & r C terminate
kr_parameter_terminate[] { ENTRY_DEBUG } :
    terminate_pre terminate_token { endDownToModeSet(MODE_FUNCTION_TAIL); }
;

// complete parameter
complete_parameter[] { ENTRY_DEBUG } :
        parameter
        // suppress ()* warning
        (options { greedy = true; } : parameter_declaration_initialization complete_default_parameter)*
;

// an argument
argument[] { ENTRY_DEBUG } :
        { getParen() == 0 }? rparen[false] |
        { getCurly() == 0 }? rcurly_argument |
        {
            // argument with nested expression
            startNewMode(MODE_ARGUMENT | MODE_EXPRESSION | MODE_EXPECT);

            // start the argument
            startElement(SARGUMENT);
        }

        (options { greedy = true; } : { inLanguage(LANGUAGE_CSHARP)  && look_past_rule(&srcMLParser::identifier) == COLON }? argument_named_csharp)*
        (options { greedy = true; } : { inLanguage(LANGUAGE_CSHARP) }? argument_modifier_csharp)*

        (
        { !((LA(1) == RPAREN && inTransparentMode(MODE_INTERNAL_END_PAREN)) || (LA(1) == RCURLY && inTransparentMode(MODE_INTERNAL_END_CURLY))) }? expression |

        (type_identifier) => expression_process type_identifier
        )

;

argument_modifier_csharp[] { LightweightElement element(this); ENTRY_DEBUG } :
        {
            // markup type modifiers if option is on
            if (!isoption(parser_options, SRCML_OPTION_OPTIONAL_MARKUP) || isoption(parser_options, SRCML_OPTION_MODIFIER))
                startElement(SMODIFIER);
        }
        (OUT | REF)

;

argument_named_csharp[] { ENTRY_DEBUG } :

        identifier COLON

;

// annotation argument
annotation_argument[] { ENTRY_DEBUG } :
        { getParen() == 0 }? rparen[false] |
        {
            // argument with nested expression
            startNewMode(MODE_ARGUMENT | MODE_EXPRESSION | MODE_EXPECT);

            // start the argument
            startElement(SARGUMENT);
        }

        // suppress warning of ()*
        (options { greedy = true; } :
        { inputState->guessing }? RCURLY | 
        { !(LA(1) == RPAREN) }? expression | type_identifier)*

;

// a parameter
parameter[] { int type_count = 0; int secondtoken = 0; STMT_TYPE stmt_type = NONE; ENTRY_DEBUG } :
        {
            // end parameter correctly
            startNewMode(MODE_PARAMETER);

            // start the parameter element
            startElement(SPARAMETER);
        }
        (

            { pattern_check(stmt_type, secondtoken, type_count, true) && (stmt_type == FUNCTION_DECL || stmt_type == FUNCTION
                || stmt_type == OPERATOR_FUNCTION_DECL || stmt_type == OPERATOR_FUNCTION) }?
            function_declaration[type_count]

            function_identifier // pointer_name_grammar

            (macro_call_check)*

            parameter_list |
   
            parameter_type_variable[type_count, stmt_type]

        )
;

// handle parameter type if not function_decl
parameter_type_variable[int type_count, STMT_TYPE stmt_type] { bool output_type = true; ENTRY_DEBUG } :
        {

                // start the declaration element
                startElement(SDECLARATION);

                if (stmt_type != VARIABLE)
                    type_count = 1;

                int look_past_token = 0;
                output_type = !((inLanguage(LANGUAGE_JAVA) || inLanguage(LANGUAGE_CSHARP)) && type_count == 1 && LA(1) != DOTDOTDOT && inTransparentMode(MODE_FUNCTION_TAIL | MODE_ANONYMOUS)
                    && ((look_past_token = look_past_rule(&srcMLParser::type_identifier)) == COMMA ||
                        look_past_token == RPAREN || look_past_token == TRETURN || look_past_token == LAMBDA));


        }

        (
<<<<<<< HEAD
        { stmt_type == VARIABLE || stmt_type == CLASS_DECL || stmt_type == STRUCT_DECL || stmt_type == UNION_DECL || stmt_type == ENUM_DECL || LA(1) == DOTDOTDOT }?
=======
        { stmt_type == VARIABLE || stmt_type == CLASS_DECL || stmt_type == STRUCT_DECL || stmt_type == UNION_DECL || stmt_type == ENUM_DECL|| LA(1) == DOTDOTDOT }?
>>>>>>> 928e24ee
        (parameter_type_count[type_count, output_type])
        // suppress warning caused by ()*
        (options { greedy = true; } : bar set_int[type_count, type_count > 1 ? type_count - 1 : 1] parameter_type_count[type_count])*
        {
            // expect a name initialization
            setMode(MODE_VARIABLE_NAME | MODE_INIT);
        }
        ( options { greedy = true; } : variable_declaration_nameinit)*
        )

;

// count types in parameter
parameter_type_count[int & type_count, bool output_type = true] { CompleteElement element(this); bool is_compound = false; ENTRY_DEBUG } :
        {
            // local mode so start element will end correctly
            startNewMode(MODE_LOCAL);

            // start of type
            if(output_type)
                startElement(STYPE);
        }


        // match auto keyword first as special case do no warn about ambiguity
        ((options { generateAmbigWarnings = false; } : this_specifier | auto_keyword[type_count > 1] | { is_class_type_identifier() }? (specifier set_int[type_count, type_count - 1])* class_type_identifier[is_compound] set_int[type_count, type_count - 1] (options { greedy = true; } : { !is_compound }? multops)* | type_identifier) set_int[type_count, type_count - 1] (options { greedy = true;} : eat_type[type_count])?)

        // sometimes there is no parameter name.  if so, we need to eat it
        ( options { greedy = true; generateAmbigWarnings = false; } : multops | tripledotop | LBRACKET RBRACKET |
         { next_token() == MULTOPS || next_token() == REFOPS || next_token() == RVALUEREF || (inLanguage(LANGUAGE_CSHARP) &&  next_token() == QMARK) || next_token() == BLOCKOP }? type_identifier)*
;

// Modifier ops
multops[] { LightweightElement element(this); ENTRY_DEBUG } :
        {
            // markup type modifiers if option is on
            if (!isoption(parser_options, SRCML_OPTION_OPTIONAL_MARKUP) || isoption(parser_options, SRCML_OPTION_MODIFIER))
                startElement(SMODIFIER);
        }
        (MULTOPS | REFOPS | RVALUEREF | { inLanguage(LANGUAGE_CSHARP) }? QMARK set_bool[is_qmark, true] | BLOCKOP)
;

modifiers_csharp[] { LightweightElement element(this); ENTRY_DEBUG } :
    {
        // markup type modifiers if option is on
        if (!isoption(parser_options, SRCML_OPTION_OPTIONAL_MARKUP) || isoption(parser_options, SRCML_OPTION_MODIFIER))
            startElement(SMODIFIER);
    }
    (REF | OUT)

 ;

// ...
tripledotop[] { LightweightElement element(this); ENTRY_DEBUG } :
        {
            // markup type modifiers if option is on
            if (!isoption(parser_options, SRCML_OPTION_OPTIONAL_MARKUP) || isoption(parser_options, SRCML_OPTION_MODIFIER))
                startElement(SMODIFIER);
        }
        DOTDOTDOT
;

// do a parameter type
parameter_type[] { CompleteElement element(this); int type_count = 0; int secondtoken = 0; STMT_TYPE stmt_type = NONE; bool is_compound = false; ENTRY_DEBUG } :
        {
            // local mode so start element will end correctly
            startNewMode(MODE_LOCAL);

            // start of type
            startElement(STYPE);
        }
        { pattern_check(stmt_type, secondtoken, type_count) && (type_count ? type_count : (type_count = 1))}?

        // match auto keyword first as special case do no warn about ambiguity
        ((options { generateAmbigWarnings = false; } : auto_keyword[type_count > 1] |
         { is_class_type_identifier() }? (specifier set_int[type_count, type_count - 1])* class_type_identifier[is_compound] set_int[type_count, type_count - 1] (options { greedy = true; } : { !is_compound }? multops)* |
         type_identifier) set_int[type_count, type_count - 1] (options { greedy = true;} : eat_type[type_count])?)
;

// Template
template_declaration[] { ENTRY_DEBUG } :
        {
            // template with nested statement (function or class)
            // expect a template parameter list
            startNewMode(MODE_STATEMENT | MODE_NEST | MODE_TEMPLATE);

            // start the template
            startElement(STEMPLATE);
        }
        TEMPLATE
        {
            if(LA(1) == CLASS || LA(1) == CXX_CLASS)
                startNewMode(MODE_TEMPLATE | MODE_LIST | MODE_EXPECT);
            else
                startNewMode(MODE_TEMPLATE | MODE_LIST | MODE_EXPECT | MODE_TEMPLATE_PARAMETER_LIST);
        }
;

// start parameter list for templates
template_param_list[] { ENTRY_DEBUG } :
        {
            startNewMode(MODE_PARAMETER | MODE_LIST);

            // start the template parameter list
            startElement(STEMPLATE_PARAMETER_LIST);
        }
        tempops
;

// parameter in template
template_param[] { ENTRY_DEBUG } :
        {
            // end parameter correctly
            startNewMode(MODE_LOCAL);

            // start the parameter element
            startElement(STEMPLATE_PARAMETER);
        }

        // Both can contain extern however an extern template should not be a template param so should not be a problem
        (options { generateAmbigWarnings = false; } :
        { LA(1) != TEMPLATE }? parameter_type
        {
            // expect a name initialization

            setMode(MODE_VARIABLE_NAME | MODE_INIT);
        }  
        (options { greedy = true; } : { !isoption(parser_options, SRCML_OPTION_WRAP_TEMPLATE) }? variable_declaration_nameinit)* |

        template_inner_full
    )
;

// complete inner full for template
template_inner_full[] { ENTRY_DEBUG int type_count = 0; int secondtoken = 0; STMT_TYPE stmt_type = NONE; } :

        template_in_parameter_list_full
        { pattern_check(stmt_type, secondtoken, type_count) && (type_count ? type_count : (type_count = 1))}?
        eat_type[type_count]
        {
            endMode();

            // expect a name initialization
            setMode(MODE_VARIABLE_NAME | MODE_INIT);
        }
        (options { greedy = true; } : { !isoption(parser_options, SRCML_OPTION_WRAP_TEMPLATE) }? variable_declaration_nameinit)*

;

// entire template parameter list
template_in_parameter_list_full[] { ENTRY_DEBUG } :

        {
            // local mode so start element will end correctly
            startNewMode(MODE_LOCAL);
            
            // start of type
            startElement(STYPE);
        }

        template_declaration_full

;

template_declaration_full[] { ENTRY_DEBUG } :

    template_declaration template_param_list (template_param (template_declaration_initialization)* (comma)*)* tempope { if(inMode(MODE_TEMPLATE)) endMode();}

;

// template initialization
template_declaration_initialization[] { ENTRY_DEBUG } :
        {
            // end the init correctly
            setMode(MODE_EXPRESSION | MODE_EXPECT);

            // start the initialization element
            startElement(SDECLARATION_INITIALIZATION);
        }
        EQUAL expression
;

// template argument list
template_argument_list[] { CompleteElement element(this); std::string namestack_save[2]; ENTRY_DEBUG } :
        {
            // local mode
            startNewMode(MODE_LOCAL);

            if(!inLanguage(LANGUAGE_JAVA) || !inTransparentMode(MODE_CLASS_NAME))
                startElement(STEMPLATE_ARGUMENT_LIST);
            else
                startElement(STEMPLATE_PARAMETER_LIST);
   
        }
        savenamestack[namestack_save]

        tempops (options { generateAmbigWarnings = false; } : COMMA | template_argument)* tempope

        restorenamestack[namestack_save]
;

// CUDA argument list
cuda_argument_list[] { CompleteElement element(this); std::string namestack_save[2]; ENTRY_DEBUG } :
        {
            // local mode
            startNewMode(MODE_LOCAL);

            startElement(SCUDA_ARGUMENT_LIST);
        }
        savenamestack[namestack_save]

        cuda_start (options { generateAmbigWarnings = false; } : COMMA | template_argument)* cuda_end

        restorenamestack[namestack_save]
;

// beginning of cuda argument list
cuda_start[] { ENTRY_DEBUG } :
        {
            // make sure we are in a list mode so that we can end correctly
            // some uses of tempope will have their own mode
            if (!inMode(MODE_LIST))
                startNewMode(MODE_LIST);
        }
        CUDA
;

// end of cuda argument list
cuda_end[] { ENTRY_DEBUG } :
        {
            // end down to the mode created by the start cuda argument list operator
            endDownToMode(MODE_LIST);
        }
        TEMPOPE TEMPOPE TEMPOPE
        {
            // end the mode created by the start cuda argument list operator
            while (inMode(MODE_LIST))
                endMode(MODE_LIST);
        }
;

// generic type constraint
generic_type_constraint[] { CompleteElement element(this); ENTRY_DEBUG } :
        {
            // local mode
            startNewMode(MODE_LOCAL);

            startElement(SWHERE);
        }
        WHERE compound_name_inner[false] COLON type_constraint (options { greedy = true; } : COMMA type_constraint)*

;

type_constraint[] { CompleteElement element(this); ENTRY_DEBUG } :
        {
            // local mode
            startNewMode(MODE_LOCAL);

            startElement(SCONSTRAINT);
        }

        (compound_name_inner[false] | CLASS | CXX_CLASS | STRUCT | new_constraint)
;

new_constraint[] { ENTRY_DEBUG } :

    new_name LPAREN RPAREN

;


new_name[] { LightweightElement element(this); ENTRY_DEBUG } :
        {
            startElement(SNAME);
        }

        NEW

;

protocol_list[] { CompleteElement element(this); ENTRY_DEBUG } :
    {

        // local mode
        startNewMode(MODE_LOCAL | MODE_LIST);

        startElement(SPROTOCOL_LIST);

    }
    TEMPOPS identifier (COMMA identifier)* TEMPOPE

;

category[] { CompleteElement element(this); ENTRY_DEBUG } :
    {

        // local mode
        startNewMode(MODE_LOCAL);

        startElement(SCATEGORY);

    }
    LPAREN (identifier)* RPAREN

;

// save the namestack
savenamestack[std::string namestack_save[]] { namestack_save[0].swap(namestack[0]); namestack_save[1].swap(namestack[1]); ENTRY_DEBUG } :;

// restore the namestack
restorenamestack[std::string namestack_save[]] { namestack[0].swap(namestack_save[0]); namestack[1].swap(namestack_save[1]); ENTRY_DEBUG } :;

// template argument
template_argument[] { CompleteElement element(this); ENTRY_DEBUG } :
        {
            // local mode
            startNewMode(MODE_LOCAL);

            if(!inLanguage(LANGUAGE_JAVA) || !inTransparentMode(MODE_CLASS_NAME))
               startElement(STEMPLATE_ARGUMENT);
            else
               startElement(STEMPLATE_PARAMETER);

            if(inLanguage(LANGUAGE_CXX) | inLanguage(LANGUAGE_C))
               startElement(SEXPRESSION);
        }
        (options { greedy = true; } :
        { LA(1) != SUPER && LA(1) != QMARK }?

        (options { generateAmbigWarnings = false; } : generic_specifiers_csharp)*
        ((options { generateAmbigWarnings = false; } : { LA(1) != IN }? template_operators)*

        (type_identifier | literals)
            (options { generateAmbigWarnings = false; } : template_operators)*
            ) |

            template_extends_java |

            template_super_java | qmark_name |
            template_argument_expression
        )+ 
;

// template argument expression
template_argument_expression[] { ENTRY_DEBUG } :

        lparen_marked
        
        // qmark matches before template argument expression is fine
        ({ LA(1) != RPAREN }? (options { generateAmbigWarnings = false; } : general_operators | qmark | (variable_identifier)=>variable_identifier | literals | type_identifier | template_argument_expression))*
       rparen_operator[true]

;

// All possible operators
template_operators[] { LightweightElement element(this); ENTRY_DEBUG } :
        {
            if (!isoption(parser_options, SRCML_OPTION_OPTIONAL_MARKUP) || isoption(parser_options, SRCML_OPTION_OPERATOR))
                startElement(SOPERATOR);
        }
        (
        OPERATORS | TRETURN | TEMPOPS | EQUAL | MULTOPS | REFOPS | DOTDOT | RVALUEREF |
        QMARK | NEW | DELETE | IN | IS | STACKALLOC | AS | AWAIT | LAMBDA
        )
;

generic_specifiers_csharp[] { LightweightElement element(this); ENTRY_DEBUG } :
    {
        startElement(SFUNCTION_SPECIFIER);
    }
    (IN | OUT)
;

// template extends
template_extends_java[] { CompleteElement element(this); bool is_compound = false; ENTRY_DEBUG } :
        {
            startNewMode(MODE_LOCAL);

            startElement(SEXTENDS);
        }
        EXTENDS
        compound_name_java[is_compound]
;

// template super 
template_super_java[] { CompleteElement element(this); bool is_compound = false; ENTRY_DEBUG } :
        {
            startNewMode(MODE_LOCAL);

            startElement(SDERIVATION_LIST);
        }
        SUPER
        compound_name_java[is_compound]
;

// beginning of template parameter list
tempops[] { ENTRY_DEBUG } :
        {
            // make sure we are in a list mode so that we can end correctly
            // some uses of tempope will have their own mode
            if (!inMode(MODE_LIST))
                startNewMode(MODE_LIST);
        }
        TEMPOPS
;

// end of template parameter list
tempope[] { ENTRY_DEBUG } :
        {
            // end down to the mode created by the start template operator
            endDownToMode(MODE_LIST);
        }
        TEMPOPE
        {
            // end the mode created by the start template operator
            while (inMode(MODE_LIST))
                endMode(MODE_LIST);
        }
;

// a label
label_statement[] { CompleteElement element(this); ENTRY_DEBUG } :
        {
            // statement
            startNewMode(MODE_STATEMENT);

            // start the label element
            startElement(SLABEL_STATEMENT);
        }
        (identifier | keyword_identifier) COLON
;

// a label
macro_label_statement[] { CompleteElement element(this); ENTRY_DEBUG } :
        {
            // statement
            startNewMode(MODE_STATEMENT);

            // start the label element
            startElement(SLABEL_STATEMENT);
        }
        macro_label_call COLON
;

// typedef
typedef_statement[] { ENTRY_DEBUG } :
        {
            // statement
            startNewMode(MODE_STATEMENT | MODE_EXPECT | MODE_VARIABLE_NAME | MODE_ONLY_END_TERMINATE);

            // start the typedef element
            startElement(STYPEDEF);

            startNewMode(MODE_STATEMENT | MODE_NEST | MODE_TYPEDEF | MODE_END_AT_BLOCK_NO_TERMINATE);
        }
        TYPEDEF
;

// matching set of parenthesis
paren_pair[] :
        LPAREN (paren_pair | qmark | ~(QMARK | LPAREN | RPAREN))* RPAREN
;

// matching set of curly braces
curly_pair[] :
        LCURLY (curly_pair | qmark | ~(QMARK | LCURLY | RCURLY))* RCURLY
;

// matching set of curly braces
bracket_pair[] :
        LBRACKET (bracket_pair | qmark | ~(QMARK | LBRACKET | RBRACKET))* RBRACKET
;

// See if there is a semicolon terminating a statement inside a block at the top level
nested_terminate[] {

    int parencount = 0;
    int bracecount = 0;
    while (LA(1) != antlr::Token::EOF_TYPE) {

        if (LA(1) == RPAREN)
            --parencount;
        else if (LA(1) == LPAREN)
            ++parencount;

        if (LA(1) == RCURLY)
            --bracecount;
        else if (LA(1) == LCURLY)
            ++bracecount;

        if (bracecount < 0)
            break;

        if (LA(1) == TERMINATE && parencount == 0 && bracecount == 0)
            break;

        consume();
    }
} :
        TERMINATE
;

enum_preprocessing[bool decl] { ENTRY_DEBUG} :

        {
            bool intypedef = inMode(MODE_TYPEDEF);

            if (intypedef)
                startElement(STYPE);

            // statement
            startNewMode(MODE_STATEMENT | MODE_NEST | MODE_BLOCK | MODE_ENUM | MODE_DECL);

            // start the enum definition
            if(inLanguage(LANGUAGE_CXX) && (next_token() == CLASS || next_token() == CXX_CLASS || next_token() == STRUCT || next_token() == UNION)) {

                if(decl)
                    startElement(SENUM_CLASS_DECLARATION);
                else
                    startElement(SENUM_CLASS);

            } else if(decl) {

                startElement(SENUM_DECLARATION);

            } else {

                 startElement(SENUM);

             }

            // classes end at the end of the block
            if (intypedef) {
                setMode(MODE_END_AT_BLOCK);
            }
        }
;


// definition of an enum
enum_definition[] { ENTRY_DEBUG } :
        { inLanguage(LANGUAGE_JAVA_FAMILY) }?
        enum_class_definition |

        { inLanguage(LANGUAGE_CSHARP) }?
        enum_csharp_definition |
        enum_preprocessing[false] (options { greedy = true; } : specifier)* ENUM (options { greedy = true; } : enum_class_header)*
;

// declaration of an enum
enum_declaration[] { ENTRY_DEBUG } :
        { inLanguage(LANGUAGE_JAVA_FAMILY) }?
        enum_class_declaration |

        { inLanguage(LANGUAGE_CSHARP) }?
        enum_csharp_declaration |
        enum_preprocessing[true] (options { greedy = true; } : specifier)* ENUM (options { greedy = true; } : enum_class_header)*
;

// header for enum class
enum_class_header[] {} :
        (CLASS | CXX_CLASS | STRUCT | UNION)* 
        ({ inLanguage(LANGUAGE_CXX) && next_token() == LBRACKET}? attribute_cpp)*
        variable_identifier (COLON enum_type)* (options { greedy = true; } : COMMA variable_identifier (COLON enum_type)*)*

    ;

// type portion of enum
enum_type { LightweightElement element(this); ENTRY_DEBUG } :
        {
            startElement(STYPE);
        }
        // suppress warning compound_name seems to have some tokens in common with specifier.
        (options { generateAmbigWarnings = false; } : specifier | compound_name)*
    ;

enum_csharp_definition[] { ENTRY_DEBUG } :

    // may need to modifiy to work with enum_decl
    enum_preprocessing[false] class_preamble ENUM (options { greedy = true; } : variable_identifier)* ({ inLanguage(LANGUAGE_CXX_FAMILY) }? (options { greedy = true; } : derived))*

;

enum_csharp_declaration[] { ENTRY_DEBUG } :

    // may need to modifiy to work with enum_decl
    enum_preprocessing[true] class_preamble ENUM (options { greedy = true; } : variable_identifier)* ({ inLanguage(LANGUAGE_CXX_FAMILY) }? (options { greedy = true; } : derived))*
    (COMMA (options { greedy = true; } : variable_identifier)* ({ inLanguage(LANGUAGE_CXX_FAMILY) }? (options { greedy = true; } : derived))*)*

;

// Complete definition of an enum.  Used for enum's embedded in typedef's where the entire
// enum must be parsed since it is part of the type.
enum_definition_complete[] { CompleteElement element(this); ENTRY_DEBUG } :
        enum_definition

        (variable_identifier)*

        // start of enum definition block
        {
            startNewMode(MODE_TOP | MODE_LIST | MODE_DECL | MODE_EXPECT | MODE_BLOCK | MODE_NEST);

            startElement(SBLOCK);
        }
        LCURLY

        (options { greedy = true; } : { LA(1) != RCURLY || inTransparentMode(MODE_INTERNAL_END_CURLY) }?
        expression | comma)*

        // end of enum definition block
        {
            endDownToMode(MODE_TOP);
        }
        RCURLY
;

// enum block beginning and setup
enum_block[] { ENTRY_DEBUG } :
        lcurly_base
        {
            // nesting blocks, not statement
            if(inLanguage(LANGUAGE_JAVA))
                setMode(MODE_TOP | MODE_STATEMENT | MODE_NEST | MODE_LIST | MODE_BLOCK | MODE_ENUM);
            else {

                setMode(MODE_TOP | MODE_STATEMENT | MODE_NEST | MODE_LIST | MODE_BLOCK | MODE_ENUM);

            }
        }
;

// processing for short variable declaration
enum_short_variable_declaration[] { ENTRY_DEBUG } :
        {
            // variable declarations may be in a list
            startNewMode(MODE_LIST | MODE_VARIABLE_NAME | MODE_INIT | MODE_EXPECT);

            // declaration
            startNewMode(MODE_LOCAL | MODE_VARIABLE_NAME | MODE_INIT | MODE_EXPECT);

            // start the declaration
            startElement(SDECLARATION);
        }
        variable_declaration_nameinit
;


/*
  end of file

  Reached the end of the input.  Must now make sure to end any open elements.  Open elements indicate
  either syntax error in the code, or a translation error.

  EOF marks the end of all processing, so it must occur after any ending modes
*/
eof[] :
        {
            endAllModes();
        }
        EOF
;

/*
    Preprocessor

    Match on the directive itself not the entire directive
*/
preprocessor[] { ENTRY_DEBUG

        int directive_token = 0;
        bool markblockzero = false;

        TokenPosition tp;
        TokenPosition tp_directive;

        // parse end of line
        startNewMode(MODE_PARSE_EOL);

        // mode for any preprocessor elements
        startNewMode(MODE_PREPROC);
        } :

        {
            // assume error.  will set to proper one later
            startElement(SCPP_EMPTY);

            setTokenPosition(tp);
        }

        PREPROC markend[directive_token]
        {

            startNewMode(MODE_LOCAL);

            startElement(SCPP_DIRECTIVE);
            setTokenPosition(tp_directive);
        }

        // Suppress warnings that should be caused by empty rule.
        (options { generateAmbigWarnings = false; } : 
        INCLUDE
        {
            endMode();

            tp.setType(SCPP_INCLUDE);
        }
        (cpp_filename)* |

        DEFINE
        {
            endMode();

            tp.setType(SCPP_DEFINE);
        }
        (options { greedy = true; } : cpp_define_name (options { greedy = true; } : cpp_define_value)*)* |

        IFNDEF
        {
            endMode();

            tp.setType(SCPP_IFNDEF);
        }
        cpp_symbol_optional |

        UNDEF
        {
            endMode();

            tp.setType(SCPP_UNDEF);
        }
        cpp_symbol_optional |

        IF
        { markblockzero = false; }
        {
            endMode();

            tp.setType(SCPP_IF);
        }
        cpp_condition[markblockzero] |

        ELIF
        {
            endMode();

            tp.setType(SCPP_ELIF);
        }
        cpp_condition[markblockzero] |

        ELSE
        {
            endMode();

            tp.setType(SCPP_ELSE);
        } |

        ENDIF
        {
            endMode();

            tp.setType(SCPP_ENDIF);
        } |

        IFDEF
        {
            endMode();

            tp.setType(SCPP_IFDEF);
        }
            cpp_symbol_optional |

        LINE
        {
            endMode();

            tp.setType(SCPP_LINE);
        }
            (options { generateAmbigWarnings = false; } : cpp_linenumber

            (cpp_filename)* | { inLanguage(LANGUAGE_CSHARP) }? cpp_symbol_optional) |

        PRAGMA
        {
            endMode();

            tp.setType(SCPP_PRAGMA);
        } (options { generateAmbigWarnings = false; } : cpp_literal | cpp_symbol)* |

        ERRORPREC
        {
            endMode();

            tp.setType(SCPP_ERROR);
        } (cpp_literal)* |

        WARNING
        {
            endMode();

            tp.setType(SCPP_WARNING);
        } (cpp_literal)* |

        REGION
        {
            endMode();

            tp.setType(SCPP_REGION);
        } (cpp_symbol)* |

        ENDREGION
        {
            endMode();

            tp.setType(SCPP_ENDREGION);
        } |

        IMPORT
        {
            endMode();

            tp.setType(SCPP_IMPORT);
        }
        (cpp_filename)* |

        /* blank preproc */
        // suppress ()* warning
        { tp_directive.setType(SNOP); endMode(); } (options { greedy = true; } : cpp_garbage)*

        )
        eol_skip[directive_token, markblockzero]
;
exception
catch[...] {
        eol_skip(directive_token, markblockzero);
}

// do all the cpp garbage
cpp_garbage[] :

 ~(EOL | LINECOMMENT_START | COMMENT_START | JAVADOC_COMMENT_START | DOXYGEN_COMMENT_START | LINE_DOXYGEN_COMMENT_START) /* @todo re-add EOF antlr is generating 1 for EOF but EOF hold -1 there is token
 with 1 EOF_ however, adding fails to generate */
;

cpp_check_end[] returns[bool is_end = false] {

 if(LA(1) == EOL || LA(1) == LINECOMMENT_START || LA(1) == COMMENT_START || LA(1) == JAVADOC_COMMENT_START || LA(1) == DOXYGEN_COMMENT_START || LA(1) == LINE_DOXYGEN_COMMENT_START || LA(1) == EOF || LA(1) == 1)  /* EOF */
     return true;

 return false;

}:;

// skip to eol
eol_skip[int directive_token, bool markblockzero] {

    while (LA(1) != EOL &&
           LA(1) != LINECOMMENT_START &&
           LA(1) != COMMENT_START &&
           LA(1) != JAVADOC_COMMENT_START &&
           LA(1) != DOXYGEN_COMMENT_START &&
           LA(1) != LINE_DOXYGEN_COMMENT_START &&
           LA(1) != 1 /* EOF? */
        )
         consume();

    ENTRY_DEBUG } :
    eol[directive_token, markblockzero]
;

/*
  end of line

  Only used for ending preprocessor, and only those directives who end on the current
  line.
*/
eol[int directive_token, bool markblockzero] {

            // end all preprocessor modes
            endWhileMode(MODE_PREPROC);

            endMode(MODE_PARSE_EOL);
ENTRY_DEBUG } :

        {
            if(directive_token == ENDIF) {

                bool end_statement = inMode(MODE_END_AT_ENDIF);
                while(inMode(MODE_END_AT_ENDIF))
                    endMode();

                if(end_statement)
                    else_handling();


            }
<<<<<<< HEAD

            if(LA(1) == 1) {

=======

            if(LA(1) == 1) {

>>>>>>> 928e24ee
                eol_post(directive_token, markblockzero);
                return;
            }

        }

        (EOL | LINECOMMENT_START | COMMENT_START | JAVADOC_COMMENT_START | DOXYGEN_COMMENT_START | LINE_DOXYGEN_COMMENT_START | eof)
        eol_post[directive_token, markblockzero]
;

cppendif_skip[] {

    int prev = -1;
    int endif_count = 1;

    while(endif_count && LA(1) != 1 /* EOF */) {

        if((prev == PREPROC && LA(1) == IF) || LA(1) == IFDEF || LA(1) == IFNDEF)
            ++endif_count;

        if(LA(1) == ENDIF)
            --endif_count;

        prev = LA(1);
        consume();
    }

}:;

cppif_end_count_check[] returns [std::list<int> end_order] {

    int start = mark();
    std::list<int> op_stack;
    ++inputState->guessing;

    std::list<int>::size_type save_size = 0;

    int prev = -1;
    while(LA(1) != ENDIF && !(prev == PREPROC && LA(1) == ELSE) && LA(1) != 1 /* EOF */) {

        if((prev == PREPROC && LA(1) == IF) || LA(1) == IFDEF || LA(1) == IFNDEF) {
            cppendif_skip();
            continue;
        }

        if(LA(1) == ELIF) save_size = end_order.size();

        if(LA(1) == LPAREN) op_stack.push_back(LPAREN);
        if(LA(1) == RPAREN) {
            if(!op_stack.empty() && op_stack.back() == LPAREN) op_stack.pop_back();
            else end_order.push_back(RPAREN);
        }

        if(LA(1) == LCURLY) op_stack.push_back(LCURLY);
        if(LA(1) == RCURLY) {
            if(!op_stack.empty() && op_stack.back() == LCURLY) op_stack.pop_back();
            else end_order.push_back(RCURLY);
        }

        if(LA(1) == TERMINATE && inTransparentMode(MODE_EXPRESSION | MODE_STATEMENT)) {
            end_order.push_back(TERMINATE);

        }

        prev = LA(1);
        consume();

    }

    if(LA(1) == 1 /* EOF */) {

        end_order.clear();

    }

    if(LA(1) == ENDIF) end_order.resize(save_size);

    while(!op_stack.empty() && !end_order.empty()) {

        op_stack.pop_front();
        end_order.pop_front();

    }

    --inputState->guessing;

    rewind(start);

ENTRY_DEBUG } :;

// post processing for eol
eol_post[int directive_token, bool markblockzero] {

        // Flags to control skipping of #if 0 and #else.
        // Once in these modes, stay in these modes until the matching #endif is reached
        // cpp_ifcount used to indicate which #endif matches the #if or #else
        switch (directive_token) {

            case IF :
            case IFDEF :
            case IFNDEF :

                // should work unless also creates a dangling lcurly or lparen
                // in which case may need to run on everthing except else.
                if(isoption(parser_options, SRCML_OPTION_CPPIF_CHECK) && !inputState->guessing) {

                    std::list<int> end_order = cppif_end_count_check();
                    srcMLState::MODE_TYPE current_mode = getMode();
                    // @todo When C++11 is default, switch to ranged for or at least auto keyword.
                    for(std::list<int>::iterator pos = end_order.begin(); pos != end_order.end(); ++pos) {

                        if(*pos == RCURLY) {    
                            setMode(MODE_TOP | MODE_STATEMENT | MODE_NEST | MODE_LIST | MODE_BLOCK);
                            startNewMode(current_mode | MODE_ISSUE_EMPTY_AT_POP);
                            addElement(SBLOCK);

                        }

                        if(inTransparentMode(MODE_CONDITION) && *pos == RPAREN) {
                            startNewMode(MODE_LIST | MODE_EXPRESSION | MODE_EXPECT | MODE_ISSUE_EMPTY_AT_POP);
                            addElement(SCONDITION);

                        }

                        if(*pos == TERMINATE) {

                            dupDownOverMode(MODE_STATEMENT);

                        }

                    }


                }                      

                // start a new blank mode for new zero'ed blocks
                if (!cpp_zeromode && markblockzero) {

                    // start a new blank mode for if
                    cpp_zeromode = true;

                    // keep track of nested if's (inside the #if 0) so we know when
                    // we reach the proper #endif
                    cpp_ifcount = 0;
                }

                // another if reached
                ++cpp_ifcount;

                // create new context for #if (and possible #else)
                if (!isoption(parser_options, SRCML_OPTION_CPP_TEXT_ELSE) && !inputState->guessing)
                    cppmode.push(cppmodeitem(size()));

                break;

            case ELSE :
            case ELIF :

                // #else reached for #if 0 that started this mode
                if (cpp_zeromode && cpp_ifcount == 1)
                    cpp_zeromode = false;

                // not in skipped #if, so skip #else until #endif of #if is reached
                else if (!cpp_zeromode) {
                    cpp_skipelse = true;
                    cpp_ifcount = 1;
                }

                if (isoption(parser_options, SRCML_OPTION_CPP_TEXT_ELSE) && !inputState->guessing) {

                    // create an empty cppmode for #if if one doesn't exist
                    if (cppmode.empty())
                        cppmode.push(cppmodeitem(size()));

                    // add new context for #else in current #if
                    cppmode.top().statesize.push_back(size());

                    if (!cpp_zeromode && cppmode.top().statesize.front() > size())
                            cppmode.top().skipelse = true;
                }
                break;

            case ENDIF :

                // another #if ended
                --cpp_ifcount;

                // #endif reached for #if 0 that started this mode
                if (cpp_zeromode && cpp_ifcount == 0)
                    cpp_zeromode = false;

                // #endif reached for #else that started this mode
                if (cpp_skipelse && cpp_ifcount == 0)
                    cpp_skipelse = false;

                if (isoption(parser_options, SRCML_OPTION_CPP_TEXT_ELSE) && !inputState->guessing &&
                    !cppmode.empty()) {

                    // add new context for #endif in current #if
                    cppmode.top().statesize.push_back(size());

                    // reached #endif so finished adding to this mode
                    cppmode.top().isclosed = true;

                    // remove any finished modes
                    cppmode_cleanup();
                }

            default :
                break;
        }

        /*
            Skip elements when:
                - in zero block (cpp_zeromode) and not marking #if 0
                - when processing only #if part, not #else
                - when guessing and in else (unless in zero block)
                - when ??? for cppmode
        */
        if ((!isoption(parser_options, SRCML_OPTION_CPP_MARKUP_IF0) && cpp_zeromode) ||
            (isoption(parser_options, SRCML_OPTION_CPP_TEXT_ELSE) && cpp_skipelse) ||
            (inputState->guessing && cpp_skipelse) ||
            (!cppmode.empty() && !cppmode.top().isclosed && cppmode.top().skipelse)
        ) {
            while (LA(1) != PREPROC && LA(1) != 1 /* EOF */)
                consume();
        }

        ENTRY_DEBUG
} :;

// remove any finished or unneeded cppmodes
cppmode_cleanup[] {

        bool equal = true;
        for (std::deque<int>::size_type i = 0; i < cppmode.top().statesize.size(); ++i)
            if (cppmode.top().statesize[i] != cppmode.top().statesize[0]) {
                equal = false;
                break;
            }

        if (!cppmode.empty() && (equal || cppmode.top().statesize.size() == 2))
            cppmode.pop();

        ENTRY_DEBUG 
} :;

// line continuation character
line_continuation[] { ENTRY_DEBUG } :
        {
            // end all preprocessor modes
            endWhileMode(MODE_PARSE_EOL);
        }
        EOL_BACKSLASH
;

// condition in cpp
cpp_condition[bool& markblockzero] { CompleteElement element(this); ENTRY_DEBUG } :

        set_bool[markblockzero, LA(1) == CONSTANTS && LT(1)->getText() == "0"]

        cpp_complete_expression
;

// an expression
cpp_expression[CALL_TYPE type = NOCALL] { ENTRY_DEBUG } :

        { !inputState->guessing }?
        (expression_process
            expression_part_plus_linq[type]
        ) | cpp_garbage

;
exception
catch[...] {

        startNewMode(MODE_LOCAL);
        startElement(SNAME);
        consume();
        endMode();

}

// match a complete expression no stream
cpp_complete_expression[] { CompleteElement element(this); ENTRY_DEBUG } :
        {
            // start a mode to end at right bracket with expressions inside
            startNewMode(MODE_TOP | MODE_EXPECT | MODE_EXPRESSION);
        }
        (options { greedy = true; } : { !cpp_check_end() }? 

        (   
        // commas as in a list
        { inTransparentMode(MODE_END_ONLY_AT_RPAREN) || !inTransparentMode(MODE_END_AT_COMMA)}?
        comma |

        // right parentheses, unless we are in a pair of parentheses in an expression
        { !inTransparentMode(MODE_INTERNAL_END_PAREN) }? rparen[false] |

        // argument mode (as part of call)
        { inMode(MODE_ARGUMENT) }? argument |

        // expression with right parentheses if a previous match is in one
        { LA(1) != RPAREN || inTransparentMode(MODE_INTERNAL_END_PAREN) }? cpp_expression |

        COLON
        )
        )*
;

// symbol in cpp
cpp_symbol[] { ENTRY_DEBUG } :
        (options { generateAmbigWarnings = false; } :
            
            simple_identifier | 

        {

            startNewMode(MODE_LOCAL);
            startElement(SNAME);

        }

        cpp_garbage

        {

        endMode();

        }
    )

;

cpp_define_name[] { CompleteElement element(this);
    int line_pos = LT(1)->getLine();
    std::string::size_type pos = LT(1)->getColumn() + LT(1)->getText().size();
} :

        {
            startNewMode(MODE_LOCAL);

            startElement(SCPP_MACRO_DEFN);
        }
        cpp_symbol (options { greedy = true; } : { line_pos == LT(1)->getLine() && pos == (unsigned)LT(1)->getColumn() }? cpp_define_parameter_list)*
;

cpp_define_parameter_list[] { CompleteElement element(this); bool lastwasparam = false; bool foundparam = false; ENTRY_DEBUG } :
        {
            // list of parameters
            startNewMode(MODE_PARAMETER | MODE_LIST | MODE_EXPECT);

            // start the parameter list element
            startElement(SPARAMETER_LIST);
        }

        // parameter list must include all possible parts since it is part of
        // function detection
        LPAREN ({ foundparam = true; if (!lastwasparam) empty_element(SPARAMETER, !lastwasparam); lastwasparam = false; }
        {
            // We are in a parameter list.  Need to make sure we end it down to the start of the parameter list
            if (!inMode(MODE_PARAMETER | MODE_LIST | MODE_EXPECT))
                endMode();
        } comma |
        cpp_define_parameter { foundparam = lastwasparam = true; })* empty_element[SPARAMETER, !lastwasparam && foundparam] rparen[false]
;


cpp_define_parameter[] { int type_count = 1; ENTRY_DEBUG } :
        {
            // end parameter correctly
            startNewMode(MODE_PARAMETER);

            // start the parameter element
            startElement(SPARAMETER);
        }
        parameter_type_count[type_count]
;


cpp_define_value[] { ENTRY_DEBUG } :
        {
            startElement(SCPP_MACRO_VALUE);
        }
        cpp_garbage (options { greedy = true; } : cpp_garbage)*
;

// optional symbol cpp 
cpp_symbol_optional[] { ENTRY_DEBUG } :
        (options { greedy = true; } : cpp_symbol)*
;

// filename cpp
cpp_filename[] { SingleElement element(this); ENTRY_DEBUG } :
        {
            startElement(SCPP_FILENAME);
        }
        (string_literal[false] | char_literal[false] | TEMPOPS (~(TEMPOPE | EOL))* TEMPOPE)
;

// linenumber in cpp
cpp_linenumber[] { SingleElement element(this); bool first = true; ENTRY_DEBUG } :
        (options { greedy = true; } : { if(first) { startElement(SCPP_NUMBER); first = false; } } literal[false])*
;

// literal in cpp
cpp_literal[] { SingleElement element(this); ENTRY_DEBUG } :
        {
            startElement(SCPP_LITERAL);
        }
        (string_literal[false] | char_literal[false] | TEMPOPS (~(TEMPOPE | EOL))* TEMPOPE)
;<|MERGE_RESOLUTION|>--- conflicted
+++ resolved
@@ -7916,11 +7916,7 @@
         }
 
         (
-<<<<<<< HEAD
-        { stmt_type == VARIABLE || stmt_type == CLASS_DECL || stmt_type == STRUCT_DECL || stmt_type == UNION_DECL || stmt_type == ENUM_DECL || LA(1) == DOTDOTDOT }?
-=======
         { stmt_type == VARIABLE || stmt_type == CLASS_DECL || stmt_type == STRUCT_DECL || stmt_type == UNION_DECL || stmt_type == ENUM_DECL|| LA(1) == DOTDOTDOT }?
->>>>>>> 928e24ee
         (parameter_type_count[type_count, output_type])
         // suppress warning caused by ()*
         (options { greedy = true; } : bar set_int[type_count, type_count > 1 ? type_count - 1 : 1] parameter_type_count[type_count])*
@@ -8816,15 +8812,9 @@
 
 
             }
-<<<<<<< HEAD
 
             if(LA(1) == 1) {
 
-=======
-
-            if(LA(1) == 1) {
-
->>>>>>> 928e24ee
                 eol_post(directive_token, markblockzero);
                 return;
             }
