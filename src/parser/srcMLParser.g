/*
  srcMLParser.g

  Copyright (C) 2004-2014  SDML (www.sdml.info)

  This file is part of the srcML translator.

  The srcML translator is free software; you can redistribute it and/or modify
  it under the terms of the GNU General Public License as published by
  the Free Software Foundation; either version 2 of the License, or
  (at your option) any later version.

  The srcML translator is distributed in the hope that it will be useful,
  but WITHOUT ANY WARRANTY; without even the implied warranty of
  MERCHANTABILITY or FITNESS FOR A PARTICULAR PURPOSE.  See the
  GNU General Public License for more details.

  You should have received a copy of the GNU General Public License
  along with the srcML translator; if not, write to the Free Software
  Foundation, Inc., 59 Temple Place, Suite 330, Boston, MA  02111-1307  USA

  Comments:

  This is an ANTLR grammar file for the main part of the srcML translator.
  It is a mixture of ANTLR code with C++ code mixed in for the actions.

  The grammar is for the C++ language.  It is unlike typical C++ parsers for many
  reasons:

  - ANTLR uses this code to generate a recursive-descent LL(k) parser.  This
  parser starts at the leftmost token and tries to match the tokens to C++
  source code.

  - Additional classes are used to implement an event-driven parser.  Input
  to the parser is a stream of tokens from the lexer.  Output from this parser
  is a new stream of tokens.  The parser user calls nextToken repeatedly to
  process all of the tokens.

  - The parser is designed to be used interactively.  When the nextToken is
  called a minimal number of input tokens are read to generate an output token.
  This makes the parser very responsive and able to issue start statement
  tokens before the end of the statement is reached.

  - The parser insert additional tokens into the input stream corresponding to
  start and end tags.

  Matching:

  - The parser does not attempt to detect invalid C++ code.  It is designed to
  match well-formed C++ code.  It assumes that the input C++ code is valid.

  - Whitespace and comments are handled in StreamMLParser.  They are diverted
  from the input token stream and inserted into the output token stream.  There
  is some processing to match these skipped tokens with the generated tokens
  from the parser.

  - There is no symbol table.  I repeat:  There is no symbol table.  No
  grammar rules are based on the type of an identifier.

  - Keywords are used to identify statements.  They are not used for types.
  Type keywords are in tokens just like other identifiers.

  Implementation:

  - The state of the current parsing is stored in modes.  The modes use flags
  to remember what state the parsing was in during the previous parse.

  - Element start tokens are generated using the method startElement.  The
  starting elements are stored in a stack in the current mode.

  - Element end tokens are generated automatically when a mode ends.  The stack
  of start tokens is popped of and ended automatically.

  - Do not end an element explicitly.  End the mode instead.

  Helpers:

  - The class StreamParser provides stream processing.  The class StreamMLParser
  provides markup language stream processing.  These are template classes which
  use this parser as a template parameter base.

  - The class TokenParser provides the virtual table for methods in StreamParser
  that are called in this parser.

  - Obviously this needs to be untangled but is not as easy as it should be.

  - Additional methods for the parser are declared in class Mode.  These methods
  only provide general support for the parser.  They do not, repeat, do not, contain
  token specific processing.

  Terminology:

  The use of C++ terminology is sometimes contradictory.  This is especially true
  for declarations and definitions, since a definition can also serve as a
  declaration.  The following rules are used:

  declaration - stating that something exists:

      function declaration:  int f();
      class declaration:     class A;
      struct declaration:    struct A;
      union declaration:     union A;
      method declaration:    virtual int f(); // in class

  definition - defining the layout or interface

      function definition:  int f() {}
      class definition:     class A { int a; }
      struct definition:    struct A { int a; }
      union definition:     union A { int a; }
      method definition:    int A::f() {} // in or out of class

  C vs. C++

  Additional keywords in C++ may be identifiers in C.  This is handled in the
  lexer which has symbols for all C++ (and C) keywords, but only will find them in
  the input if in C++ mode.  They are matched as NAME in C mode.
*/

header {
}

// Included in the generated srcMLParser.hpp file after antlr includes
header "post_include_hpp" {

#include <string>
#include <deque>
#include <stack>
#include "Mode.hpp"
#include "Options.hpp"

// Macros to introduce trace statements
#define ENTRY_DEBUG //RuleDepth rd(this); fprintf(stderr, "TRACE: %d %d %d %5s%*s %s (%d)\n", inputState->guessing, LA(1), ruledepth, (LA(1) != EOL ? LT(1)->getText().c_str() : "\\n"), ruledepth, "", __FUNCTION__, __LINE__);
#ifdef ENTRY_DEBUG
#define ENTRY_DEBUG_INIT ruledepth(0),
#define ENTRY_DEBUG_START ruledepth = 0;
#endif

#define CATCH_DEBUG //marker();

#define assertMode(m)

enum STMT_TYPE { NONE, VARIABLE, FUNCTION, FUNCTION_DECL, CONSTRUCTOR, CONSTRUCTOR_DECL, DESTRUCTOR, DESTRUCTOR_DECL, SINGLE_MACRO, NULLOPERATOR, DELEGATE_FUNCTION, ENUM_DECL, GLOBAL_ATTRIBUTE, PROPERTY_ACCESSOR, PROPERTY_ACCESSOR_DECL, EXPRESSION, CLASS_DEFN, CLASS_DECL, UNION_DEFN, UNION_DECL, STRUCT_DEFN, STRUCT_DECL, INTERFACE_DEFN, INTERFACE_DECL, ACCESS_REGION };
enum CALLTYPE { NOCALL, CALL, MACRO };

// position in output stream
struct TokenPosition {

    TokenPosition() 
        : token(0), sp(0) {}

    // sets a particular token in the output token stream
    void setType(int type) {

        // set the inner name token to type
        (*token)->setType(type);

        // set this position in the element stack to type
        *sp = type;
    }

    ~TokenPosition() {}

    antlr::RefToken* token;
    int* sp;
};

}

// Included in the generated srcMLParser.cpp file after antlr includes
header "post_include_cpp" {

// Makes sure that a grammar rule forms a complete element
// Ends all modes started in the rule and closes any elements started in the rule.
class CompleteElement {
public:
    CompleteElement(srcMLParser* parent) : parent(parent) {

        // only run if not guessing
        if (parent->inputState->guessing) return;

        start_size = parent->size();
    }

    ~CompleteElement() {

        // only run if not guessing
        if (parent->inputState->guessing) return;

        // Close all the modes opened in the current rule with their elements.
        int n = parent->size() - start_size;
        for (int i = 0; i < n; ++i) {
            parent->endMode();
        }
    }

private:
    srcMLParser* parent;
    int start_size;
};

// Makes sure that a grammar rule forms a complete element
// Closes all elements opened in the rule for this current mode.
class LightweightElement {
public:
    LightweightElement(srcMLParser* parent) : parent(parent) {

        // only run if not guessing
        if (parent->inputState->guessing) return;

        start_size = parent->statev.currentState().size();
    }

    ~LightweightElement() {

        // only run if not guessing
        if (parent->inputState->guessing) return;

        // Close all elements opened by the rule in this mode.
        while (start_size < parent->statev.currentState().size())
            parent->endElement(parent->statev.currentState().openelements.top());
    }

private:
    srcMLParser* parent;
    int start_size;
};

// Makes sure that a grammar rule forms a complete element
// Ends the last opened tag.
class SingleElement {
public:
    SingleElement(srcMLParser* parent) : parent(parent) {}

    ~SingleElement() {

        // only run if not guessing
        if (parent->inputState->guessing) return;

        // end last opened element.
        parent->endElement(parent->statev.currentState().openelements.top());
    }

private:
    srcMLParser* parent;
};

#ifdef ENTRY_DEBUG
class RuleDepth {

public:
    RuleDepth(srcMLParser* t) : pparser(t) { ++pparser->ruledepth; }

    ~RuleDepth() { --pparser->ruledepth; }

private:
    srcMLParser* pparser;
};
#endif

// constructor
srcMLParser::srcMLParser(antlr::TokenStream& lexer, int lang, OPTION_TYPE & parser_options)
   : antlr::LLkParser(lexer,1), Mode(this, lang), cpp_zeromode(false), cpp_skipelse(false), cpp_ifcount(0),
    parseoptions(parser_options), ifcount(0), ENTRY_DEBUG_INIT notdestructor(false), curly_count(0)
{
    // make sure we have the correct token set
    if (!_tokenSet_1.member(IF))
        fprintf(stderr, "src2srcml:  Incorrect token set A\n");

    if (!_tokenSet_13.member(INCLUDE))
        fprintf(stderr, "src2srcml:  Incorrect token set B\n");

    if (!_tokenSet_23.member(CLASS))
        fprintf(stderr, "src2srcml:  Incorrect token set C\n");

    // root, single mode
    if (isoption(parseoptions, OPTION_EXPRESSION))
        // root, single mode to allows for an expression without a statement
        startNewMode(MODE_TOP | MODE_STATEMENT | MODE_EXPRESSION | MODE_EXPECT);
    else
       // root, single mode that allows statements to be nested
       startNewMode(MODE_TOP | MODE_STATEMENT | MODE_NEST);
}

// ends all currently open modes
void srcMLParser::endAllModes() {

     // expression mode has an extra mode
     /*
       if (isoption(parseoptions, OPTION_EXPRESSION))
       endMode();
     */

     // should only be one mode
     if (size() > 1 && isoption(parseoptions, OPTION_DEBUG))
         emptyElement(SERROR_MODE);

     // end all modes except the last
     while (size() > 1)
         endMode();

     // flush any skipped characters
     flushSkip();

     // end the very last mode which forms the entire unit
     if (size() == 1)
         endLastMode();
}

} /* end include */

options {
	language="Cpp";
    namespaceAntlr="antlr";
    namespaceStd="std";
}

class srcMLParser extends Parser;

options {
    classHeaderSuffix="public Mode";
	k=1;
    importVocab=KeywordLexer;
    defaultErrorHandler=false;
    noConstructors=true;

    // values arrived at through experimentation
    codeGenBitsetTestThreshold=4;
    codeGenMakeSwitchThreshold=5;
}

tokens {
    // entire source file
    SUNIT;

    // First token used for boundary
    START_ELEMENT_TOKEN;

    // No output at all.  Only a placeholder
    SNOP;

    // literal types
    SSTRING;        // string marked by double quotes
    SCHAR;          // string or char marked by single quotes
    SLITERAL;       // literal number, constant
    SBOOLEAN;       // boolean literal, i.e., true, false
    SNULL;          // null types null, nullptr
    SCOMPLEX;       // complex numbers

    // operators
    SOPERATOR;

    // type modifiers
    SMODIFIER;

    // internal statement elements used in multiple statements
    SNAME;
    SONAME;
    SCNAME;
    STYPE;
	SCONDITION;
	SBLOCK;
    SINDEX;

    // statements
	SENUM;

	SIF_STATEMENT;
	STHEN;
	SELSE;
	SELSEIF;

    SWHILE_STATEMENT;
	SDO_STATEMENT;

	SFOR_STATEMENT;
	SFOREACH_STATEMENT;
    SFOR_GROUP;
	SFOR_INITIALIZATION;
	SFOR_CONDITION;
	SFOR_INCREMENT;

	SEXPRESSION_STATEMENT;
	SEXPRESSION;
	SFUNCTION_CALL;

	SDECLARATION_STATEMENT;
	SDECLARATION;
	SDECLARATION_INITIALIZATION;
	SDECLARATION_RANGE;

	SGOTO_STATEMENT;
	SCONTINUE_STATEMENT;
	SBREAK_STATEMENT;
	SLABEL_STATEMENT;

	SSWITCH;
	SCASE;
	SDEFAULT;

    // functions
    SFUNCTION_DEFINITION;
	SFUNCTION_DECLARATION;
    SFUNCTION_LAMBDA;
	SFUNCTION_SPECIFIER;
	SRETURN_STATEMENT;
	SPARAMETER_LIST;
	SPARAMETER;
	SKRPARAMETER_LIST;
	SKRPARAMETER;
	SARGUMENT_LIST;
	SARGUMENT;

    // class, struct, union
	SCLASS;
	SCLASS_DECLARATION;
	SSTRUCT;
	SSTRUCT_DECLARATION;
	SUNION;
	SUNION_DECLARATION;
	SDERIVATION_LIST;
	SPUBLIC_ACCESS;
	SPUBLIC_ACCESS_DEFAULT;
	SPRIVATE_ACCESS;
	SPRIVATE_ACCESS_DEFAULT;
	SPROTECTED_ACCESS;
    SMEMBER_INITIALIZATION_LIST;
	SCONSTRUCTOR_DEFINITION;
	SCONSTRUCTOR_DECLARATION;
	SDESTRUCTOR_DEFINITION;
	SDESTRUCTOR_DECLARATION;
	SFRIEND;
	SCLASS_SPECIFIER;

    // exception handling
	STRY_BLOCK;
	SCATCH_BLOCK;
	SFINALLY_BLOCK;
	STHROW_STATEMENT;
	STHROW_SPECIFIER;
	STHROW_SPECIFIER_JAVA;

	STEMPLATE;
    STEMPLATE_ARGUMENT;
    STEMPLATE_ARGUMENT_LIST;
    STEMPLATE_PARAMETER;
    STEMPLATE_PARAMETER_LIST;

    // C Family elements
	STYPEDEF;
	SASM;
	SMACRO_CALL;
	SMACRO_DEFN;
	SMACRO_VALUE;
	SSIZEOF_CALL;
    SEXTERN;
	SNAMESPACE;
	SUSING_DIRECTIVE;

    // C++
    SALIGNAS;
    SDECLTYPE;
    SLAMBDA_CAPTURE;
    SNOEXCEPT;
    STYPENAME;

    // Qt
	SSIGNAL_ACCESS;
<<<<<<< HEAD
    SFOREVER_STATEMENT;
=======
    STYPENAME;
>>>>>>> a1d26be3

    // cpp directive internal elements
	SCPP_DIRECTIVE;
    SCPP_FILENAME;
    SCPP_NUMBER;

    // cpp directives
	SCPP_ERROR;
	SCPP_PRAGMA;
	SCPP_INCLUDE;
	SCPP_DEFINE;
	SCPP_UNDEF;
	SCPP_LINE;
	SCPP_IF;
	SCPP_IFDEF;
	SCPP_IFNDEF;
	SCPP_THEN;
	SCPP_ELSE;
	SCPP_ELIF;

    // C# cpp directives
    SCPP_REGION;
    SCPP_ENDREGION;

    // This HAS to mark the end of the CPP directives
	SCPP_ENDIF;

    // Debug elements
    SMARKER;
    SERROR_PARSE;
    SERROR_MODE;

    // Java elements
    SIMPLEMENTS;
    SEXTENDS;
    SIMPORT;
    SPACKAGE;
    SASSERT_STATEMENT;
    SINTERFACE;
    SSYNCHRONIZED_STATEMENT;

    // C#
    SCHECKED_STATEMENT;
    SUNCHECKED_STATEMENT;
    SATTRIBUTE;
    STARGET;
    SUNSAFE_STATEMENT;
    SLOCK_STATEMENT;
    SFIXED_STATEMENT;

    // linq
    SLINQ;
    SFROM;
    SWHERE;
    SSELECT;
    SLET;
    SORDERBY;
    SJOIN;
    SGROUP;
    SIN;
    SON;
    SEQUALS;
    SBY;
    SINTO;

    // misc
    SEMPTY;  // empty statement

    SANNOTATION;
    SALIGNOF;

    // Last token used for boundary
    END_ELEMENT_TOKEN;
}

/*
  Included inside of generated class srcMLParser.hpp
*/
{
public:
    friend class CompleteElement;
    friend class LightweightElement;
    friend class SingleElement;

    bool cpp_zeromode;
    bool cpp_skipelse;
    int cpp_ifcount;
    bool isdestructor;
    OPTION_TYPE & parseoptions;
    std::string namestack[2];
    int ifcount;
#ifdef ENTRY_DEBUG
    int ruledepth;
#endif
    bool qmark;
    bool notdestructor;
    bool operatorname;
    int curly_count;

    // constructor
    srcMLParser(antlr::TokenStream& lexer, int lang, OPTION_TYPE & options);

    // destructor
    ~srcMLParser() {}

    struct cppmodeitem {
        cppmodeitem(int current_size)
            : statesize(1, current_size), isclosed(false), skipelse(false) {}

        cppmodeitem() {}

        std::deque<int> statesize;
        bool isclosed;
        bool skipelse;
    };
    std::stack<cppmodeitem> cppmode;

    void startUnit() {
        startElement(SUNIT);
        emptyElement(SUNIT);
    }

<<<<<<< HEAD
=======
    void macroList() {

        emptyElement(SMACRO_LIST);
        
    }

>>>>>>> a1d26be3
    // sets to the current token in the output token stream
    void setTokenPosition(TokenPosition& tp) {
        tp.token = CurrentToken();
        tp.sp = &(currentState().openelements.top());
    }

    void endAllModes();
}


/*
  start

  Called by nextToken for the smallest amount of parsing to produce a token.
  Extra tokens are buffered in the stream parser.  Any token here can start
  an element or cause the end of an element.

  Whitespace tokens are handled elsewhere and are automagically included
  in the output stream.

  Order of evaluation is important.
*/
start[] { ENTRY_DEBUG_START ENTRY_DEBUG } :

        // end of file
        eof |

        // end of line
        line_continuation | EOL | LINECOMMENT_START |

        comma | { inLanguage(LANGUAGE_JAVA) }? bar |

        { !inTransparentMode(MODE_INTERNAL_END_PAREN) || inPrevMode(MODE_CONDITION) }? rparen[false] |

        // characters with special actions that usually end currently open elements
        { !inTransparentMode(MODE_INTERNAL_END_CURLY) }? block_end |

        terminate |

        // don't confuse with expression block
        { ((inTransparentMode(MODE_CONDITION) ||
            (!inMode(MODE_EXPRESSION) && !inMode(MODE_EXPRESSION_BLOCK | MODE_EXPECT))) 
        && !inTransparentMode(MODE_CALL | MODE_INTERNAL_END_PAREN)
        && (!inLanguage(LANGUAGE_CXX_ONLY) || !inTransparentMode(MODE_INIT | MODE_EXPECT))) || inTransparentMode(MODE_ANONYMOUS) }? lcurly |

        // switch cases @test switch
        { !inMode(MODE_INIT) && (!inMode(MODE_EXPRESSION) || inTransparentMode(MODE_DETECT_COLON)) }?
        colon |

        // process template operator correctly @test template
        { inTransparentMode(MODE_TEMPLATE_PARAMETER_LIST) }? tempope |

        // special default() call for C#
        { LA(1) == DEFAULT && inLanguage(LANGUAGE_CSHARP) && inTransparentMode(MODE_EXPRESSION) && next_token() == LPAREN}? expression_part_default |

        // statements that clearly start with a keyword
        { inMode(MODE_NEST | MODE_STATEMENT) && !inMode(MODE_FUNCTION_TAIL) && (LA(1) != EXTERN || next_token() == TEMPLATE)}? keyword_statements |

        { inLanguage(LANGUAGE_JAVA) && next_token() == LPAREN }? synchronized_statement |

        { inLanguage(LANGUAGE_CXX_ONLY) && inMode(MODE_USING) }? using_aliasing |

        // statements identified by pattern (i.e., do not start with a keyword)
        { inMode(MODE_NEST | MODE_STATEMENT) && !inMode(MODE_FUNCTION_TAIL) }? pattern_statements |

        // in the middle of a statement
        statement_part
;
exception
catch[...] {

        CATCH_DEBUG

        // need to consume the token. If we got here because
        // of an error with EOF token, then call EOF directly
        if (LA(1) == 1)
            eof();
        else
            consume();
}

/*
  statements that begin with a unique keyword
*/
keyword_statements[] { ENTRY_DEBUG } :

        // conditional statements
        if_statement | { !isoption(parseoptions, OPTION_NESTIF) && next_token() == IF }? elseif_statement | else_statement | switch_statement | switch_case | switch_default |

        // iterative statements
        while_statement | for_statement | do_statement | foreach_statement | forever_statement |

        // jump statements
        return_statement | break_statement | continue_statement | goto_statement |

        // template declarations - both functions and classes
        template_declaration |

        // exception statements
        { inLanguage(LANGUAGE_JAVA) && next_token() == LPAREN }? try_statement_with_resource | try_statement | catch_statement | finally_statement | throw_statement |

        // namespace statements
        namespace_definition | using_namespace_statement |

        // C/C++
        typedef_statement |

        // Java - keyword only detected for Java
        import_statement | package_statement | assert_statement | 

        // C# - keyword only detected for C#
        checked_statement | unchecked_statement | lock_statement | fixed_statement | unsafe_statement | yield_statements |

        // C/C++ assembly block
        asm_declaration
;

/*
  Statements, declarations, and definitions that must be matched by pattern.

  Basically we have an identifier and we don't know yet whether it starts an expression
  function definition, function declaration, or even a label.
*/
pattern_statements[] { int secondtoken = 0; int type_count = 0; bool isempty = false;
        STMT_TYPE stmt_type = NONE; CALLTYPE type = NOCALL;

        // detect the declaration/definition type
        pattern_check(stmt_type, secondtoken, type_count);

        ENTRY_DEBUG } :

        // variable declaration
        { stmt_type == VARIABLE }?
        variable_declaration_statement[type_count] |

        // check for declaration of some kind (variable, function, constructor, destructor
        { stmt_type == FUNCTION_DECL }?
        function_declaration[type_count] |

        // function definition
        { stmt_type == FUNCTION }?
        function_definition[type_count] |

        { stmt_type == CLASS_DEFN }?
        class_definition |

        { stmt_type == INTERFACE_DEFN }?
        interface_definition |

        { stmt_type == CLASS_DECL }?
        class_declaration |

        { stmt_type == STRUCT_DEFN }?
        struct_union_definition[SSTRUCT] |

        { stmt_type == STRUCT_DECL }?
        struct_declaration |

        { stmt_type == UNION_DEFN }?
        struct_union_definition[SUNION] |

        { stmt_type == UNION_DECL }?
        union_declaration |

        { stmt_type == ACCESS_REGION }?
        access_specifier_region |

        // @todo  Why no interface declaration?

        { stmt_type == GLOBAL_ATTRIBUTE }?
        attribute_csharp |

        { stmt_type == PROPERTY_ACCESSOR }?
        property_method[SFUNCTION_DEFINITION] |

        { stmt_type == PROPERTY_ACCESSOR_DECL }?
        property_method[SFUNCTION_DECLARATION] |

        // standalone macro
        { stmt_type == SINGLE_MACRO }?
        macro_call |

        // standalone macro
        { stmt_type == DELEGATE_FUNCTION }?
        delegate_anonymous |

        // constructor
        { stmt_type == CONSTRUCTOR }?
        constructor_definition |

        { stmt_type == CONSTRUCTOR_DECL }?
        constructor_declaration |

        // destructor
        { stmt_type == DESTRUCTOR }?
        destructor_definition |

        // destructor declaration
        { stmt_type == DESTRUCTOR_DECL }?
        destructor_declaration |

        // enum definition as opposed to part of type or declaration
        { stmt_type == ENUM_DECL }?
        enum_definition |

        // "~" which looked like destructor, but isn't
        { stmt_type == NONE }?
        expression_statement_process
        expression_process
        sole_destop |

        // labels to goto
        { secondtoken == COLON }?
        label_statement |

        macro_label_statement |

        // extern block as opposed to enum as part of declaration
        { stmt_type == NONE }?
        extern_definition |

        // call
        { isoption(parseoptions, OPTION_CPP) && (inMode(MODE_ACCESS_REGION) || (perform_call_check(type, isempty, secondtoken) && type == MACRO)) }?
        macro_call |

        expression_statement[type]
;

// efficient way to view the token after the current LA(1)
next_token[] returns [int token] {

    int place = mark();
    inputState->guessing++;

    // consume current token
    consume();

    token = LA(1);

    inputState->guessing--;
    rewind(place);
} :;

// eficient way of getting the next token string value.
next_token_string[] returns [std::string token] {

    int place = mark();
    inputState->guessing++;

    // consume current token
    consume();

    token = LT(1)->getText();

    inputState->guessing--;
    rewind(place);
} :;

// is the next token one of the parameters
next_token_check[int token1, int token2] returns [bool result] {

    int token = next_token();

    result = token == token1 || token == token2;
} :;

// skips past any skiptokens to get the one after
look_past[int skiptoken] returns [int token] {

    int place = mark();
    inputState->guessing++;

    while (LA(1) == skiptoken)
        consume();

    token = LA(1);

    inputState->guessing--;
    rewind(place);
} :;

// skip past all of the skiptoken1 and skiptoken2 and return the one after
look_past_two[int skiptoken1, int skiptoken2] returns [int token] {

    int place = mark();
    inputState->guessing++;

    while (LA(1) == skiptoken1 || LA(1) == skiptoken2)
        consume();

    token = LA(1);

    inputState->guessing--;
    rewind(place);
} :;

// skip past all of the skiptoken1, skiptoken2 and skiptoken3 and return the one after
look_past_three[int skiptoken1, int skiptoken2, int skiptoken3] returns [int token] {

    int place = mark();
    inputState->guessing++;

    while (LA(1) != antlr::Token::EOF_TYPE && (LA(1) == skiptoken1 || LA(1) == skiptoken2 || LA(1) == skiptoken3))
        consume();

    token = LA(1);

    inputState->guessing--;
    rewind(place);
} :;

/* functions */

// beginning function declaration/header
function_declaration[int type_count] { ENTRY_DEBUG } :
		{
            startNewMode(MODE_STATEMENT);

            startElement(SFUNCTION_DECLARATION);
        }
        function_header[type_count]
;

// A function pointer name handle
function_pointer_name_grammar[] { ENTRY_DEBUG } :
        LPAREN function_pointer_name_base RPAREN
;

// inner portion of functon pointer name
function_pointer_name_base[] { ENTRY_DEBUG bool flag = false; } :

        // special case for function pointer names that don't have '*'
        { _tokenSet_13.member(LA(1)) }?
        (compound_name_inner[false])* |

        // special name prefix of namespace or class
        identifier (template_argument_list)* DCOLON function_pointer_name_base |

        // typical function pointer name
        multops (multops)* (compound_name_inner[false])*

        // optional array declaration
        (variable_identifier_array_grammar_sub[flag])*
;

// header of a function
function_header[int type_count] { ENTRY_DEBUG } :

        // no return value functions:  casting operator method and main
        { type_count == 0 }? function_identifier
        { replaceMode(MODE_FUNCTION_NAME, MODE_FUNCTION_PARAMETER | MODE_FUNCTION_TAIL); } |

        function_type[type_count]
;

// portion of function after paramter list and before block
function_tail[] { ENTRY_DEBUG } :

        (options { greedy = true; } :

            /* order is important */
            { inLanguage(LANGUAGE_CXX_FAMILY) }?
            function_specifier |

            { inLanguage(LANGUAGE_CXX_ONLY) }?
            ref_qualifier |

            { inLanguage(LANGUAGE_CXX_FAMILY) }?
            TRY |

            { inLanguage(LANGUAGE_OO) }?
            complete_throw_list |

            { inLanguage(LANGUAGE_CXX_ONLY) }?
            complete_noexcept_list |

            { inLanguage(LANGUAGE_CXX_ONLY) && next_token() == LBRACKET}?
            attribute_cpp |

            { inLanguage(LANGUAGE_CXX_ONLY) }?
            trailing_return |

            { inLanguage(LANGUAGE_JAVA) }?
            annotation_default |

            // K&R
            { inLanguage(LANGUAGE_C) }? (

            // @todo:  Must be integrated into other C-based languages
            // @todo:  Wrong markup
            (simple_identifier paren_pair)=> macro_call |
            { look_past_two(NAME, VOID) == LCURLY }? simple_identifier |
              parameter (MULTOPS | simple_identifier | COMMA)* TERMINATE
            )
        )*
;

// Java annotation default alues
annotation_default[] { ENTRY_DEBUG } :
            DEFAULT literals
;

// Ref qualifiers in function tail
ref_qualifier []  { LightweightElement element(this); ENTRY_DEBUG } :
        {
            // markup type modifiers if option is on
            if (isoption(parseoptions, OPTION_MODIFIER))
                startElement(SMODIFIER);
        }
        (
        REFOPS | RVALUEREF
        )
;

// trailing return in function tail
trailing_return [] {  int type_count = 0; int secondtoken = 0;  STMT_TYPE stmt_type = NONE; ENTRY_DEBUG } :

        TRETURN
        ({ pattern_check(stmt_type, secondtoken, type_count, true) && (stmt_type == FUNCTION || stmt_type == FUNCTION_DECL)}?
        {startNewMode(MODE_TRAILING_RETURN);} function_declaration[type_count] function_identifier parameter_list | function_type[type_count + 1]
        )
;

// Do the rest of the function and get the end
function_rest[int& fla] { ENTRY_DEBUG } :

        eat_optional_macro_call

        parameter_list function_tail check_end[fla]
;

// function type, including specifiers
function_type[int type_count] { ENTRY_DEBUG } :
        {
            // start a mode for the type that will end in this grammar rule
            startNewMode(MODE_EAT_TYPE);

            setTypeCount(type_count);

            // type element begins
            startElement(STYPE);
        }
        (options { greedy = true; } : { inputState->guessing && (LA(1) == TYPENAME || LA(1) == CONST) }? (lead_type_identifier))*  lead_type_identifier

        { 

            decTypeCount();
            if(inTransparentMode(MODE_ARGUMENT) && inLanguage(LANGUAGE_CXX_ONLY))
                return;
        }
        (options { greedy = true; } : {getTypeCount() > 0}? type_identifier { decTypeCount(); })*
        {
            endMode(MODE_EAT_TYPE);
            setMode(MODE_FUNCTION_NAME);
        }
;

// check the functon type
function_type_check[int& type_count] { type_count = 1; ENTRY_DEBUG } :

        lead_type_identifier
        ( { inLanguage(LANGUAGE_JAVA_FAMILY) || LA(1) != LBRACKET }? type_identifier_count[type_count])*
;

// match a function identifier
function_identifier[] { ENTRY_DEBUG } :

        // typical name
        compound_name_inner[false] |

        function_identifier_main |

        { inLanguage(LANGUAGE_CSHARP) }?
        function_identifier_default |

        // function pointer identifier with name marked separately
        function_pointer_name_grammar eat_optional_macro_call
;

// default function name
function_identifier_default[] { SingleElement element(this); ENTRY_DEBUG } :
        {
            startElement(SNAME);
        }
        DEFAULT
;

// special cases for main
function_identifier_main[] { SingleElement element(this); ENTRY_DEBUG } :
        {
            startElement(SNAME);
        }
        MAIN
;

// overloaded operator name
overloaded_operator[] { SingleElement element(this); ENTRY_DEBUG } :
        {
            startElement(SNAME);
        }
        set_bool[operatorname, true]
        OPERATOR
        (
            // special case for 'operator()'
            { LA(1) == LPAREN }? LPAREN RPAREN |

            // general operator name case is anything from 'operator', operators, or names
            (options { greedy = true; } : ~(LPAREN))*
        )
;

// handle a C# lambda expression
lambda_expression_csharp[] { ENTRY_DEBUG } :
		{

            startElement(SFUNCTION_LAMBDA);

        }

        (options { greedy = true; } : specifier)* (variable_identifier | lambda_parameter_list_csharp) lambda_marked
        {
            if(LA(1) == LCURLY) startNewMode(MODE_FUNCTION_TAIL | MODE_ANONYMOUS);
        }

;

// do a parameter list
lambda_parameter_list_csharp[] { CompleteElement element(this); bool lastwasparam = false; bool foundparam = false; ENTRY_DEBUG } :
        {
            // list of parameters
            startNewMode(MODE_PARAMETER | MODE_LIST | MODE_EXPECT);

            // start the parameter list element
            startElement(SPARAMETER_LIST);
        }
        // parameter list must include all possible parts since it is part of
        // function detection
        LPAREN ({ foundparam = true; if (!lastwasparam) empty_element(SPARAMETER, !lastwasparam); lastwasparam = false; }
        {
            // We are in a parameter list.  Need to make sure we end it down to the start of the parameter list
            if (!inMode(MODE_PARAMETER | MODE_LIST | MODE_EXPECT))
                endMode();
        } comma |
        lambda_complete_parameter_csharp { foundparam = lastwasparam = true; })* empty_element[SPARAMETER, !lastwasparam && foundparam] rparen[false]
;

// complete parameter
lambda_complete_parameter_csharp[] { ENTRY_DEBUG } :
        lambda_parameter_csharp
        // suppress ()* warning
        (options { greedy = true; } : parameter_declaration_initialization (options { greedy = true; } : {LA(1) != RPAREN }? expression)*)*
;

// a parameter
lambda_parameter_csharp[] { int type_count = 0; ENTRY_DEBUG } :
        {
            // end parameter correctly
            startNewMode(MODE_PARAMETER);

            // start the parameter element
            startElement(SPARAMETER);
        }
        (

            {
                // start the declaration element
                    startElement(SDECLARATION);

            }
            set_int[type_count, type_identifier_count_check()]
            set_int[type_count, type_count > 0 ? type_count - 1 : type_count]
            lambda_parameter_type_count_csharp[type_count]
           {
                // expect a name initialization
                setMode(MODE_VARIABLE_NAME | MODE_INIT);
            }
            ( options { greedy = true; } : variable_declaration_nameinit)*
        )
;

// count types in parameter
lambda_parameter_type_count_csharp[int & type_count] { if(type_count < 1) return; CompleteElement element(this); ENTRY_DEBUG } :
        {
            // local mode so start element will end correctly
            startNewMode(MODE_LOCAL);

            // start of type
            startElement(STYPE);
        }
        eat_type[type_count]

        // sometimes there is no parameter name.  if so, we need to eat it
        ( options { greedy = true; } : multops | tripledotop | LBRACKET RBRACKET)*
;

// handle a C++11 lambda expression
lambda_expression_cpp[] { ENTRY_DEBUG } :
		{

            bool iscall = lambda_call_check();
            if(iscall) {

                // start a new mode that will end after the argument list
                startNewMode(MODE_ARGUMENT | MODE_LIST);

                // start the function call element
                startElement(SFUNCTION_CALL);

            }

            startNewMode(MODE_FUNCTION_PARAMETER | MODE_FUNCTION_TAIL | MODE_ANONYMOUS);      

            startElement(SFUNCTION_LAMBDA);

        }

        lambda_capture
;

// [capture] portion of a C++11 lambda function.
lambda_capture[] { CompleteElement element(this); ENTRY_DEBUG } :
        {
            startNewMode(MODE_LIST | MODE_LOCAL | MODE_ARGUMENT);

            startElement(SLAMBDA_CAPTURE);

        }
        (

            LBRACKET 
            // suppress warning most likely compound_name's can match RBRACKET and it also is matched by RBRACKET
            // after wards.  
            (options { warnWhenFollowAmbig = false; } :
            { /* warning suppression */ LA(1) == COMMA }? comma | { LA(1) != RBRACKET }? lambda_capture_argument)* 
            RBRACKET
    
        )
;

// argument within the capture portion of a C++11 lambda
lambda_capture_argument[] { CompleteElement element(this); ENTRY_DEBUG } :

        {
            startNewMode(MODE_LOCAL);

            startElement(SARGUMENT);
        }
        // suppress warning of another case where REFOPS or something is in both alts.
        (options { warnWhenFollowAmbig = false; } : lambda_capture_modifiers | compound_name)*
;

// check and see if the lambda is directly used as a call.
lambda_call_check[] returns [bool iscall] { ENTRY_DEBUG 

    iscall = false;

    int start = mark();
    inputState->guessing++;

    try {

        lambda_expression_full_cpp();

        if(LA(1) == LPAREN) iscall = true;

    } catch(...) {}

    inputState->guessing--;
    rewind(start);
} :;

// completely match a C# lambda expression
lambda_expression_full_csharp[] { ENTRY_DEBUG } :

        (options { greedy = true; } : ASYNC)* (variable_identifier | paren_pair) LAMBDA

;

// completely match a C++ lambda expression
lambda_expression_full_cpp[] { ENTRY_DEBUG } :

        // paren_pair and curly_pair seem to have nondeterminism because both can match LPAREN
        LBRACKET (~RBRACKET)* RBRACKET (options { warnWhenFollowAmbig = false; } : paren_pair)* function_tail curly_pair

;

// modifiers that can occur within a lambda capture.
lambda_capture_modifiers[] { LightweightElement element(this); ENTRY_DEBUG } :
        {
            // markup type modifiers if option is on
            if (isoption(parseoptions, OPTION_MODIFIER))
                    startElement(SMODIFIER);
        }
        (EQUAL | REFOPS)

;

// handle the beginning of a function definition
function_definition[int type_count] { ENTRY_DEBUG } :
		{
            startNewMode(MODE_STATEMENT);

            startElement(SFUNCTION_DEFINITION);
        }
        function_header[type_count]
;

// throw list for a function
throw_list[] { ENTRY_DEBUG } :
        {
            // start a new mode that will end after the argument list
            startNewMode(MODE_ARGUMENT | MODE_LIST | MODE_EXPECT);

            startElement(STHROW_SPECIFIER);
        }
        THROW LPAREN |
        {
            // start a new mode that will end after the argument list
            startNewMode(MODE_ARGUMENT | MODE_LIST | MODE_EXPECT | MODE_END_LIST_AT_BLOCK);

            startElement(STHROW_SPECIFIER_JAVA);
        }
        THROWS
;

// The next two rules may be equivalent.

// noexcept list in a function
noexcept_list[] { ENTRY_DEBUG } :
        {
            // start a new mode that will end after the argument list
            startNewMode(MODE_ARGUMENT | MODE_LIST | MODE_EXPECT);

            startElement(SNOEXCEPT);
        }
        NOEXCEPT { if(LA(1) != LPAREN) endMode(); } (options { greedy = true;} : LPAREN)*
;

// match a thow list completely
complete_throw_list[] { bool is_compound = false; ENTRY_DEBUG } :
        THROW paren_pair | THROWS ( options { greedy = true; } : compound_name_java[is_compound] | COMMA)*
;

// match noexcept list completely
complete_noexcept_list[] { ENTRY_DEBUG } :
        NOEXCEPT (options { greedy = true;} : paren_pair)*
;

/* property methods */

// C# property method GET/SET/ADD/REMOVE
property_method[int element] { ENTRY_DEBUG } :
		{
            // function definitions have a "nested" block statement
            startNewMode(MODE_STATEMENT);

            // start the function definition element
            startElement(element);
        }
        (attribute_csharp)*
        property_method_name
;

// handle the name portion of a property method
property_method_name[] { SingleElement element(this); ENTRY_DEBUG } :
		{
            startElement(SNAME);
        }
        (GET | SET | ADD | REMOVE)
;

// Check and see if this is a call and what type
perform_call_check[CALLTYPE& type, bool & isempty, int secondtoken] returns [bool iscall] {

    iscall = true;
    isempty = false;

    type = NOCALL;

    int start = mark();
    inputState->guessing++;

    int postnametoken = 0;
    int argumenttoken = 0;
    int postcalltoken = 0;
    try {
        call_check(postnametoken, argumenttoken, postcalltoken, isempty);

        // call syntax succeeded
        type = CALL;

        // call syntax succeeded, however post call token is not legitimate
        if (isoption(parseoptions, OPTION_CPP) &&
               (_tokenSet_1.member(postcalltoken) || postcalltoken == NAME || postcalltoken == VOID
            || (!inLanguage(LANGUAGE_CSHARP) && postcalltoken == LCURLY)
            || postcalltoken == EXTERN || postcalltoken == STRUCT || postcalltoken == UNION || postcalltoken == CLASS
            || (!inLanguage(LANGUAGE_CSHARP) && postcalltoken == RCURLY)
            || postcalltoken == 1 /* EOF ? */
            || postcalltoken == TEMPLATE
            || postcalltoken == PUBLIC || postcalltoken == PRIVATE || postcalltoken == PROTECTED
            || postcalltoken == STATIC || postcalltoken == CONST))

            type = MACRO;
        if(inLanguage(LANGUAGE_CSHARP) && (postcalltoken == LAMBDA || postcalltoken == EQUAL))
            type = NOCALL;

    } catch (...) {

        type = NOCALL;

        if (isoption(parseoptions, OPTION_CPP) && argumenttoken != 0 && postcalltoken == 0)
            type = MACRO;

        // single macro call followed by statement_cfg
        else if (isoption(parseoptions, OPTION_CPP) && secondtoken != -1
                 && (_tokenSet_1.member(secondtoken) || secondtoken == LCURLY || secondtoken == 1 /* EOF */
                     || secondtoken == PUBLIC || secondtoken == PRIVATE || secondtoken == PROTECTED))

            type = MACRO;
    }

    inputState->guessing--;
    rewind(start);

    ENTRY_DEBUG } :;

// check if call is call
call_check[int& postnametoken, int& argumenttoken, int& postcalltoken, bool & isempty] { ENTRY_DEBUG } :

        // detect name, which may be name of macro or even an expression
        (function_identifier | SIZEOF (DOTDOTDOT)* | ALIGNOF)

        // record token after the function identifier for future use if this fails
        markend[postnametoken]
        set_bool[isempty, LA(1) == LPAREN && next_token() == RPAREN]
        (
            { isoption(parseoptions, OPTION_CPP) }?
            // check for proper form of argument list
            call_check_paren_pair[argumenttoken]

            // record token after argument list to differentiate between call and macro
            markend[postcalltoken] |

            LPAREN
        )
;

// check the contents of a call
call_check_paren_pair[int& argumenttoken, int depth = 0] { bool name = false; ENTRY_DEBUG } :

        LPAREN

        // record token after the start of the argument list
        markend[argumenttoken]
        ( options { greedy = true; } :

            // recursive nested parentheses
            call_check_paren_pair[argumenttoken, depth + 1] set_bool[name, false] |

            // special case for something that looks like a declaration
            { !name || (depth > 0) }?
            identifier set_bool[name, true] |

            // special case for something that looks like a declaration
            { LA(1) == DELEGATE /* eliminates ANTRL warning, will be nop */ }? delegate_anonymous |

            { next_token_check(LCURLY, LPAREN) }?
            lambda_anonymous |

            (LBRACKET (~RBRACKET)* RBRACKET (LPAREN | LCURLY)) => lambda_expression_full_cpp  |

            // found two names in a row, so this is not an expression
            // cause this to fail by explicitly throwing exception
            { depth == 0 }?
            identifier throw_exception[true] |

            // forbid parentheses (handled recursively) and cfg tokens
            { !_tokenSet_1.member(LA(1)) }? ~(LPAREN | RPAREN | TERMINATE) set_bool[name, false]
        )*

        RPAREN
;

// records the current token, even in guessing mode
markend[int& token] { token = LA(1); } :;

/* Keyword Statements */

// while statement
while_statement[] { ENTRY_DEBUG } :
        {
            // statement with nested statement (after condition)
            startNewMode(MODE_STATEMENT | MODE_NEST);

            // start the while element
            startElement(SWHILE_STATEMENT);

            // expect a condition to follow the keyword
            startNewMode(MODE_CONDITION | MODE_EXPECT);
        }
        WHILE
;

// Qt forever statement
forever_statement[] { ENTRY_DEBUG } :
        {
            // statement with nested statement (after condition)
            startNewMode(MODE_STATEMENT | MODE_NEST);

            // start the while element
            startElement(SFOREVER_STATEMENT);

            // expect a condition to follow the keyword
            //startNewMode(MODE_CONDITION | MODE_EXPECT);
        }
        FOREVER
;

// do while statement
do_statement[] { ENTRY_DEBUG } :
        {
            // statement with nested statement (after condition)
            // set to top mode so that end of block will
            // not end statement itself
            startNewMode(MODE_STATEMENT | MODE_TOP | MODE_DO_STATEMENT);

            // start of do statement
            startElement(SDO_STATEMENT);

            // mode to nest while part of do while statement
            startNewMode(MODE_STATEMENT | MODE_NEST);
        }
        DO
;

// while part of do statement
do_while[] { ENTRY_DEBUG } :
        {
            // mode for do statement is in top mode so that
            // end of the block will not end the statement
            clearMode(MODE_TOP);

            // expect a condition to follow
            startNewMode(MODE_CONDITION | MODE_EXPECT);
        }
        WHILE
;

// start of for statement
for_statement[] { ENTRY_DEBUG } :
        {
            // statement with nested statement after the for group
            startNewMode(MODE_STATEMENT | MODE_NEST);

            // start the for statement
            startElement(SFOR_STATEMENT);
        }
        FOR
        {
            // statement with nested statement after the for group
            startNewMode(MODE_EXPECT | MODE_FOR_GROUP);
        }
;

// start of foreach statement (C#/Qt)
foreach_statement[] { ENTRY_DEBUG } :
        {
            // statement with nested statement after the for group
            startNewMode(MODE_STATEMENT | MODE_NEST);

            // start the for statement
            startElement(SFOREACH_STATEMENT);
        }
        FOREACH
        {
            // statement with nested statement after the for group
            if(inLanguage(LANGUAGE_JAVA))
                startNewMode(MODE_EXPECT | MODE_FOR_GROUP);
            else
                startNewMode(MODE_EXPECT | MODE_FOR_GROUP | MODE_END_AT_COMMA);
        }
;

// start of for group, i.e., initialization, test, increment
for_group[] { ENTRY_DEBUG } :
        {
            // start the for group mode that will end at the next matching
            // parentheses
            replaceMode(MODE_FOR_GROUP, MODE_TOP | MODE_FOR_INITIALIZATION | MODE_IGNORE_TERMINATE |
                        MODE_INTERNAL_END_PAREN | MODE_LIST);

            // start the for heading group element
            startElement(SFOR_GROUP);
        }
        LPAREN
;

// for parameter list initialization.  used in multiple places
for_initialization_action[] { ENTRY_DEBUG } :
        {
            assertMode(MODE_FOR_INITIALIZATION | MODE_EXPECT);

            // setup next stage for condition in the for group mode
            replaceMode(MODE_FOR_INITIALIZATION, MODE_FOR_CONDITION);

            // setup a mode for initialization that will end with a ";"
            startNewMode(MODE_EXPRESSION | MODE_EXPECT | MODE_STATEMENT | MODE_LIST);

            startElement(SFOR_INITIALIZATION);
        }
;

// handle initilization portion of a for.
for_initialization[] { int type_count = 0;  int secondtoken = 0; STMT_TYPE stmt_type = NONE; ENTRY_DEBUG } :
        for_initialization_action
        (
            // explicitly check for a variable declaration since it can easily
            // be confused with an expression
            { pattern_check(stmt_type, secondtoken, type_count) && stmt_type == VARIABLE }?
            for_initialization_variable_declaration[type_count] |

            expression
        )
;

// Statement for the declaration of a variable or group of variables
// in a for initialization
for_initialization_variable_declaration[int type_count] { ENTRY_DEBUG } :
        {
            // start a new mode for the expression which will end
            // inside of the terminate
            startNewMode(MODE_LIST);

            startElement(SDECLARATION);
        }
        variable_declaration[type_count]
;


// for parameter list condition setup.  Used in multiple places.
for_condition_action[] { ENTRY_DEBUG } :
        {
            assertMode(MODE_FOR_CONDITION | MODE_EXPECT);

            // setup next stage for condition
            replaceMode(MODE_FOR_CONDITION, MODE_FOR_INCREMENT | MODE_INTERNAL_END_PAREN | MODE_LIST);

            // setup a mode for initialization that will end with a ";"
            startNewMode(MODE_EXPRESSION | MODE_EXPECT | MODE_STATEMENT | MODE_LIST );

            startElement(SFOR_CONDITION);
        }
;

// for condition
for_condition[] { ENTRY_DEBUG } :
        for_condition_action

        // non-empty condition
        expression
;

// increment in for parameter list
for_increment[] { ENTRY_DEBUG } :
        {
            assertMode(MODE_EXPECT | MODE_FOR_INCREMENT);

            clearMode(MODE_EXPECT | MODE_FOR_INCREMENT);

            // setup a mode for initialization that will end with a ";"
            startNewMode(MODE_FOR_INCREMENT | MODE_EXPRESSION | MODE_EXPECT | MODE_STATEMENT | MODE_LIST);

            if (LA(1) == RPAREN)
                // empty increment issued as single element
                emptyElement(SFOR_INCREMENT);
            else
                startElement(SFOR_INCREMENT);
        }
        expression
;

/*
 start of if statement

 if statement is first processed here.  Then prepare for a condition.  The end of the
 condition will setup for the then part of the statement.  The end of the then looks
 ahead for an else.  If so, it ends the then part.  If not, it ends the entire statement.*/
if_statement[] { ENTRY_DEBUG } :
        {
            // statement with nested statement
            // detection of else
            startNewMode(MODE_STATEMENT | MODE_NEST | MODE_IF);

            ++ifcount;

            // start the if statement
            startElement(SIF_STATEMENT);

            // expect a condition
            // start THEN after condition
            startNewMode(MODE_CONDITION | MODE_EXPECT);
        }
        IF
;

/*
 else part of if statement

 else is detected on its own, and as part of termination (semicolon or
 end of a block
*/
else_statement[] { ENTRY_DEBUG } :
        {
            // treat as a statement with a nested statement
            startNewMode(MODE_STATEMENT | MODE_NEST | MODE_ELSE);

            // start the else part of the if statement
            startElement(SELSE);
        }
        ELSE
;

/*
 else if construct

 else and if are detected on their own, and as part of termination (semicolon or
 end of a block
*/
elseif_statement[] { ENTRY_DEBUG } :
        {
            // treat as a statement with a nested statement
            startNewMode(MODE_STATEMENT | MODE_NEST | MODE_IF | MODE_ELSE);

            ++ifcount;

            // start the else part of the if statement
            startElement(SELSEIF);
        }
        ELSE 

        {

            // start the if statement
            startElement(SIF_STATEMENT);

            // expect a condition
            // start THEN after condition
            startNewMode(MODE_CONDITION | MODE_EXPECT);
        }
        IF
;

//  start of switch statement
switch_statement[] { ENTRY_DEBUG } :
        {
            // statement with nested block
            startNewMode(MODE_STATEMENT | MODE_NEST);

            // start the switch statement
            startElement(SSWITCH);

            // expect a condition to follow
            startNewMode(MODE_CONDITION | MODE_EXPECT);
        }
        SWITCH
;

// actions to perform before first starting a section.  Uses in multiple places.
section_entry_action_first[] :
        {
            // start a new section inside the block with nested statements
            startNewMode(MODE_TOP_SECTION | MODE_TOP | MODE_STATEMENT | MODE_NEST);
        }
;

// actions to perform before starting a section
section_entry_action[] :
        {
            // end any statements inside the section
            endDownToMode(MODE_TOP);

            // flush any whitespace tokens since sections should
            // end at the last possible place
            flushSkip();

            // end the section inside the block
            endDownOverMode(MODE_TOP_SECTION);
        }
        section_entry_action_first
;

// case treated as a statement
switch_case[] { ENTRY_DEBUG } :
        // start a new section
        section_entry_action
        {
            // start of case element
            startElement(SCASE);

            // expect an expression ended by a colon
            startNewMode(MODE_EXPRESSION | MODE_EXPECT | MODE_DETECT_COLON);
        }
        (CASE | MACRO_CASE)
;

// default treated as a statement
switch_default[] { ENTRY_DEBUG } :
        // start a new section
        section_entry_action
        {
            // start of case element
            startElement(SDEFAULT);

            // filler mode ended by the colon
            startNewMode(MODE_STATEMENT);
        }
        DEFAULT
;

// import statement
import_statement[] { ENTRY_DEBUG } :
        {
            // statement with a possible expression
            startNewMode(MODE_STATEMENT | MODE_VARIABLE_NAME | MODE_EXPECT);

            // start the return statement
            startElement(SIMPORT);
        }
        IMPORT
;

// package statement
package_statement[] { ENTRY_DEBUG } :
        {
            // statement with a possible expression
            startNewMode(MODE_STATEMENT | MODE_VARIABLE_NAME | MODE_EXPECT);

            // start the return statement
            startElement(SPACKAGE);
        }
        PACKAGE
;

// package statement
assert_statement[] { ENTRY_DEBUG } :
        {
            // statement with a possible expression
            startNewMode(MODE_STATEMENT | MODE_EXPRESSION | MODE_EXPECT);

            // start the return statement
            startElement(SASSERT_STATEMENT);
        }
        ASSERT
;

// return statement
return_statement[] { ENTRY_DEBUG } :
        {
            // statement with a possible expression
            startNewMode(MODE_STATEMENT | MODE_EXPRESSION | MODE_EXPECT);

            // start the return statement
            startElement(SRETURN_STATEMENT);
        }
        RETURN
;

// yield statements
yield_statements[] { int t = next_token(); ENTRY_DEBUG } :

        { t == RETURN }?
        yield_return_statement |

        { t == BREAK }?
        yield_break_statement
;

// match a special yield specifier
yield_specifier[] { LightweightElement element(this); ENTRY_DEBUG } :
        {
            startElement(SFUNCTION_SPECIFIER);
        }
        YIELD
;

// match a special yield specifier followed by return
yield_return_statement[] { ENTRY_DEBUG } :
        {
            // statement with a possible expression
            startNewMode(MODE_STATEMENT | MODE_EXPRESSION | MODE_EXPECT);

            // start the return statement
            startElement(SRETURN_STATEMENT);
        }
        yield_specifier RETURN
;

// match a special yield specifier followed by break;
yield_break_statement[] { ENTRY_DEBUG } :
        {
            // statement
            startNewMode(MODE_STATEMENT);

            // start the break statement
            startElement(SBREAK_STATEMENT);
        }
        yield_specifier BREAK
;

// break statement
break_statement[] { ENTRY_DEBUG } :
        {
            // statement
            startNewMode(MODE_STATEMENT);

            // start the break statement
            startElement(SBREAK_STATEMENT);
        }
        BREAK
;

// start of continue statement
continue_statement[] { ENTRY_DEBUG } :
        {
            // statement
            startNewMode(MODE_STATEMENT);

            // start the continue statement
            startElement(SCONTINUE_STATEMENT);
        }
        CONTINUE
;

// start of goto statement
goto_statement[] { ENTRY_DEBUG } :
        {
            // statement with an expected label name
            // label name is a subset of variable names
            startNewMode(MODE_STATEMENT | MODE_VARIABLE_NAME);

            // start the goto statement
            startElement(SGOTO_STATEMENT);
        }
        GOTO
;

// complete assembly declaration statement
asm_declaration[] { ENTRY_DEBUG } :
        {
            // statement
            startNewMode(MODE_STATEMENT);

            // start the asm statement
            startElement(SASM);
        }
        ASM
        ({ true }? paren_pair | ~(LCURLY | RCURLY | TERMINATE))*
;

// extern definition
extern_definition[] { ENTRY_DEBUG } :
        {
            // statement
            startNewMode(MODE_STATEMENT | MODE_EXTERN);

            // start the namespace definition
            startElement(SEXTERN);
        }
        EXTERN
;

// name of extern section
extern_name[] { ENTRY_DEBUG } :
        string_literal
        {
            // nest a block inside the namespace
            setMode(MODE_STATEMENT | MODE_NEST);
        }
;

// namespaces
namespace_definition[] { ENTRY_DEBUG } :
        {
            // statement
            startNewMode(MODE_STATEMENT | MODE_NAMESPACE | MODE_VARIABLE_NAME);

            // start the namespace definition
            startElement(SNAMESPACE);
        }
        NAMESPACE
;

// a namespace alias
namespace_alias[] { ENTRY_DEBUG } :
        EQUAL
        {
            // expect a label name
            // label name is a subset of variable names
            setMode(MODE_VARIABLE_NAME);
        }
;

// namespace block
namespace_block[] { ENTRY_DEBUG } :
        {
            // nest a block inside the namespace
            setMode(MODE_STATEMENT | MODE_NEST);
        }
        lcurly
;

// using directive
namespace_directive[] { ENTRY_DEBUG } :
        {
            // statement with an expected namespace name after the keywords
            startNewMode(MODE_STATEMENT | MODE_LIST | MODE_VARIABLE_NAME | MODE_INIT | MODE_EXPECT | MODE_USING);

            // start the using directive
            startElement(SUSING_DIRECTIVE);
        }
        USING
;

using_aliasing[]  { ENTRY_DEBUG } :

        EQUAL pattern_statements

;

/* Declarations Definitions CFG */

// check the ending token
check_end[int& token] { token = LA(1); ENTRY_DEBUG } :
        LCURLY | TERMINATE | COLON | COMMA | RPAREN
;

// handle a class declaration
class_declaration[] { ENTRY_DEBUG } :
        {
            // statement
            startNewMode(MODE_STATEMENT);

            // start the class definition
            startElement(SCLASS_DECLARATION);
        }
        ({ inLanguage(LANGUAGE_JAVA) }? annotation)*
        ({ inLanguage(LANGUAGE_CSHARP) }? attribute_csharp |
        { inLanguage(LANGUAGE_CXX_ONLY) && next_token() == LBRACKET}? attribute_cpp)*

        (specifier)* CLASS class_post class_header
;

// class preprocessing items
class_preprocessing[int token] { ENTRY_DEBUG } :
        {
            bool intypedef = inMode(MODE_TYPEDEF);

            if (intypedef)
                startElement(STYPE);

            // statement
            startNewMode(MODE_STATEMENT | MODE_NEST | MODE_BLOCK | MODE_CLASS | MODE_DECL);

            // start the class definition
            startElement(token);
            // classes end at the end of the block
            if (intypedef || inLanguage(LANGUAGE_JAVA_FAMILY) || inLanguage(LANGUAGE_CSHARP)) {
                setMode(MODE_END_AT_BLOCK);
            }
        }
;

// handle stuff before CLASS token
class_preamble[] { ENTRY_DEBUG } :
        // suppress warning probably do to only having ()*
        (options { greedy = true; } : { inLanguage(LANGUAGE_JAVA) }? annotation | { inLanguage(LANGUAGE_CSHARP) }? attribute_csharp |
        { inLanguage(LANGUAGE_CXX_ONLY) && next_token() == LBRACKET}? attribute_cpp)*
        (specifier)*
;

// a class definition
class_definition[] { ENTRY_DEBUG } :
        class_preprocessing[SCLASS]

        class_preamble CLASS class_post (class_header lcurly | lcurly)
        {

            if (inLanguage(LANGUAGE_CXX_ONLY))
                class_default_access_action(SPRIVATE_ACCESS_DEFAULT);
        }
;

// handle stuff after CLASS token
class_post[] { ENTRY_DEBUG } :
        (options { greedy = true; } : { inLanguage(LANGUAGE_CXX_ONLY) && next_token() == LBRACKET}? attribute_cpp)*
        (options { greedy = true; } : specifier)*
;

// Handle an enum class
enum_class_definition[] { ENTRY_DEBUG } :
        class_preprocessing[SENUM]
        
        { setMode(MODE_ENUM); }

        class_preamble ENUM (class_header lcurly | lcurly)

;

// anonymous class definition
anonymous_class_definition[] { ENTRY_DEBUG } :
        {
            // statement
            startNewMode(MODE_STATEMENT | MODE_NEST | MODE_BLOCK | MODE_CLASS | MODE_END_AT_BLOCK);

            // start the class definition
            startElement(SCLASS);
        }

        // first name in an anonymous class definition is the class it extends
        // or the interface that it implements
        anonymous_class_super

        // argument list
        {
            // start a new mode that will end after the argument list
            startNewMode(MODE_ARGUMENT | MODE_LIST);
        }
        call_argument_list
;

// super within an anonymous class
anonymous_class_super[] { CompleteElement element(this); ENTRY_DEBUG } :
        {
            // statement
            startNewMode(MODE_LOCAL);

            // start the super name of an anonymous class
            startElement(SDERIVATION_LIST);
        }
        compound_name_inner[false]
;

// do an interface definition
interface_definition[] { ENTRY_DEBUG } :
        {
            // statement
            startNewMode(MODE_STATEMENT | MODE_NEST | MODE_BLOCK | MODE_CLASS);

            // start the interface definition
            startElement(SINTERFACE);

            // java interfaces end at the end of the block
            setMode(MODE_END_AT_BLOCK);
        }
        class_preamble (interface_annotation | INTERFACE) class_header lcurly
;

// match struct declaration
struct_declaration[] { ENTRY_DEBUG } :
        {
            // statement
            startNewMode(MODE_STATEMENT);

            // start the class definition
            startElement(SSTRUCT_DECLARATION);
        }
        class_preamble STRUCT class_post class_header
;

// handle struct union definition
struct_union_definition[int element_token] { ENTRY_DEBUG } :
        class_preprocessing[element_token]

        class_preamble (STRUCT | UNION) class_post (class_header lcurly | lcurly)
        {
           if (inLanguage(LANGUAGE_CXX_ONLY))
               class_default_access_action(SPUBLIC_ACCESS_DEFAULT);
        }
;

// process union declaration beginning
union_declaration[] { ENTRY_DEBUG } :
        {
            // statement
            startNewMode(MODE_STATEMENT);

            // start the class definition
            startElement(SUNION_DECLARATION);
        }
        class_preamble UNION class_post class_header
;

// default private/public section for C++
class_default_access_action[int access_token] { ENTRY_DEBUG } :
        {
            if (inLanguage(LANGUAGE_CXX_ONLY) && (SkipBufferSize() > 0 ||
                !(LA(1) == PUBLIC || LA(1) == PRIVATE || LA(1) == PROTECTED || LA(1) == SIGNAL))) {

                // setup block section
                section_entry_action_first();

                // start private element
                if (LA(1) == RCURLY && SkipBufferSize() == 0)
                    // empty element for empty (no ws even) block
                    emptyElement(access_token);
                else {
                    // start private element before whitespace
                    startNoSkipElement(access_token);
                    setMode(MODE_ACCESS_REGION);
                }

            /* Have to setup an empty section for anonymouse structs, not sure why */
            } else if (inLanguage(LANGUAGE_C)) {
                section_entry_action_first();
            }
        }
;

// handle class header
class_header[] { ENTRY_DEBUG } :

        { isoption(parseoptions, OPTION_CPP) }?
        (macro_call_check class_header_base LCURLY)=>
           macro_call class_header_base |

        class_header_base
;

// class header base
class_header_base[] { bool insuper = false; ENTRY_DEBUG } :

        // suppress ()* warning
        { LA(1) != FINAL }? compound_name_inner[false] (options { greedy = true; } : specifier)*

        ({ inLanguage(LANGUAGE_CXX_FAMILY) }? (options { greedy = true; } : derived))*

        // move suppressed ()* warning to begin
        (options { greedy = true; } : { inLanguage(LANGUAGE_CXX_FAMILY) }? generic_type_constraint)*

        ({ inLanguage(LANGUAGE_JAVA_FAMILY) }? (options { greedy = true; } : super_list_java { insuper = true; } 
            (extends_list | implements_list) (options { greedy = true; } : extends_list | implements_list)*))*
        {
            if (insuper)
                endMode();
        }
;

// Each instance of an access specifier defines a region in the class
access_specifier_region[] { ENTRY_DEBUG } :
        section_entry_action
        {
            // mark access regions to detect statements that only occur in them
            setMode(MODE_ACCESS_REGION);
        }
        (
            // start access region
            {
                startElement(SPUBLIC_ACCESS);
            }
            PUBLIC |
            {
                startElement(SPRIVATE_ACCESS);
            }
            PRIVATE |
            {
                startElement(SPROTECTED_ACCESS);
            }
            PROTECTED |
            {
                startElement(SSIGNAL_ACCESS);
            }
            SIGNAL

        ) 
    (compound_name)* COLON
;

/*
  left curly brace

  Marks the start of a block.  End of the block is handled in right curly brace
*/
lcurly[] { ENTRY_DEBUG } :
        {

            // special end for conditions
            if (inTransparentMode(MODE_CONDITION)) {
                endDownToMode(MODE_CONDITION);
                endMode(MODE_CONDITION);
            }

            if(inTransparentMode(MODE_TRAILING_RETURN)) {
                endDownToMode(MODE_TRAILING_RETURN);
                endMode(MODE_TRAILING_RETURN);
            }

            if (inMode(MODE_IF)) {

                // then part of the if statement (after the condition)
                startNewMode(MODE_STATEMENT | MODE_NEST | MODE_THEN);

                // start the then element
                startNoSkipElement(STHEN);
            }

            // special end for constructor member initialization list
            if (inMode(MODE_LIST | MODE_CALL)) {
                // flush any whitespace tokens since sections should
                // end at the last possible place
                flushSkip();

                endMode();
            }
        }
        lcurly_base
        {


            incCurly();

            // alter the modes set in lcurly_base
            setMode(MODE_TOP | MODE_STATEMENT | MODE_NEST | MODE_LIST);

        }
;

// left curly brace.  Used in multiple places
lcurly_base[] { ENTRY_DEBUG } :
        {
            // need to pass on class mode to detect constructors for Java
            bool inclassmode = inLanguage(LANGUAGE_JAVA_FAMILY) && inMode(MODE_CLASS);

            startNewMode(MODE_BLOCK);

            if (inclassmode)
                setMode(MODE_CLASS);

            startElement(SBLOCK);

            ++curly_count;

        }
        LCURLY
;

// end of a block.  Also indicates the end of some open elements.
block_end[] { ENTRY_DEBUG } :
        // handling of if with then block followed by else
        // handle the block, however scope of then completion stops at if

        rcurly
        {
            if (inMode(MODE_ANONYMOUS)) {
                endMode();
                if(LA(1) == LPAREN) { call_argument_list(); }
                return;
            }

            // end all statements this statement is nested in
            // special case when ending then of if statement
            // end down to either a block or top section, or to an if, whichever is reached first
            endDownToModeSet(MODE_BLOCK | MODE_TOP | MODE_IF | MODE_ELSE | MODE_TRY | MODE_ANONYMOUS);

            bool endstatement = inMode(MODE_END_AT_BLOCK);
            bool anonymous_class = inMode(MODE_CLASS) && inMode(MODE_END_AT_BLOCK);

            // some statements end with the block
            if (inMode(MODE_END_AT_BLOCK)) {
                endMode();

                if (inTransparentMode(MODE_TEMPLATE))
                    endMode();
            }

            // looking for a terminate (';')
            // some statements end with the block if there is no terminate
            if (inMode(MODE_END_AT_BLOCK_NO_TERMINATE) && LA(1) != TERMINATE) {
                endstatement = true;
                endMode();
            }

            if (inTransparentMode(MODE_ENUM) && inLanguage(LANGUAGE_CSHARP | LANGUAGE_CXX_ONLY))
                endMode();

            if (!(anonymous_class) && (!(inMode(MODE_CLASS) || inTransparentMode(MODE_ENUM))
                                       || ((inMode(MODE_CLASS) || inTransparentMode(MODE_ENUM)) && endstatement)))
                else_handling();

            // if we are in a declaration (as part of a class/struct/union definition)
            // then we needed to markup the (abbreviated) variable declaration
            if (inMode(MODE_DECL) && LA(1) != TERMINATE)
                short_variable_declaration();

            // @todo  Need a test case that makes this necessary
            // end of block may lead to adjustment of cpp modes
            cppmode_adjust();

        }
;

// right curly brace.  Not used directly, but called by block_end
rcurly[] { ENTRY_DEBUG } :
        {

            // end any elements inside of the block
            endDownToMode(MODE_TOP);

            // flush any whitespace tokens since sections should
            // end at the last possible place
            flushSkip();

            // end any sections inside the mode
            endDownOverMode(MODE_TOP_SECTION);

            if(getCurly() != 0)
                decCurly();

            --curly_count;

        }
        RCURLY
        {
            // end the current mode for the block
            // don't end more than one since they may be nested
            endMode(MODE_TOP);
        }
;

// terminate (';')
terminate[] { ENTRY_DEBUG } :
        {
            if (inMode(MODE_IGNORE_TERMINATE)) {

                if (inMode(MODE_FOR_INITIALIZATION | MODE_EXPECT))
                    for_initialization_action();
                else
                    for_condition_action();
            }
        }
        terminate_pre
        terminate_token
        terminate_post
;

// match the actual terminate token
terminate_token[] { LightweightElement element(this); ENTRY_DEBUG } :
        {
            if (inMode(MODE_STATEMENT | MODE_NEST) && !inMode(MODE_DECL))
                startElement(SEMPTY);
        }
        TERMINATE
;

// do the pre terminate processing
terminate_pre[] { ENTRY_DEBUG } :
        {
            // end any elements inside of the statement
            if (!inMode(MODE_TOP | MODE_STATEMENT | MODE_NEST))
                endDownToModeSet(MODE_STATEMENT | MODE_EXPRESSION_BLOCK |
                                   MODE_INTERNAL_END_CURLY | MODE_INTERNAL_END_PAREN);

            if(inTransparentMode(MODE_TRAILING_RETURN)) {
                endDownToMode(MODE_TRAILING_RETURN);
                endMode(MODE_TRAILING_RETURN);
            }

        }
;

// do the post terminate processing
terminate_post[] { ENTRY_DEBUG } :
        {
            // end all statements this statement is nested in
            // special case when ending then of if statement
            if (!isoption(parseoptions, OPTION_EXPRESSION) &&
                 (!inMode(MODE_EXPRESSION_BLOCK) || inMode(MODE_EXPECT)) &&
                !inMode(MODE_INTERNAL_END_CURLY) && !inMode(MODE_INTERNAL_END_PAREN)) {

                // end down to either a block or top section, or to an if or else
                endDownToModeSet(MODE_TOP | MODE_IF | MODE_ELSE);

            }
        }
        else_handling
;

/*
  Handle possible endings of else statements.

  Called from all places that end a statement, and could possibly end the else that the target statement was in.
  I.e., terminate ';', end of a statement block, etc.

  If in an if-statement, relatively straightforward.  Note that we could be ending with multiple else's.

  Special case:  else with no matching if.  This occurs with a) a single else, or more likely with b) an
  else in a preprocessor #if .. #else ... #endif construct (actually, very common).
*/
else_handling[] { ENTRY_DEBUG } :
        {
            // record the current size of the top of the cppmode stack to detect
            // any #else or #endif in consumeSkippedTokens
            // see below
            std::deque<int>::size_type cppmode_size = !cppmode.empty() ? cppmode.top().statesize.size() : 0;

            // catch and finally statements are nested inside of a try, if at that level
            // so if no CATCH or FINALLY, then end now
            bool intry = inMode(MODE_TRY);
            bool restoftry = LA(1) == CATCH || LA(1) == FINALLY;
            if (intry && !restoftry) {
                endMode(MODE_TRY);
                endDownToMode(MODE_TOP);
            }

            // handle parts of if
            if (inTransparentMode(MODE_IF) && !(intry && restoftry)) {

                if (LA(1) != ELSE) {

                    endDownToMode(MODE_TOP);

                // when an ELSE is next and already in an else, must end properly (not needed for then)
                } else if (LA(1) == ELSE && inMode(MODE_ELSE)) {

                    // when an else but not elseif
                    while (inMode(MODE_ELSE) && !inMode(MODE_IF)) {

                        // end the else
                        endMode();

                        /*
                          @todo  Can we only do this if we detect a cpp change?
                          This would occur EVEN if we have an ifcount of 2.
                        */
                        // we have an extra else that is rogue
                        // it either is a single else statement, or part of an #ifdef ... #else ... #endif
                        if (LA(1) == ELSE && ifcount == 1)
                            break;

                        // ending an else means ending an if
                        if (inMode(MODE_IF)) {
                            endMode();
                            --ifcount;
                        }
                    }

                    // following ELSE indicates end of outer then
                    if (inMode(MODE_THEN))
                        endMode();

                    // if in elseif then end it
                    if(inMode(MODE_IF | MODE_ELSE)) {
                        endMode();
                        --ifcount;
                    }

                }
            } else if (inTransparentMode(MODE_ELSE)) {

                // have an else, but are not in an if.  Could be a fragment,
                // or could be due to an #ifdef ... #else ... #endif
                if (inMode(MODE_ELSE))
                    endMode(MODE_ELSE);
            }

            // update the state size in cppmode if changed from using consumeSkippedTokens
            if (!cppmode.empty() && cppmode_size != cppmode.top().statesize.size()) {

                cppmode.top().statesize.back() = size();

                // remove any finished ones
                if (cppmode.top().isclosed)
                        cppmode_cleanup();
            }
        }
;

// mid-statement
statement_part[] { int type_count;  int secondtoken = 0; STMT_TYPE stmt_type = NONE;
                   CALLTYPE type = NOCALL;  bool isempty = false; ENTRY_DEBUG } :

        { inMode(MODE_EAT_TYPE) }?
        type_identifier
        update_typecount[MODE_FUNCTION_NAME] |

        // block right after argument list, e.g., throws list in Java
        { inTransparentMode(MODE_END_LIST_AT_BLOCK) }?
        { endDownToMode(MODE_LIST); endMode(MODE_LIST); }
        lcurly |

        /*
          MODE_EXPRESSION
        */

        // expression block or expressions
        // must check before expression
        { inMode(MODE_EXPRESSION_BLOCK | MODE_EXPECT) }?
        pure_expression_block |

        /*
          MODE_FUNCTION_TAIL
        */

        // throw list at end of function header
        { (inLanguage(LANGUAGE_OO)) && inMode(MODE_FUNCTION_TAIL) }?
        throw_list |

        // throw list at end of function header
        { (inLanguage(LANGUAGE_CXX_ONLY))&& inTransparentMode(MODE_FUNCTION_TAIL) }?
        noexcept_list |

        // throw list at end of function header
        { (inLanguage(LANGUAGE_CXX_ONLY))&& inTransparentMode(MODE_FUNCTION_TAIL) && next_token() == LBRACKET }?
        attribute_cpp |

        // K&R function parameters
        { (inLanguage(LANGUAGE_C) || inLanguage(LANGUAGE_CXX_ONLY)) && inMode(MODE_FUNCTION_TAIL) &&
          pattern_check(stmt_type, secondtoken, type_count) && stmt_type == VARIABLE }?
        kr_parameter[type_count] |

        // function specifier at end of function header
        { inLanguage(LANGUAGE_CXX_FAMILY) && inMode(MODE_FUNCTION_TAIL) }?
        function_specifier |

        // function specifier at end of function header
        { inLanguage(LANGUAGE_CXX_ONLY) && inMode(MODE_FUNCTION_TAIL) }?
        trailing_return |

        // start of argument for return or throw statement
        { inMode(MODE_EXPRESSION | MODE_EXPECT) &&
            isoption(parseoptions, OPTION_CPP) && perform_call_check(type, isempty, secondtoken) && type == MACRO }?
        macro_call |

        { inMode(MODE_EXPRESSION | MODE_EXPECT) }?
        expression[type] |

        // already in an expression, and run into a keyword
        // so stop the expression, and markup the keyword statement
        { inMode(MODE_EXPRESSION) }?
        terminate_pre
        terminate_post
        keyword_statements |

        // already in an expression
        { inMode(MODE_EXPRESSION) }?
        expression_part_plus_linq |

        // call list in member initialization list
        { inMode(MODE_CALL | MODE_LIST) && (LA(1) != LCURLY || inLanguage(LANGUAGE_CXX_ONLY)) }?
        call |

        // call list in member initialization list
        { inMode(MODE_CALL | MODE_LIST) && (LA(1) != LCURLY || inLanguage(LANGUAGE_CXX_ONLY)) }?
        sizeof_call |

        // call list in member initialization list
        { inMode(MODE_CALL | MODE_LIST) && (LA(1) != LCURLY || inLanguage(LANGUAGE_CXX_ONLY)) }?
        alignof_call |

        /*
          MODE_VARIABLE_NAME
        */

        // special case for type modifiers
        { inMode(MODE_VARIABLE_NAME | MODE_INIT) }?
        multops |

        { inMode(MODE_VARIABLE_NAME | MODE_INIT) }?
        tripledotop |

        // start of argument for return or throw statement
        { inMode(MODE_VARIABLE_NAME | MODE_INIT) }?
        variable_declaration_nameinit |

        // variable name
        { inMode(MODE_ENUM) }?
        enum_class_header |

        // variable name
        { inMode(MODE_VARIABLE_NAME) }?
        variable_identifier |

        // function identifier
        { inMode(MODE_FUNCTION_NAME) }?
        function_header[0] |

        // function identifier
        { inMode(MODE_FUNCTION_PARAMETER) }?
        parameter_list |

        // start of argument for return or throw statement
        { inMode(MODE_INIT | MODE_EXPECT) && inTransparentMode(MODE_TEMPLATE) }?
        parameter_declaration_initialization |

        // start of argument for return or throw statement
        { inMode(MODE_INIT | MODE_EXPECT) }?
        variable_declaration_initialization |

        // start of argument for return or throw statement
        { inMode(MODE_INIT | MODE_EXPECT) && (inLanguage(LANGUAGE_CXX) || inLanguage(LANGUAGE_JAVA)) }?
        variable_declaration_range |

        // in an argument list expecting an argument
        { inMode(MODE_ARGUMENT | MODE_LIST) }?
        argument |

        // start of condition for if/while/switch
        { inMode(MODE_PARAMETER | MODE_EXPECT) }?
        parameter |

        /*
          Check for MODE_FOR_CONDITION before template stuff, since it can conflict
        */

        // inside of for group expecting initialization
        { inMode(MODE_FOR_GROUP | MODE_EXPECT) }?
        for_group |

        // inside of for group expecting initialization
        { inMode(MODE_FOR_INITIALIZATION | MODE_EXPECT) }?
        for_initialization |

        // inside of for group expecting initialization
        { inMode(MODE_FOR_CONDITION | MODE_EXPECT) }?
        for_condition |

        // inside of for group expecting initialization
        { inMode(MODE_FOR_INCREMENT | MODE_EXPECT) }?
        for_increment |

        { inTransparentMode(MODE_TEMPLATE) && inMode(MODE_LIST | MODE_EXPECT) && !inMode(MODE_TEMPLATE_PARAMETER_LIST)}?
        class_declaration |

        { inTransparentMode(MODE_TEMPLATE) && inMode(MODE_LIST | MODE_EXPECT) }?
        template_param_list |

        // expecting a template parameter
        { inTransparentMode(MODE_TEMPLATE) && inMode(MODE_LIST) }?
        template_param |

        // start of condition for if/while/switch
        { inMode(MODE_CONDITION | MODE_EXPECT) }?
        condition |

        // while part of do statement
        { inMode(MODE_DO_STATEMENT) }?
        do_while |

        { inMode(MODE_NAMESPACE) }?
        namespace_alias |

        { inMode(MODE_NAMESPACE) }?
        namespace_block |

        // string literal of extern
        { inMode(MODE_EXTERN) }?
        extern_name |

        // sometimes end up here, as when for group ends early, or with for-each
        rparen |

        // seem to end up here for colon in ternary operator
        colon_marked
;

// mark ( operator
lparen_marked[] { LightweightElement element(this); ENTRY_DEBUG } :
        {
            incParen();

            if (isoption(parseoptions, OPTION_OPERATOR))
                startElement(SOPERATOR);
        }
        LPAREN
;

// marking | operator
bar[] { LightweightElement element(this); ENTRY_DEBUG } :
        {
            if (isoption(parseoptions, OPTION_OPERATOR) && !inMode(MODE_PARAMETER))
                startElement(SOPERATOR);
        }
        BAR
;

// handle comma
comma[] { ENTRY_DEBUG } :
        {
            // comma ends the current item in a list
            // or ends the current expression
            if (!inTransparentMode(MODE_PARSE_EOL)
                && (inTransparentMode(MODE_LIST) || inTransparentMode(MODE_STATEMENT)))

                // might want to check for !inMode(MODE_INTERNAL_END_CURLY)
                endDownToModeSet(MODE_LIST | MODE_STATEMENT);

            // comma in a variable initialization end init of current variable
            if (inMode(MODE_IN_INIT))
                endMode(MODE_IN_INIT);

        }
        comma_marked
        {
            if(inTransparentMode(MODE_FOR_CONDITION | MODE_END_AT_COMMA)) {

                startNewMode(MODE_LIST | MODE_IN_INIT | MODE_EXPRESSION | MODE_EXPECT);
                startNoSkipElement(SDECLARATION_RANGE);

            }
        }

;

// marking comma operator
comma_marked[] { LightweightElement element(this); ENTRY_DEBUG } :
        {
            if (isoption(parseoptions, OPTION_OPERATOR) && !inMode(MODE_PARAMETER) && !inMode(MODE_ARGUMENT))
                startElement(SOPERATOR);
        }
        COMMA
;

// mark COLON
colon_marked[] { LightweightElement element(this); ENTRY_DEBUG } :
        {
            if (isoption(parseoptions, OPTION_OPERATOR))
                startElement(SOPERATOR);
        }
        COLON
;

// process colon not marked.
colon[] { ENTRY_DEBUG } :
        {
            // colon ends the current item in a list
            if (inTransparentMode(MODE_TOP_SECTION))
                endDownToMode(MODE_TOP_SECTION);
        }
        COLON
;

/*
  Condition contained in if/while/switch.

  Triggered by mode MODE_CONDITION | MODE_EXPECT and left parentheses.
  Starts condition mode and prepares to handle embedded expression.
  End of the element is handled in condition_rparen.
*/
condition[] { ENTRY_DEBUG } :
        {
            assertMode(MODE_CONDITION | MODE_EXPECT);

            // start element condition outside of the left parentheses
            startElement(SCONDITION);

            // mark the condition mode as the one to stop at a right parentheses
            // non-empty conditions contain an expression
            setMode(MODE_LIST | MODE_EXPRESSION | MODE_EXPECT);
        }
        LPAREN
;

// perform an arbitrary look ahead looking for a pattern
pattern_check[STMT_TYPE& type, int& token, int& type_count, bool inparam = false] returns [bool isdecl] {

    isdecl = true;

    type = NONE;

    int start = mark();
    inputState->guessing++;

    bool sawenum;
    int posin = 0;
    int fla = 0;

    try {

        pattern_check_core(token, fla, type_count, type, inparam, sawenum, posin);

    } catch (...) {

        if (type == VARIABLE && type_count == 0) {
            type_count = 1;
        }

    }

    // may just have an expression
    if (type == VARIABLE && posin)
        type_count = posin - 1;

    // enum
    else if (type == 0 && sawenum) {
        type = ENUM_DECL;

    }

    // may just have a single macro (no parens possibly) before a statement
    else if (type == 0 && type_count == 0 && _tokenSet_1.member(LA(1)))
        type = SINGLE_MACRO;

    else if(type == 0 && type_count == 1 && (LA(1) == CLASS || LA(1) == STRUCT || LA(1) == UNION))
        type = SINGLE_MACRO;

    // may just have an expression
    else if (type == DESTRUCTOR && !inLanguage(LANGUAGE_CXX_FAMILY))
        type = NULLOPERATOR;

    // declaration form
    else if (type == CONSTRUCTOR && fla == TERMINATE)
        type = CONSTRUCTOR_DECL;

    // declaration form
    else if (type == DESTRUCTOR && fla == TERMINATE)
        type = DESTRUCTOR_DECL;

    // declaration form
    else if (type == FUNCTION && fla == TERMINATE)
        type = FUNCTION_DECL;

    // we actually have a macro and then a constructor
    else if(type == FUNCTION && fla == COLON)
        type = SINGLE_MACRO;

    // not really a destructor
    if (type == DESTRUCTOR_DECL && (!inTransparentMode(MODE_CLASS) || inTransparentMode(MODE_FUNCTION_TAIL)))
        type = EXPRESSION;

    int save_la = LA(1);

    inputState->guessing--;
    rewind(start);

    if(!inMode(MODE_FUNCTION_TAIL) && type == 0 && type_count == 0 
       && _tokenSet_27.member(LA(1)) && (!inLanguage(LANGUAGE_CXX_ONLY) || !(LA(1) == FINAL || LA(1) == OVERRIDE))
       && save_la == TERMINATE)
        type = VARIABLE;

} :;

/*
  Figures out if we have a declaration, either variable or function.

  This is pretty complicated as it has to figure out whether it is a declaration or not,
  and whether it is a function or a variable declaration.
*/
pattern_check_core[int& token,      /* second token, after name (always returned) */
              int& fla,             /* for a function, TERMINATE or LCURLY, 0 for a variable */
              int& type_count,      /* number of tokens in type (not including name) */
              STMT_TYPE& type,      /* type discovered */
              bool inparam,         /* are we in a parameter */
              bool& sawenum,        /* have we seen an enum */
              int& posin            /* */
        ] {
            token = 0;
            fla = 0;
            type_count = 0;
            type = NONE;
            sawenum = false;
            posin = 0;
            isdestructor = false;           // global flag detected during name matching
            int attribute_count = 0;
            int specifier_count = 0;
            bool foundpure = false;
            bool isoperator = false;
            bool isconstructor = false;
            bool saveisdestructor = false;
            bool endbracket = false;
            bool modifieroperator = false;
            qmark = false;
            int real_type_count = 0;
            bool lcurly = false;
        ENTRY_DEBUG } :

        // main pattern for variable declarations, and most function declaration/definitions.
        // trick isv to look for function declarations/definitions, and along the way record
        // if a declaration

        // int -> NONE
        // int f -> VARIABLE
        // int f(); -> FUNCTION
        // int f() {} -> FUNCTION

        /*
          Process all the parts of a potential type.  Keep track of total
          parts, specifier parts, and second token
        */
        { next_token_check(LPAREN, LCURLY) }? DELEGATE set_type[type, DELEGATE_FUNCTION] |
        (
        ({ inLanguage(LANGUAGE_JAVA_FAMILY) || inLanguage(LANGUAGE_CSHARP) || (type_count == 0) || LA(1) != LBRACKET || (LA(1) == LBRACKET && next_token() == LBRACKET) }?

            set_bool[qmark, (qmark || (LA(1) == QMARK)) && inLanguage(LANGUAGE_CSHARP)]

            set_int[posin, LA(1) == IN ? posin = type_count : posin]

            set_bool[isoperator, isoperator || LA(1) == OPERATOR]

            // was their a bracket on the end?  Need to know for Java
            set_bool[endbracket, inLanguage(LANGUAGE_JAVA_FAMILY) && LA(1) == LBRACKET]

            // record any type modifiers that are also operators
            // this is for disambiguation of destructor declarations from expressions involving
            // the ~ operator
            set_bool[modifieroperator, modifieroperator || LA(1) == REFOPS || LA(1) == MULTOPS || LA(1) == QMARK]

            set_bool[sawenum, sawenum || LA(1) == ENUM]
            (
                { _tokenSet_23.member(LA(1)) && (LA(1) != SIGNAL || (LA(1) == SIGNAL && look_past(SIGNAL) == COLON)) && (!inLanguage(LANGUAGE_CXX_ONLY) || (LA(1) != FINAL && LA(1) != OVERRIDE))}?
                set_int[token, LA(1)]
                set_bool[foundpure, foundpure || (LA(1) == CONST || LA(1) == TYPENAME)]
                (specifier | { next_token() == COLON }? SIGNAL)
                set_int[specifier_count, specifier_count + 1]
                set_type[type, ACCESS_REGION,
                        inLanguage(LANGUAGE_CXX) && look_past_two(NAME, VOID) == COLON && (token == PUBLIC || token == PRIVATE || token == PROTECTED || token == SIGNAL)]
                throw_exception[type == ACCESS_REGION] |

                { inLanguage(LANGUAGE_CSHARP) }?
                LBRACKET
                        // suppress warning
                        (options { greedy = true; } : COMMA)*

                        // ~RBRACKET matches these as well suppress warning. 
                        (options { warnWhenFollowAmbig = false; } : (RETURN | EVENT |

                        set_type[type, GLOBAL_ATTRIBUTE, check_global_attribute()]
                        throw_exception[type == GLOBAL_ATTRIBUTE] 
                        identifier))?

                        //complete_expression
                        (~(RBRACKET))*
                RBRACKET
                set_int[attribute_count, attribute_count + 1] |

                { inLanguage(LANGUAGE_CXX_ONLY) && next_token() == LBRACKET}?
                LBRACKET LBRACKET

                        //complete_expression
                        (~(RBRACKET))*
                RBRACKET RBRACKET
                set_int[attribute_count, attribute_count + 1] |

                { type_count == attribute_count }?
                property_method_name
                set_type[type, PROPERTY_ACCESSOR, true] |

                { type_count == attribute_count + specifier_count  && (!inLanguage(LANGUAGE_JAVA) 
            || (inLanguage(LANGUAGE_JAVA) && (LA(1) != ATSIGN 
                                             || (LA(1) == ATSIGN && next_token() == INTERFACE)))) }?
                (CLASS               set_type[type, CLASS_DECL]     |
                 STRUCT              set_type[type, STRUCT_DECL]    |
                 UNION               set_type[type, UNION_DECL]     |
                 INTERFACE           set_type[type, INTERFACE_DECL] |
                 ATSIGN INTERFACE set_type[type, INTERFACE_DECL])
                set_bool[lcurly, LA(1) == LCURLY]
                (options { greedy = true; } : { inLanguage(LANGUAGE_CXX_ONLY) && next_token() == LBRACKET}? attribute_cpp)*
                ({ LA(1) == DOTDOTDOT }? DOTDOTDOT set_int[type_count, type_count + 1])*
                class_post
                (class_header | LCURLY)
                set_type[type, CLASS_DEFN,     type == CLASS_DECL     && (LA(1) == LCURLY || lcurly)]
                set_type[type, STRUCT_DEFN,    type == STRUCT_DECL    && (LA(1) == LCURLY || lcurly)]
                set_type[type, UNION_DEFN,     type == UNION_DECL     && (LA(1) == LCURLY || lcurly)]
                set_type[type, INTERFACE_DEFN, type == INTERFACE_DECL && (LA(1) == LCURLY || lcurly)]
                set_type[type, NONE, !(LA(1) == TERMINATE || (LA(1) == LCURLY || lcurly))]
                throw_exception[type != NONE] 
                set_int[type_count, type_count + 1] |

                { inLanguage(LANGUAGE_JAVA_FAMILY) }?
                template_argument_list set_int[specifier_count, specifier_count + 1] |

                { inLanguage(LANGUAGE_JAVA_FAMILY) }?
                annotation
                set_int[attribute_count, attribute_count + 1] |

                // typical type name
                { !inLanguage(LANGUAGE_CSHARP) || LA(1) != ASYNC }?
                set_bool[operatorname, false]
                compound_name set_bool[foundpure]
                    set_bool[isoperator, isoperator || (inLanguage(LANGUAGE_CXX_FAMILY) && 
                             operatorname && type_count == specifier_count)] 
                set_bool[operatorname, false] |

                // special function name
                MAIN set_bool[isoperator, type_count == 0] |

        { inLanguage(LANGUAGE_JAVA) && inMode(MODE_PARAMETER) }? bar |

                // type parts that can occur before other type parts (excluding specifiers)
                // do not match a struct class or union.  If was class/struct/union decl will not reach here.
                // if elaborated type specifier should also be handled above. Reached here because 
                // non-specifier then class/struct/union.
                { LA(1) != LBRACKET && (LA(1) != CLASS && LA(1) != STRUCT && LA(1) != UNION)}?
        ({LA(1) == DECLTYPE }? decltype_full | pure_lead_type_identifier_no_specifiers) set_bool[foundpure] |

                // type parts that must only occur after other type parts (excluding specifiers)
                non_lead_type_identifier throw_exception[!foundpure]
            )

            // another type part
            set_int[type_count, type_count + 1]

            // record second (before we parse it) for label detection
            set_int[token, LA(1), type_count == 1]
        )*

        // special case for property attributes as names, e.g., get, set, etc.
        throw_exception[type == PROPERTY_ACCESSOR && (type_count == attribute_count + 1) && LA(1) == LCURLY]
        set_type[type, PROPERTY_ACCESSOR_DECL, type == PROPERTY_ACCESSOR]
        throw_exception[type == PROPERTY_ACCESSOR_DECL && (type_count == attribute_count + 1) && LA(1) == TERMINATE]
        set_type[type, NONE, type == PROPERTY_ACCESSOR_DECL]

        set_int[real_type_count, type_count]

        // special case for ternary operator on its own
        throw_exception[LA(1) == COLON && qmark]

        // adjust specifier tokens to account for keyword async used as name (only for C#)
        set_int[specifier_count, token == ASYNC ? specifier_count - 1 : specifier_count]

        // adjust type tokens to eliminate for last left bracket (only for Java)
        set_int[type_count, endbracket ? type_count - 1 : type_count]

        // have a sequence of type tokens, last one is function/variable name
        // (except for function pointer, which is handled later).
        // Using also has no name so counter operation.
        set_int[type_count, inMode(MODE_USING) ? type_count + 1: type_count]
        set_int[type_count, type_count > 1 ? type_count - 1 : 0]

        // special case for what looks like a destructor declaration
        // @todo need a case where == 1 then , merge it with > 1
        throw_exception[isdestructor && (modifieroperator || (type_count - specifier_count - attribute_count) > 1 || ((type_count - specifier_count - attribute_count) == 1))]

        /*
          We have a declaration (at this point a variable) if we have:

            - At least one non-specifier in the type
            - There is nothing in the type (what was the name is the type)
              and it is part of a parameter list
        */
        set_type[type, VARIABLE, (((type_count - specifier_count > 0 && (!inMode(MODE_ACCESS_REGION) || LA(1) == TERMINATE || LA(1) == COMMA || LA(1) == BAR || LA(1) == LBRACKET ||
                                              ((inLanguage(LANGUAGE_CXX) || inLanguage(LANGUAGE_C)) && LA(1) == EQUAL)))) ||
                                 (inparam && (LA(1) == RPAREN || LA(1) == COMMA || LA(1) == BAR || LA(1) == LBRACKET ||

                                              ((inLanguage(LANGUAGE_CXX) || inLanguage(LANGUAGE_C)) && LA(1) == EQUAL))))]

        // need to see if we possibly have a constructor/destructor name, with no type
        set_bool[isconstructor,

                 // operator methods may not have non-specifier types also
                 !isoperator &&

                 !isdestructor &&

                 // entire type is specifiers
                 (type_count == (specifier_count + attribute_count)) &&

                 (
                    // inside of a C++ class definition
                    inMode(MODE_ACCESS_REGION) ||

                    (inTransparentMode(MODE_ACCESS_REGION) && inMode(MODE_TEMPLATE)) ||

                    // right inside the block of a Java or C# class
                    (inPrevMode(MODE_CLASS) && (inLanguage(LANGUAGE_JAVA_FAMILY) || inLanguage(LANGUAGE_CSHARP))) ||

                    // by itself, but has specifiers so is not a call
                    (specifier_count > 0 && (inLanguage(LANGUAGE_JAVA_FAMILY) || inLanguage(LANGUAGE_CSHARP))) ||

                    // outside of a class definition in C++, but with properly prefixed name
                    (inLanguage(LANGUAGE_CXX_FAMILY) && namestack[0] != "" && namestack[0] == namestack[1])
                )
        ]

        // detecting a destructor name uses a data member, since it is detected in during the
        // name detection.  If the parameters use this method, it is reentrant, so cache it
        set_bool[saveisdestructor, isdestructor]

        // we have a declaration, so do we have a function?
        (
            // check for function pointer, which must have a non-specifier part of the type
            { (inLanguage(LANGUAGE_C) || inLanguage(LANGUAGE_CXX_ONLY)) && real_type_count > 0 }?
            (function_pointer_name_grammar eat_optional_macro_call LPAREN)=>
            function_pointer_name_grammar

            // what was assumed to be the name of the function is actually part of the type
            set_int[type_count, type_count + 1]

            // this ain't a constructor
            set_bool[isconstructor, false]

            function_rest[fla] |

            // POF (Plain Old Function)
            // need at least one non-specifier in the type (not including the name)
            { (type_count - specifier_count > 0) || isoperator || saveisdestructor || isconstructor}?
            function_rest[fla]
        )

        // since we got this far, we have a function
        set_type[type, FUNCTION]

        // however, we could have a destructor
        set_type[type, DESTRUCTOR, saveisdestructor]

        // could also have a constructor
        set_type[type, CONSTRUCTOR, isconstructor && !saveisdestructor && !isoperator]
)
;

// C# global attribute target
check_global_attribute[] returns [bool flag] {
        const std::string& s = LT(1)->getText();

        flag = s == "module" || s == "assembly";
} :;

/*
  Utility rules

  Work even in guessing mode, which explicit code segments cannot
*/

/* Throws an exception if the condition is true */
throw_exception[bool condition = true] { if (condition) throw antlr::RecognitionException(); } :;

/* sets the declaration type to a value if the condition is true */
set_type[STMT_TYPE& name, STMT_TYPE value, bool condition = true] { if (condition) name = value; } :;

/* sets the int to a value if the condition is true */
set_int[int& name, int value, bool condition = true] { if (condition) name = value; } :;

/* sets the bool to a value */
set_bool[bool& variable, bool value = true] { variable = value; } :;

trace[const char*s ] { std::cerr << s << std::endl; } :;

/*
trace_int[int s] { std::cerr << "HERE " << s << std::endl; } :;
traceLA { std::cerr << "LA(1) is " << LA(1) << " " << LT(1)->getText() << std::endl; } :;
marker[] { CompleteElement element(this); startNewMode(MODE_LOCAL); startElement(SMARKER); } :;
*/

// update type count
update_typecount[State::MODE_TYPE mode] {} :
        {
            decTypeCount();
            if(inTransparentMode(MODE_ARGUMENT) && inLanguage(LANGUAGE_CXX_ONLY))
                return;

            if (getTypeCount() <= 0) {
                endMode();
                setMode(mode);
            }
        }
;

// count type identifiers
type_identifier_count[int& type_count] { ++type_count; ENTRY_DEBUG } :

        // overloaded parentheses operator
        { LA(1) == OPERATOR /* turns off ANTLR warning, and is nooped */ }?
        overloaded_operator |
        type_identifier |
        MAIN
;

// check the type identifier count
type_identifier_count_check returns [int type_count] {


    int start = mark();
    ++inputState->guessing;

    type_count = type_identifier_count_check_core();

    rewind(start);
    --inputState->guessing;
} :;

// core functionality for type identifier count check
type_identifier_count_check_core returns [int type_count] { type_count = 0; ENTRY_DEBUG } :

        (type_identifier_count[type_count])*

;

/*
// --a;
deduct[int& type_count] { --type_count; } :;
*/

// consume a type
eat_type[int & count] { if (count <= 0 || LA(1) == BAR) return; ENTRY_DEBUG } :

        type_identifier

        set_int[count, count - 1]
        eat_type[count]

;

// type identifier
pure_lead_type_identifier[] { ENTRY_DEBUG } :

        // specifiers that occur in a type
		{ _tokenSet_23.member(LA(1)) }?
        specifier |

        { inLanguage(LANGUAGE_CSHARP) && look_past(COMMA) == RBRACKET }?
        LBRACKET (COMMA)* RBRACKET |

        { inLanguage(LANGUAGE_JAVA) }? annotation |

        { inLanguage(LANGUAGE_CSHARP) }? attribute_csharp |

        { inLanguage(LANGUAGE_CXX_ONLY) && next_token() == LBRACKET}? attribute_cpp |

        pure_lead_type_identifier_no_specifiers
;

// type identifier
pure_lead_type_identifier_no_specifiers[] { ENTRY_DEBUG } :

        // class/struct/union before a name in a type, e.g., class A f();
        class_lead_type_identifier | typename_keyword | 

        // enum use in a type
        { inLanguage(LANGUAGE_C_FAMILY) && !inLanguage(LANGUAGE_CSHARP) }?
        (ENUM variable_identifier (variable_identifier | multops | tripledotop | INLINE))=> ENUM |

        // entire enum definition
        { inLanguage(LANGUAGE_C_FAMILY) && !inLanguage(LANGUAGE_CSHARP) }?
        enum_definition_complete |

        {inputState->guessing}? decltype_full | decltype_call

;

// more lead type identifier
class_lead_type_identifier[]  { SingleElement element(this); ENTRY_DEBUG } :
        {
            if(inTransparentMode(MODE_TEMPLATE))
                startElement(SNAME);
            else
                startElement(SNOP);
        }
        (CLASS | STRUCT | UNION)
;

// type identifier
lead_type_identifier[] { ENTRY_DEBUG } :

//        specifier |

//        (macro_call_paren identifier)=> macro_call |

        // typical type name
        { LA(1) != ASYNC && (inLanguage(LANGUAGE_CXX_ONLY) || (LA(1) != FINAL && LA(1) != OVERRIDE)) }?
        compound_name |

        pure_lead_type_identifier
;

// type identifier
type_identifier[] { ENTRY_DEBUG } :

        // any identifier that can appear first can appear later
        // true suppresses warning.  antlr forms rules as LA(1) && (true )
        // so this does nothing.
        { true }? lead_type_identifier |

        non_lead_type_identifier
;

// type identifier
non_lead_type_identifier[] { bool iscomplex = false; ENTRY_DEBUG } :

        tripledotop |

        { inLanguage(LANGUAGE_C_FAMILY) }? multops |

        { inLanguage(LANGUAGE_JAVA_FAMILY) && look_past(LBRACKET) == RBRACKET }?
        variable_identifier_array_grammar_sub[iscomplex]
;

// C++11 markup decltype 
decltype_call[] { int save_type_count = getTypeCount(); ENTRY_DEBUG } :
        {

            // start a mode for the macro that will end after the argument list
            startNewMode(MODE_ARGUMENT | MODE_LIST);

            // start the macro call element
            startElement(SDECLTYPE);
         
        }
        DECLTYPE complete_argument_list
        { setTypeCount(save_type_count); }
;

// C++ completely match without markup decltype
decltype_full[] { ENTRY_DEBUG } :
        DECLTYPE paren_pair
;

// qmark
qmark_marked[] { SingleElement element(this); ENTRY_DEBUG } :
        {
            startElement(SNAME);
        }
        QMARK
;

/* linq expressions */
linq_expression[] { CompleteElement element(this); ENTRY_DEBUG } :
        {
            startNewMode(MODE_LOCAL);

            startElement(SLINQ);
        }
        linq_expression_pure
        (options { greedy = true; } : linq_expression_pure)*
;

// match linq expressions
linq_expression_pure[] { ENTRY_DEBUG } :
        linq_from | linq_where | linq_select | linq_let | linq_group | linq_join | linq_orderby
;

// a linq from
linq_from[] { CompleteElement element(this); ENTRY_DEBUG } :
        {
            startNewMode(MODE_LOCAL);

            startElement(SFROM);
        }
        FROM linq_expression_complete (options { greedy = true; } : linq_in)*
;

// a linq in
linq_in[] { SingleElement element(this); ENTRY_DEBUG } :
        {
            startElement(SIN);
        }
        IN linq_expression_complete
;

// a linq where
linq_where[] { SingleElement element(this); ENTRY_DEBUG } :
        {
            startElement(SWHERE);
        }
        WHERE linq_expression_complete
;

// a linq select
linq_select[] { SingleElement element(this); ENTRY_DEBUG } :
        {
            startElement(SSELECT);
        }
        SELECT linq_expression_complete
;

// a linq let
linq_let[] { SingleElement element(this); ENTRY_DEBUG } :
        {
            startElement(SLET);
        }
        LET linq_expression_complete
;

// a linq group
linq_group[] { CompleteElement element(this); ENTRY_DEBUG } :
        {
            startNewMode(MODE_LOCAL);

            startElement(SGROUP);
        }
        GROUP linq_expression_complete
        (options { greedy = true; } : linq_by)*
        (options { greedy = true; } : linq_into)*
;

// linq by
linq_by[] { SingleElement element(this); ENTRY_DEBUG } :
        {
            startElement(SBY);
        }
        BY linq_expression_complete
;

// linq into
linq_into[] { SingleElement element(this); ENTRY_DEBUG } :
        {
            startElement(SINTO);
        }
        INTO linq_expression_complete
;

// linq join
linq_join[] { CompleteElement element(this); ENTRY_DEBUG } :
        {
            startNewMode(MODE_LOCAL);

            startElement(SJOIN);
        }
        JOIN linq_expression_complete

        (options { greedy = true; } : linq_in | linq_on | linq_equals | linq_into)*
;

// linq on
linq_on[] { SingleElement element(this); ENTRY_DEBUG } :
        {
            startElement(SON);
        }
        ON linq_expression_complete
;

// linq equals
linq_equals[] { SingleElement element(this); ENTRY_DEBUG } :
        {
            startElement(SEQUALS);
        }
        EQUALS linq_expression_complete
;

// linq orderby
linq_orderby[] { CompleteElement element(this); ENTRY_DEBUG } :
        {
            startNewMode(MODE_LOCAL);

            startElement(SORDERBY);
        }
        ORDERBY linq_expression_complete

        (options { greedy = true; } : linq_ascending | linq_descending)*

        (options { greedy = true; } : COMMA linq_expression_complete (options { greedy = true; } : linq_ascending | linq_descending)* )*
;

// linq ascending
linq_ascending[] { SingleElement element(this); ENTRY_DEBUG } :
        {
            startElement(SNAME);
        }
        ASCENDING
;

// linq descending
linq_descending[] { SingleElement element(this); ENTRY_DEBUG } :
        {
            startElement(SNAME);
        }
        DESCENDING
;

// variables array index
variable_identifier_array_grammar_sub[bool& iscomplex] { CompleteElement element(this); ENTRY_DEBUG } :
        {
            iscomplex = true;

            // start a mode to end at right bracket with expressions inside
            if (inLanguage(LANGUAGE_CSHARP))
                startNewMode(MODE_LOCAL | MODE_TOP | MODE_LIST | MODE_END_AT_COMMA);
            else
                startNewMode(MODE_LOCAL | MODE_TOP | MODE_LIST);

            startElement(SINDEX);
        }
        LBRACKET

        variable_identifier_array_grammar_sub_contents

        RBRACKET
;

// contents of array index
variable_identifier_array_grammar_sub_contents{ ENTRY_DEBUG } :
        { !inLanguage(LANGUAGE_CSHARP) }? complete_expression |

        { inLanguage(LANGUAGE_CSHARP) }? (options { greedy = true; } : { LA(1) != RBRACKET }?
            ({ /* stop warning */ LA(1) == COMMA }? COMMA | complete_expression)
        )*
;

// handle C# attribute
attribute_csharp[] { CompleteElement element(this); ENTRY_DEBUG } :
        {
            // start a mode to end at right bracket with expressions inside
            startNewMode(MODE_TOP | MODE_LIST | MODE_EXPRESSION | MODE_EXPECT);

            startElement(SATTRIBUTE);
        }
        LBRACKET

        // do not warn as identifier list and colon are in complete expression as well, but need special processing here.
        (options { warnWhenFollowAmbig = false; } : { next_token() == COLON }? attribute_csharp_target COLON)*

        complete_expression

        RBRACKET
;

// handle target for C# target
attribute_csharp_target[] { SingleElement element(this); ENTRY_DEBUG } :
        {
            startElement(STARGET);
        }
        (RETURN | EVENT | identifier_list)
;

// C++11 attributes
attribute_cpp[] { CompleteElement element(this); ENTRY_DEBUG } :
        {
            // start a mode to end at right bracket with expressions inside
            startNewMode(MODE_TOP | MODE_LIST | MODE_EXPRESSION | MODE_EXPECT);

            startElement(SATTRIBUTE);
        }
        LBRACKET LBRACKET

        complete_expression

        RBRACKET RBRACKET
;

// Do a complete argument list
complete_argument_list[] { ENTRY_DEBUG } :
        call_argument_list complete_arguments
;

// Full, complete expression matched all at once (no stream).
complete_arguments[] { CompleteElement element(this); int count_paren = 1; CALLTYPE type = NOCALL; 
    bool isempty = false; ENTRY_DEBUG } :
        { getParen() == 0 }? rparen[false] |
        { getCurly() == 0 }? rcurly_argument |
        {
            // argument with nested expression
            startNewMode(MODE_ARGUMENT | MODE_EXPRESSION | MODE_EXPECT);

            // start the argument
            startElement(SARGUMENT);
        }
        (options {warnWhenFollowAmbig = false; } : { count_paren > 0 }?

        ({ LA(1) == LPAREN }? expression { ++count_paren; } |

         { LA(1) == RPAREN }? expression { --count_paren; } |

         { perform_call_check(type, isempty, -1) && type == CALL }? { if(!isempty) ++count_paren; } expression |

         expression |

         comma
         {
            // argument with nested expression
            startNewMode(MODE_ARGUMENT | MODE_EXPRESSION | MODE_EXPECT);

            // start the argument
            startElement(SARGUMENT);
         }

        ))*

;

// match a complete expression no stream
complete_expression[] { CompleteElement element(this); ENTRY_DEBUG } :
        {
            // start a mode to end at right bracket with expressions inside
            startNewMode(MODE_TOP | MODE_EXPECT | MODE_EXPRESSION);
        }
        (options { greedy = true; } :

        // commas as in a list
        { inTransparentMode(MODE_END_ONLY_AT_RPAREN) || !inTransparentMode(MODE_END_AT_COMMA)}?
        comma |

        // right parentheses, unless we are in a pair of parentheses in an expression
        { !inTransparentMode(MODE_INTERNAL_END_PAREN) }? rparen[false] |

        // argument mode (as part of call)
        { inMode(MODE_ARGUMENT) }? argument |

        // expression with right parentheses if a previous match is in one
        { LA(1) != RPAREN || inTransparentMode(MODE_INTERNAL_END_PAREN) }? expression |

        COLON)*
;

// match a linq_expression completely
linq_expression_complete[] { CompleteElement element(this); ENTRY_DEBUG } :
        {
            // start a mode to end at right bracket with expressions inside
            startNewMode(MODE_TOP | MODE_EXPECT | MODE_EXPRESSION);
        }
        (options { greedy = true; } :

        // commas as in a list
        comma |

        // right parentheses, unless we are in a pair of parentheses in an expression
        { !inTransparentMode(MODE_INTERNAL_END_PAREN) }? rparen[false] |

        // argument mode (as part of call)
        { inMode(MODE_ARGUMENT) }? argument |

        // expression with right parentheses if a previous match is in one
        { LA(1) != ASCENDING && LA(1) != DESCENDING && LA(1) != ON && LA(1) != BY && LA(1) != FROM && LA(1) != SELECT && LA(1) != LET && LA(1) != WHERE && LA(1) != ORDERBY && LA(1) != GROUP && LA(1) != JOIN && LA(1) != IN && LA(1) != EQUALS && LA(1) != INTO && (LA(1) != RPAREN || inTransparentMode(MODE_INTERNAL_END_PAREN)) }? expression_setup_linq |

        COLON)*
;

// variable name in an expression.  Includes array names, but not function calls
variable_identifier[] { ENTRY_DEBUG } :
        compound_name
;

// name including template argument list
simple_name_optional_template[] { CompleteElement element(this); TokenPosition tp; ENTRY_DEBUG } :
        {
            // local mode that is automatically ended by leaving this function
            startNewMode(MODE_LOCAL);

            // start outer name
            startElement(SCNAME);

            // record the name token so we can replace it if necessary
            setTokenPosition(tp);
        }
        push_namestack identifier (
            { inLanguage(LANGUAGE_CXX_FAMILY) || inLanguage(LANGUAGE_JAVA_FAMILY) }?
            (template_argument_list)=>
                template_argument_list |

            {
               // set the token to NOP since we did not find a template argument list
               tp.setType(SNOP);
            }
       )
;

// name including template argument list
simple_name_optional_template_optional_specifier[] { CompleteElement element(this); TokenPosition tp; bool is_nop = true; ENTRY_DEBUG } :
        {
            // local mode that is automatically ended by leaving this function
            startNewMode(MODE_LOCAL);

            // start outer name
            startElement(SCNAME);

            // record the name token so we can replace it if necessary
            setTokenPosition(tp);
        }
        push_namestack (template_specifier { is_nop = false; })* identifier
    (
        (template_argument_list)=> template_argument_list | 
        {
            // set the token to NOP since we did not find a template argument list
            if(is_nop)
                tp.setType(SNOP);
        }
    )

;

// an identifier
identifier[] { SingleElement element(this); ENTRY_DEBUG } :
        {
                startElement(SNAME);
        }
        identifier_list
;

// the list of identifiers that are also marked up as tokens for other things.
identifier_list[] { ENTRY_DEBUG } :
            NAME | INCLUDE | DEFINE | ELIF | ENDIF | ERRORPREC | IFDEF | IFNDEF | LINE | PRAGMA | UNDEF |
            SUPER | CHECKED | UNCHECKED | REGION | ENDREGION | GET | SET | ADD | REMOVE | ASYNC | YIELD |
            SIGNAL | FINAL | OVERRIDE | VOID |

            // C# linq
            FROM | WHERE | SELECT | LET | ORDERBY | ASCENDING | DESCENDING | GROUP | BY | JOIN | ON | EQUALS |
            INTO | THIS
;

// most basic name
simple_identifier[] { SingleElement element(this); ENTRY_DEBUG } :
        {
            startElement(SNAME);
        }
        (
        NAME | VOID
        )
;

typename_keyword[] { SingleElement element(this); ENTRY_DEBUG } :
        {
            startElement(STYPENAME);
        }
        TYPENAME
;

// Markup names
compound_name[] { CompleteElement element(this); bool iscompound = false; ENTRY_DEBUG } :
        compound_name_inner[true]
        (options { greedy = true; } : {(!inLanguage(LANGUAGE_CXX_ONLY) || next_token() != LBRACKET)}? variable_identifier_array_grammar_sub[iscompound] |
        { inLanguage(LANGUAGE_CXX_ONLY) && next_token() == LBRACKET}? attribute_cpp)*

;

// name markup internals
compound_name_inner[bool index] { CompleteElement element(this); TokenPosition tp; bool iscompound = false; ENTRY_DEBUG } :
        {
            // There is a problem detecting complex names from
            // complex names of operator methods in namespaces or
            // classes for implicit casting, e.g., A::operator String // () {}.
            // Detecting before here means lookahead on all A::B::... names
            // causing a slowdown of almost 20%.  Solution (hack) is to start all complex
            // names as operator methods, then replace by NOP if not.

            // local mode that is automatically ended by leaving this function
            startNewMode(MODE_LOCAL);

            // start outer name
            startElement(SONAME);

            // start inner name
            startElement(SCNAME);

            // record the name token so we can replace it if necessary
            setTokenPosition(tp);
        }
        (

        { inLanguage(LANGUAGE_JAVA_FAMILY) }?
        compound_name_java[iscompound] |

        { inLanguage(LANGUAGE_CSHARP) }?
        compound_name_csharp[iscompound] |

        { inLanguage(LANGUAGE_C) }?
        compound_name_c[iscompound] |

        { !inLanguage(LANGUAGE_JAVA_FAMILY) && !inLanguage(LANGUAGE_C) && !inLanguage(LANGUAGE_CSHARP) }?
        compound_name_cpp[iscompound] |
        macro_type_name_call 
        )

        (options { greedy = true; } : { inLanguage(LANGUAGE_CXX_ONLY) && next_token() == LBRACKET}? attribute_cpp)*

        (options { greedy = true; } : { index && !inTransparentMode(MODE_EAT_TYPE) && (!inLanguage(LANGUAGE_CXX_ONLY) || next_token() != LBRACKET)}?
            variable_identifier_array_grammar_sub[iscompound]
        )*

        {
            // if it isn't a compound name, nop the element
            if (!iscompound)
                // set the token to NOP
                tp.setType(SNOP);
        }
;

// C++ compound name handling
compound_name_cpp[bool& iscompound] { namestack[0] = namestack[1] = ""; ENTRY_DEBUG } :

        (dcolon { iscompound = true; })*
        (DESTOP set_bool[isdestructor] { iscompound = true; })*
        (simple_name_optional_template | push_namestack overloaded_operator)
        (options { greedy = true; } : { !inTransparentMode(MODE_EXPRESSION) }? multops)*

        // "a::" causes an exception to be thrown
        ( options { greedy = true; } :
            (dcolon { iscompound = true; } | period { iscompound = true; })
            ( options { greedy = true; } : dcolon)*
            (DESTOP set_bool[isdestructor])*
            (multops)*
//            (template_specifier { iscompound = true; })*
            (simple_name_optional_template_optional_specifier | push_namestack overloaded_operator | function_identifier_main)
            (options { greedy = true; } : { look_past_three(MULTOPS, REFOPS, RVALUEREF) == DCOLON }? multops)*
        )*

        { notdestructor = LA(1) == DESTOP; }
;
exception
catch[antlr::RecognitionException] {
}

// compound name for C#
compound_name_csharp[bool& iscompound] { namestack[0] = namestack[1] = ""; ENTRY_DEBUG } :

        (dcolon { iscompound = true; })*
        (DESTOP set_bool[isdestructor] { iscompound = true; })*
        (simple_name_optional_template | push_namestack overloaded_operator)
        (options { greedy = true; } : { !inTransparentMode(MODE_EXPRESSION) }? multops)*

        // "a::" causes an exception to be thrown
        ( options { greedy = true; } :
            (dcolon { iscompound = true; } | period { iscompound = true; })
            ( options { greedy = true; } : dcolon)*
            (multops)*
            (DESTOP set_bool[isdestructor])*
            (simple_name_optional_template | push_namestack overloaded_operator | function_identifier_main)
            (options { greedy = true; } : multops)*
        )*
;
exception
catch[antlr::RecognitionException] {
}

// compound name for C
compound_name_c[bool& iscompound] { ENTRY_DEBUG } :

        identifier
        ( options { greedy = true; } :
            period { iscompound = true; }
            identifier
        )*
;

// compound name for Java
compound_name_java[bool& iscompound] { ENTRY_DEBUG } :

        template_argument_list |
        simple_name_optional_template
        (options { greedy = true; } : (period { iscompound = true; } simple_name_optional_template))*
;

// Specifier for a function
function_specifier[] { CompleteElement element(this); ENTRY_DEBUG } :
        { LA(1) == WHERE }? generic_type_constraint |

        ({ LA(1) != ASYNC }? specifier |

        // pure virtual specifier = default and = delete
        EQUAL (literal | function_equal_specifier) |

        simple_name_optional_template)
;

// function declaration can be set to delete or default.
function_equal_specifier[] { LightweightElement element(this); ENTRY_DEBUG } :
        {
            // only markup strings in literal option
            startElement(SFUNCTION_SPECIFIER);
        }
        (

            DEFAULT | DELETE

        )

;

// mark specifiers
specifier[] { ENTRY_DEBUG } :
        single_keyword_specifier | alignas_specifier
;

// match a single word specifier
single_keyword_specifier[] { SingleElement element(this); ENTRY_DEBUG } :
        {
            startElement(SFUNCTION_SPECIFIER);
        }
        (
            // access
            PUBLIC | PRIVATE | PROTECTED |

            // C++
            FINAL | STATIC | ABSTRACT | FRIEND | { inLanguage(LANGUAGE_CSHARP) }? NEW | MUTABLE |
            CONSTEXPR | THREADLOCAL |

            // C
            RESTRICT | 

            // C# & Java
            INTERNAL | SEALED | OVERRIDE | REF | OUT | IMPLICIT | EXPLICIT | UNSAFE | READONLY | VOLATILE |
            DELEGATE | PARTIAL | EVENT | ASYNC | VIRTUAL | EXTERN | INLINE | IN | PARAMS |
            { inLanguage(LANGUAGE_JAVA) }? (SYNCHRONIZED | NATIVE | STRICTFP | TRANSIENT) |

            CONST |

            MACRO_SPECIFIER
        )
;

// match a single word specifier
template_specifier[] { SingleElement element(this); ENTRY_DEBUG } :
        {
            startElement(SFUNCTION_SPECIFIER);
        }
        TEMPLATE

;

// C++11 specifier
alignas_specifier[] { CompleteElement element(this); ENTRY_DEBUG } :
        {
            startNewMode(MODE_LOCAL | MODE_ARGUMENT);

            startElement(SALIGNAS);
        }
        ALIGNAS

        ({ inputState->guessing }? paren_pair | 

        complete_argument_list)

;

// A constructor declaration
constructor_declaration[] { ENTRY_DEBUG } :
        {
            // statement
            startNewMode(MODE_STATEMENT);

            // start the constructor declaration
            startElement(SCONSTRUCTOR_DECLARATION);
        }
        constructor_header
;

// A constructor definition
constructor_definition[] { ENTRY_DEBUG } :
        {
            // statement with nested block
            startNewMode(MODE_STATEMENT | MODE_NEST);

            // start the construction definition
            startElement(SCONSTRUCTOR_DEFINITION);
        }
        constructor_header

        ({ inLanguage(LANGUAGE_CXX_FAMILY) }? try_statement)*

        ({ inLanguage(LANGUAGE_CXX_FAMILY) }? member_initialization_list)*
;

// header portion of constructor
constructor_header[] { ENTRY_DEBUG } :

        (options { greedy = true; } :

            { inLanguage(LANGUAGE_JAVA) }? annotation |

            { inLanguage(LANGUAGE_CSHARP) }? attribute_csharp |

            { inLanguage(LANGUAGE_CXX_ONLY) && next_token() == LBRACKET}? attribute_cpp |

            specifier |

            { inLanguage(LANGUAGE_JAVA_FAMILY) }? template_argument_list
        )*
        compound_name_inner[false]
        parameter_list
        {
            setMode(MODE_FUNCTION_TAIL);
        }
;

// member initialization list markup
member_initialization_list[] { ENTRY_DEBUG } :
        {
            // handle member initialization list as a list of calls
            startNewMode(MODE_LIST | MODE_CALL);

            startElement(SMEMBER_INITIALIZATION_LIST);
        }
        COLON
;

// push name onto namestack
push_namestack[] { namestack[1].swap(namestack[0]); namestack[0] = LT(1)->getText(); } :;

// identifier stack
identifier_stack[std::string s[]] { s[1].swap(s[0]); s[0] = LT(1)->getText(); ENTRY_DEBUG } :
        identifier
;

// destructor definition
destructor_definition[] { ENTRY_DEBUG } :
        {
            // statement with nested block
            startNewMode(MODE_STATEMENT | MODE_NEST);

            // start the destructor definition
            startElement(SDESTRUCTOR_DEFINITION);
        }
        destructor_header
;

// destructor declaration
destructor_declaration[] { ENTRY_DEBUG } :
        {
            // just a statement
            startNewMode(MODE_STATEMENT);

            // start the destructor declaration
            startElement(SDESTRUCTOR_DECLARATION);
        }
        destructor_header
;

// a destructor header
destructor_header[] { ENTRY_DEBUG } :

        (options { greedy = true; } :

            { inLanguage(LANGUAGE_JAVA) }? annotation |

            { inLanguage(LANGUAGE_CSHARP) }? attribute_csharp |

            { inLanguage(LANGUAGE_CXX_ONLY) && next_token() == LBRACKET}? attribute_cpp |

            specifier |

            { LA(1) == VOID }? simple_identifier
        )*
        compound_name_inner[false]
        parameter_list
        {
            setMode(MODE_FUNCTION_TAIL);
        }
;

// @interface
interface_annotation[] { LightweightElement element(this); ENTRY_DEBUG } :
        {
            // start the function call element
            startElement(SANNOTATION);
        }
        ATSIGN INTERFACE

;

// Java annotation
annotation[] { CompleteElement element(this); ENTRY_DEBUG } :
        {
            // start a new mode that will end after the argument list
            startNewMode(MODE_ARGUMENT | MODE_LIST);

            // start the function call element
            startElement(SANNOTATION);
        }
        ATSIGN

        function_identifier

        // warnings seem to be caused by antlr ()* ending the rules.
        // first greedy eliminates LPAREN LCURLY
        (options { greedy = true; } : call_argument_list 
        // second greedy get rid of rparen
        (options { greedy = true; } : { LA(1) != RPAREN && LA(1) != COMMA }? annotation_argument 
        // third greedy gets rid of comma
        (options { greedy = true; } : comma)*)* rparen)*
;

// call  function call, macro, etc.
call[] { ENTRY_DEBUG } :
        {
            // start a new mode that will end after the argument list
            startNewMode(MODE_ARGUMENT | MODE_LIST);

            // start the function call element
            startElement(SFUNCTION_CALL);
        }
        function_identifier
        call_argument_list
;

// argument list to a call
call_argument_list[] { ENTRY_DEBUG } :
        {
            // list of parameters
            setMode(MODE_EXPECT | MODE_LIST | MODE_INTERNAL_END_PAREN | MODE_END_ONLY_AT_RPAREN);

            // start the argument list
            startElement(SARGUMENT_LIST);
        }
        (LPAREN | { setMode(MODE_INTERNAL_END_CURLY); } LCURLY)
;

// sizeof(...)
sizeof_call[] { ENTRY_DEBUG } :
        {
            // start a new mode that will end after the argument list
            startNewMode(MODE_ARGUMENT | MODE_LIST);

            // start the function call element
            startElement(SSIZEOF_CALL);
        }
        SIZEOF
        (DOTDOTDOT)*
        call_argument_list
;

// alignof
alignof_call[] { ENTRY_DEBUG } :
        {
            // start a new mode that will end after the argument list
            startNewMode(MODE_ARGUMENT | MODE_LIST);

            // start the function call element

            startElement(SALIGNOF);
        }
        ALIGNOF
        call_argument_list
;

// check if macro call
macro_call_check[] { ENTRY_DEBUG } :
        simple_identifier (options { greedy = true; } : paren_pair)*
;

// eat an optional macro call
eat_optional_macro_call[] {

    bool success = false;

    // find out if we have a macro call
    int start = mark();
    inputState->guessing++;

    try {
        // check for the name
        if(LA(1) == NAME)
            match(NAME);
        else 
            match(VOID);

        // handle the parentheses
        paren_pair();

        success = true;

    } catch (...) {
    }

    inputState->guessing--;
    rewind(start);

    // when successfull, eat the macro
    if (success)
        macro_call();

    ENTRY_DEBUG
} :;

// markup macro call
macro_call[] { ENTRY_DEBUG } :
        macro_call_inner
        {
            if (inMode(MODE_THEN) && LA(1) == ELSE)
                endMode(MODE_THEN);
        }
;

// handle the actual macro call
macro_call_inner[] { CompleteElement element(this); bool first = true; ENTRY_DEBUG } :
        {
            // start a mode for the macro that will end after the argument list
            startNewMode(MODE_STATEMENT | MODE_TOP);

            // start the macro call element
            startElement(SMACRO_CALL);
        }
        identifier
        (options { greedy = true; } : { first }?
        {
            // start a mode for the macro argument list
            startNewMode(MODE_LIST | MODE_TOP);

            // start the argument list
            startElement(SARGUMENT_LIST);
        }
        LPAREN
        macro_call_contents
        {
            // end anything started inside of the macro argument list
            endDownToMode(MODE_LIST | MODE_TOP);
        }
        RPAREN
        {
            // end the macro argument list
            endMode(MODE_LIST | MODE_TOP);
        } set_bool[first, false] )*
;
exception
catch[antlr::RecognitionException] {

        // no end found to macro
        if (isoption(parseoptions, OPTION_DEBUG))
            emptyElement(SERROR_PARSE);
}

// do a macro call.
macro_pattern_call[] { CompleteElement element(this) ;ENTRY_DEBUG } :
        {
            // start a mode for the macro that will end after the argument list
            startNewMode(MODE_STATEMENT | MODE_TOP);

            // start the macro call element
            startElement(SMACRO_CALL);

            startNewMode(MODE_LOCAL);
            startElement(SNAME);

        }

        MACRO_NAME
        { endMode(); }
        macro_call_argument_list

;

// do a macro call.
macro_type_name_call[] { CompleteElement element(this) ;ENTRY_DEBUG } :
        {
            // start a mode for the macro that will end after the argument list
            startNewMode(MODE_STATEMENT | MODE_TOP);

            // start the macro call element
            startElement(SMACRO_CALL);

            startNewMode(MODE_LOCAL);
            startElement(SNAME);

        }

        MACRO_TYPE_NAME
        { endMode(); }
        macro_call_argument_list

;


// do a macro call.
macro_case_call[] { CompleteElement element(this) ;ENTRY_DEBUG } :
        {
            // start a mode for the macro that will end after the argument list
            startNewMode(MODE_STATEMENT | MODE_TOP);

            // start the macro call element
            startElement(SMACRO_CALL);

            startNewMode(MODE_LOCAL);
            startElement(SNAME);

        }

        MACRO_CASE
        { endMode(); }
        macro_call_argument_list

;

// do a macro call.
macro_label_call[] { CompleteElement element(this) ;ENTRY_DEBUG } :
        {
            // start a mode for the macro that will end after the argument list
            startNewMode(MODE_STATEMENT | MODE_TOP);

            // start the macro call element
            startElement(SMACRO_CALL);

            startNewMode(MODE_LOCAL);
            startElement(SNAME);

        }

        MACRO_LABEL
        { endMode(); }
        macro_call_argument_list

;

// do a macro call.
macro_specifier_call[] { CompleteElement element(this) ;ENTRY_DEBUG } :
        {
            // start a mode for the macro that will end after the argument list
            startNewMode(MODE_STATEMENT | MODE_TOP);

            // start the macro call element
            startElement(SMACRO_CALL);

            startNewMode(MODE_LOCAL);
            startElement(SNAME);

        }

        MACRO_SPECIFIER
        { endMode(); }
        macro_call_argument_list

;

// handle the actual macro call
macro_call_argument_list[] { bool first = true; ENTRY_DEBUG } :
        (options { greedy = true; } : { first }?
        {
            // start a mode for the macro argument list
            startNewMode(MODE_LIST | MODE_TOP);

            // start the argument list
            startElement(SARGUMENT_LIST);
        }
        LPAREN
        macro_call_contents
        {
            // end anything started inside of the macro argument list
            endDownToMode(MODE_LIST | MODE_TOP);
        }
        RPAREN
        {
            // end the macro argument list
            endMode(MODE_LIST | MODE_TOP);
        } set_bool[first, false] )*
;
exception
catch[antlr::RecognitionException] {

        // no end found to macro
        if (isoption(parseoptions, OPTION_DEBUG))
            emptyElement(SERROR_PARSE);
}

// handle macro list/pattern name by itself
macro_type_name[]  { SingleElement element(this); ENTRY_DEBUG } :
        {

            startElement(SNAME);

        }
        MACRO_TYPE_NAME
;

// do a macro call.
macro_type_name_call[] { ENTRY_DEBUG } :

        macro_type_name_call_inner
/*        {
            if (inMode(MODE_THEN) && LA(1) == ELSE)
                endMode(MODE_THEN);
        }
*/
;

// inner part of call
macro_type_name_call_inner[] { CompleteElement element(this); bool first = true; ENTRY_DEBUG } :
        {
            // start a mode for the macro that will end after the argument list
            startNewMode(MODE_STATEMENT | MODE_TOP);

            // start the macro call element
            startElement(SMACRO_CALL);
        }
        macro_type_name
        (options { greedy = true; } : { first }?
        {
            // start a mode for the macro argument list
            startNewMode(MODE_LIST | MODE_TOP);

            // start the argument list
            startElement(SARGUMENT_LIST);
        }
        LPAREN
        macro_call_contents
        {
            // end anything started inside of the macro argument list
            endDownToMode(MODE_LIST | MODE_TOP);
        }
        RPAREN
        {
            // end the macro argument list
            endMode(MODE_LIST | MODE_TOP);
        } 
        set_bool[first, false] )*
;
exception
catch[antlr::RecognitionException] {

        // no end found to macro
        if (isoption(parseoptions, OPTION_DEBUG))
            emptyElement(SERROR_PARSE);
}

// contents of macro call
macro_call_contents[] {

    ENTRY_DEBUG

    CompleteElement element(this);

    int parencount = 0;
    bool start = true;
    while (LA(1) != 1 /* EOF? */ && !(parencount == 0 && LA(1) == RPAREN)) {

        if (LA(1) == LPAREN)
            ++parencount;

        if (LA(1) == RPAREN)
            --parencount;

        if (inputState->guessing == 0 && start) {
            // argument with nested expression
            startNewMode(MODE_ARGUMENT);

            // start of the try statement
            startElement(SARGUMENT);

            start = false;
        }

        if (inputState->guessing == 0 && LA(1) == COMMA && parencount == 0) {
            endMode();
            start = true;
        }
        consume();
    }

} :;

// try statement
try_statement[] { ENTRY_DEBUG } :
        {
            // treat try block as nested block statement
            startNewMode(MODE_STATEMENT | MODE_NEST | MODE_TRY);

            // start of the try statement
            startElement(STRY_BLOCK);
        }
        TRY
;

// try statement with resources
try_statement_with_resource[] {  int type_count = 0; int secondtoken = 0;  STMT_TYPE stmt_type = NONE; ENTRY_DEBUG } :
        {
            // treat try block as nested block statement
            startNewMode(MODE_STATEMENT | MODE_NEST | MODE_TRY);

            // start of the try statement
            startElement(STRY_BLOCK);

            // expect a condition to follow the keyword
            startNewMode(MODE_TOP | MODE_LIST | MODE_EXPECT | MODE_INTERNAL_END_PAREN);
        }
        TRY LPAREN
        (
            // explicitly check for a variable declaration since it can easily
            // be confused with an expression
            { pattern_check(stmt_type, secondtoken, type_count) && stmt_type == VARIABLE }?
            for_initialization_variable_declaration[type_count] |

            {
                // use a new mode without the expect so we don't nest expression parts
                startNewMode(MODE_EXPRESSION);

                // start the expression element
                startElement(SEXPRESSION);
            }
            // explicitly check for non-terminate so that a large switch statement
            // isn't needed
            expression
        )

;

// a checked statement
checked_statement[] { ENTRY_DEBUG } :
        {
            // treat try block as nested block statement
            startNewMode(MODE_STATEMENT | MODE_NEST);

            // start of the try statement
            startElement(SCHECKED_STATEMENT);
        }
        CHECKED
;

// unsafe statement
unsafe_statement[] { ENTRY_DEBUG } :
        {
            // treat try block as nested block statement
            startNewMode(MODE_STATEMENT | MODE_NEST);

            // start of the try statement
            startElement(SUNSAFE_STATEMENT);
        }
        UNSAFE
;

// using namespace 
using_namespace_statement[] { ENTRY_DEBUG } :

        { inLanguage(LANGUAGE_CSHARP) && next_token() == LPAREN }?
        using_statement |

        namespace_directive
;

// using statement
using_statement[] { int type_count = 0; int secondtoken = 0;  STMT_TYPE stmt_type = NONE; ENTRY_DEBUG } :
        {
            // treat try block as nested block statement
            startNewMode(MODE_STATEMENT | MODE_NEST);

            // start of the try statement
            startElement(SUSING_DIRECTIVE);

            // expect a condition to follow the keyword
            startNewMode(MODE_TOP | MODE_LIST | MODE_EXPECT | MODE_INTERNAL_END_PAREN);
        }
        USING LPAREN
        (
            // explicitly check for a variable declaration since it can easily
            // be confused with an expression
            { pattern_check(stmt_type, secondtoken, type_count) && stmt_type == VARIABLE }?
            for_initialization_variable_declaration[type_count] |

            {
                // use a new mode without the expect so we don't nest expression parts
                startNewMode(MODE_EXPRESSION);

                // start the expression element
                startElement(SEXPRESSION);
            }
            // explicitly check for non-terminate so that a large switch statement
            // isn't needed
            expression
        )
;

// lock statement
lock_statement[] { int type_count = 0; int secondtoken = 0;  STMT_TYPE stmt_type = NONE; ENTRY_DEBUG } :
        {
            // treat try block as nested block statement
            startNewMode(MODE_STATEMENT | MODE_NEST);

            // start of the try statement
            startElement(SLOCK_STATEMENT);

            // expect a condition to follow the keyword
            startNewMode(MODE_TOP | MODE_LIST | MODE_EXPECT | MODE_INTERNAL_END_PAREN);
        }
        LOCK LPAREN
        (
            // explicitly check for a variable declaration since it can easily
            // be confused with an expression
            { pattern_check(stmt_type, secondtoken, type_count) && stmt_type == VARIABLE }?
            for_initialization_variable_declaration[type_count] |

            {
                // use a new mode without the expect so we don't nest expression parts
                startNewMode(MODE_EXPRESSION);

                // start the expression element
                startElement(SEXPRESSION);
            }
            // explicitly check for non-terminate so that a large switch statement
            // isn't needed
            expression
        )
;

// a synchonized statement
synchronized_statement[] { int type_count = 0; int secondtoken = 0;  STMT_TYPE stmt_type = NONE; ENTRY_DEBUG } :
        {
            // treat try block as nested block statement
            startNewMode(MODE_STATEMENT | MODE_NEST);

            // start of the try statement
            startElement(SSYNCHRONIZED_STATEMENT);

            // expect a condition to follow the keyword
            startNewMode(MODE_TOP | MODE_LIST | MODE_EXPECT | MODE_INTERNAL_END_PAREN);
        }
        SYNCHRONIZED LPAREN
        (
            // explicitly check for a variable declaration since it can easily
            // be confused with an expression
            { pattern_check(stmt_type, secondtoken, type_count) && stmt_type == VARIABLE }?
            for_initialization_variable_declaration[type_count] |

            {
                // use a new mode without the expect so we don't nest expression parts
                startNewMode(MODE_EXPRESSION);

                // start the expression element
                startElement(SEXPRESSION);
            }
            // explicitly check for non-terminate so that a large switch statement
            // isn't needed
            expression
        )
;

// unchecked statement
unchecked_statement[] { ENTRY_DEBUG } :
        {
            // treat try block as nested block statement
            startNewMode(MODE_STATEMENT | MODE_NEST);

            // start of the try statement
            startElement(SUNCHECKED_STATEMENT);
        }
        UNCHECKED
;

// the catch statement
catch_statement[] { ENTRY_DEBUG } :
        {
            // treat catch block as nested block statement
            startNewMode(MODE_STATEMENT | MODE_NEST);

            // start of the catch statement
            startElement(SCATCH_BLOCK);
        }
        CATCH
        {
            // parameter list is unmarked with a single parameter
            if (LA(1) == LPAREN) {
                match(LPAREN);

                // expect a parameter list
                startNewMode(MODE_PARAMETER | MODE_LIST | MODE_EXPECT);
            }
        }
;

// finally statement
finally_statement[] { ENTRY_DEBUG } :
        {
            // treat catch block as nested block statement
            startNewMode(MODE_STATEMENT | MODE_NEST);

            // start of the catch statement
            startElement(SFINALLY_BLOCK);
        }
        FINALLY
;

// lambda function
lambda_anonymous[] { ENTRY_DEBUG } :
        {
            // treat catch block as nested block statement
            startNewMode(MODE_STATEMENT | MODE_NEST | MODE_ANONYMOUS);
        }
        lambda_marked

        /* completely parse a function until it is done */
        (options { greedy = true; } : { inputState->guessing }? curly_pair)*
;

// anonymous delegate
delegate_anonymous[] { ENTRY_DEBUG } :
        {
            // treat catch block as nested block statement
            startNewMode(MODE_STATEMENT | MODE_NEST | MODE_ANONYMOUS);

            // start of the catch statement
            startElement(SFUNCTION_LAMBDA);
        }
        delegate_marked
        (options { greedy = true; } : parameter_list)*

        /* completely parse a function until it is done */
        (options { greedy = true; } : { inputState->guessing }? curly_pair)*

;

// mark the delegate function
delegate_marked[] { SingleElement element(this); ENTRY_DEBUG } :
        {
            startElement(SNAME);
        }
        DELEGATE
;

// lambda character
lambda_marked[] { LightweightElement element(this); ENTRY_DEBUG } :
        {
            if (isoption(parseoptions, OPTION_OPERATOR))
                startElement(SOPERATOR);
        }
        LAMBDA
;

// fix the statement
fixed_statement[] { ENTRY_DEBUG } :
        {
            // treat catch block as nested block statement
            startNewMode(MODE_STATEMENT | MODE_NEST);

            // start of the catch statement
            startElement(SFIXED_STATEMENT);
        }
        FIXED
        {
            // looking for a LPAREN
            if (LA(1) == LPAREN)
                parameter_list();
        }
;

// throw statement
throw_statement[] { ENTRY_DEBUG } :
        {
            // statement with expected expression
            startNewMode(MODE_STATEMENT | MODE_EXPRESSION | MODE_EXPECT);

            // start of throw statement
            startElement(STHROW_STATEMENT);
        }
        THROW
;

// an expression statement pre processing
expression_statement_process[] { ENTRY_DEBUG } :
        {

            bool inenumclass = (inLanguage(LANGUAGE_JAVA_FAMILY) && inTransparentMode(MODE_ENUM) && inMode(MODE_CLASS));

            // statement with an embedded expression
            startNewMode(MODE_STATEMENT | MODE_EXPRESSION | MODE_EXPECT);

            // start the element which will end after the terminate
            if(!inenumclass)
                startElement(SEXPRESSION_STATEMENT);
        }
;

// an expression statment
expression_statement[CALLTYPE type = NOCALL] { ENTRY_DEBUG } :

        expression_statement_process

        expression[type]
;

// declartion statement
variable_declaration_statement[int type_count] { ENTRY_DEBUG } :
        {
            // statement
            startNewMode(MODE_STATEMENT);

            if (!inTransparentMode(MODE_INNER_DECL) || inTransparentMode(MODE_CLASS))
                // start the declaration statement
                startElement(SDECLARATION_STATEMENT);

            // declaration
            startNewMode(MODE_LOCAL);

            if (!inTransparentMode(MODE_INNER_DECL) || inTransparentMode(MODE_CLASS))
                // start the declaration
                startElement(SDECLARATION);
        }
        variable_declaration[type_count]
;

// processing for short variable declaration
short_variable_declaration[] { ENTRY_DEBUG } :
        {
            // declaration
            startNewMode(MODE_LOCAL);

            // start the declaration
            startElement(SDECLARATION);

            // variable declarations may be in a list
            startNewMode(MODE_LIST | MODE_VARIABLE_NAME | MODE_INIT | MODE_EXPECT);
        }
;

// more of the inner part of a declaration
variable_declaration[int type_count] { ENTRY_DEBUG } :
        {
            // variable declarations may be in a list
            startNewMode(MODE_LIST | MODE_VARIABLE_NAME | MODE_INIT | MODE_EXPECT);
        }
        variable_declaration_type[type_count]
;

// declaration type
variable_declaration_type[int type_count] { ENTRY_DEBUG } :
        {
            // start a mode for the type that will end in this grammar rule
            startNewMode(MODE_EAT_TYPE);

            setTypeCount(type_count);

            // type element begins
            startElement(STYPE);
        }
        lead_type_identifier { if(!inTransparentMode(MODE_TYPEDEF)) decTypeCount(); } 
        (options { greedy = true; } : { !inTransparentMode(MODE_TYPEDEF) && getTypeCount() > 0 }?
        type_identifier { decTypeCount(); })* 
        update_typecount[MODE_VARIABLE_NAME | MODE_INIT]
;

// Variable declaration name and optional initialization
variable_declaration_nameinit[] { bool isthis = LA(1) == THIS;
        ENTRY_DEBUG } :
        ({ inLanguage(LANGUAGE_CSHARP) }? compound_name_inner[false] | compound_name)
        {
            // expect a possible initialization
            setMode(MODE_INIT | MODE_EXPECT);

            if (isthis && LA(1) == LBRACKET) {

                indexer_parameter_list();

                endDownToMode(MODE_LIST);

                match(RBRACKET);

                endMode();
                endMode();
            }
        }
;

// initializtion of a function pointer.
function_pointer_initialization[] { ENTRY_DEBUG } :
        EQUAL
        {
            // end the init correctly
            setMode(MODE_EXPRESSION | MODE_EXPECT);

            // start the initialization element
            startNoSkipElement(SDECLARATION_INITIALIZATION);
        }
        (options { greedy = true; } : expression)*
;

// initialization of a declared variable
variable_declaration_initialization[] { ENTRY_DEBUG } :
        EQUAL
        {
            // start a new mode that will end after the argument list
            startNewMode(MODE_LIST | MODE_IN_INIT | MODE_EXPRESSION | MODE_EXPECT);

            // start the initialization element
            startNoSkipElement(SDECLARATION_INITIALIZATION);
        } |
        {
            // start a new mode that will end after the argument list
            startNewMode(MODE_LIST | MODE_IN_INIT | MODE_EXPRESSION | MODE_EXPECT);

            // start the initialization element
            startElement(SDECLARATION_INITIALIZATION);
        } IN |
        {
            // start a new mode that will end after the argument list
            startNewMode(MODE_ARGUMENT | MODE_LIST);
        }
        call_argument_list
;

// bit field
variable_declaration_range[] { ENTRY_DEBUG } :
        {
            // start a new mode that will end after the argument list
            startNewMode(MODE_LIST | MODE_IN_INIT | MODE_EXPRESSION | MODE_EXPECT);

            // start the initialization element
            startElement(SDECLARATION_RANGE);
        }
        COLON
;

// parameter variable initialization
parameter_declaration_initialization[] { ENTRY_DEBUG } :
        EQUAL
        {
            // end the init correctly
            setMode(MODE_EXPRESSION | MODE_EXPECT);

            // start the initialization element
            startNoSkipElement(SDECLARATION_INITIALIZATION);
        }
;

// expression block beginning and setup
pure_expression_block[] { ENTRY_DEBUG } :
        lcurly_base
        {
            // nesting blocks, not statement
            replaceMode(MODE_STATEMENT | MODE_NEST, MODE_BLOCK | MODE_NEST | MODE_END_AT_BLOCK_NO_TERMINATE);

            // end this expression block correctly
            startNewMode(MODE_TOP | MODE_LIST | MODE_EXPRESSION | MODE_EXPECT);
        }
;

// All possible operators
general_operators[] { LightweightElement element(this); ENTRY_DEBUG } :
        {
            if (isoption(parseoptions, OPTION_OPERATOR))
                startElement(SOPERATOR);
        }
        (
            OPERATORS | TRETURN | TEMPOPS |
            TEMPOPE ({ SkipBufferSize() == 0 }? TEMPOPE)? ({ SkipBufferSize() == 0 }? TEMPOPE)? ({ SkipBufferSize() == 0 }? EQUAL)? |
            EQUAL | /*MULTIMM |*/ DESTOP | /* MEMBERPOINTER |*/ MULTOPS | REFOPS | DOTDOT | RVALUEREF |
            QMARK ({ SkipBufferSize() == 0 }? QMARK)? | { inLanguage(LANGUAGE_JAVA) }? BAR |

            // others are not combined
            NEW | DELETE | IN | IS | STACKALLOC | AS | AWAIT | LAMBDA
        )
;

// only new operator
sole_new[] { LightweightElement element(this); ENTRY_DEBUG } :
        {
            if (isoption(parseoptions, OPTION_OPERATOR))
                startElement(SOPERATOR);
        }
        NEW
;

// only ~
sole_destop[] { LightweightElement element(this); ENTRY_DEBUG } :
        {
            if (isoption(parseoptions, OPTION_OPERATOR))
                startElement(SOPERATOR);
        }
        DESTOP
;

// list of operators
general_operators_list[] { ENTRY_DEBUG } :
        OPERATORS | TEMPOPS | TEMPOPE | EQUAL | /*MULTIMM |*/ DESTOP | /* MEMBERPOINTER |*/ MULTOPS | REFOPS |
        DOTDOT | RVALUEREF | QMARK
;

// mark up )
rparen_operator[bool markup = true] { LightweightElement element(this); ENTRY_DEBUG } :
        {
            if (markup && isoption(parseoptions, OPTION_OPERATOR) && !inMode(MODE_END_ONLY_AT_RPAREN))
                startElement(SOPERATOR);
        }
        RPAREN
    ;

//processing on )
rparen[bool markup = true] { bool isempty = getParen() == 0; ENTRY_DEBUG } :
        {
            if (isempty) {

                // additional right parentheses indicates end of non-list modes
                endDownToModeSet(MODE_LIST | MODE_PREPROC | MODE_END_ONLY_AT_RPAREN | MODE_ONLY_END_TERMINATE);

                // special case:  Get to here, in for-initalization.  Need an extra end mode
                if (inMode(MODE_VARIABLE_NAME) && inTransparentMode(MODE_FOR_CONDITION))
                    endDownToModeSet(MODE_FOR_CONDITION);

                // don't markup since not a normal operator
                markup = false;

            } else

                decParen();
        }
        rparen_operator[markup]
        {
            if (isempty) {

                // special handling for then part of an if statement
                // only when in a condition of an if statement
                if (inMode(MODE_CONDITION) && inPrevMode(MODE_IF)) {

                    // end the condition
                    endMode(MODE_CONDITION);

                    // then part of the if statement (after the condition)
                    startNewMode(MODE_STATEMENT | MODE_NEST | MODE_THEN);

                    // start the then element
                    startNoSkipElement(STHEN);
                }

                // end the single mode that started the list
                // don't end more than one since they may be nested
                if (inMode(MODE_LIST))
                    endMode(MODE_LIST);
            }

        }
;

// } matching and processing
rcurly_argument[] { bool isempty = getCurly() == 0; ENTRY_DEBUG } :
        {
            if(isempty) {

                // additional right parentheses indicates end of non-list modes
                endDownToModeSet(MODE_LIST | MODE_PREPROC | MODE_END_ONLY_AT_RPAREN | MODE_ONLY_END_TERMINATE | MODE_INTERNAL_END_CURLY);
            }

        }
        RCURLY
        {

            // end the single mode that started the list
            // don't end more than one since they may be nested
            if (isempty && inMode(MODE_LIST))
                endDownOverMode(MODE_LIST);
            
            else if(inTransparentMode(MODE_EXPRESSION | MODE_LIST))
                endDownOverMode(MODE_EXPRESSION | MODE_LIST);

            if(!isempty)
                decCurly();
        }

;

// Dot (period) operator
period[] { LightweightElement element(this); ENTRY_DEBUG } :
        {
            if (isoption(parseoptions, OPTION_OPERATOR))
                startElement(SOPERATOR);
        }
        PERIOD
;

// Namespace operator '::'
dcolon[] { LightweightElement element(this); ENTRY_DEBUG } :
        {
            if (isoption(parseoptions, OPTION_OPERATOR))
                startElement(SOPERATOR);
        }
        DCOLON
;

// process portion of expression
expression_process[] { ENTRY_DEBUG } :
        {
            // if expecting an expression start one. except if you are at a right curly brace
            if (inMode(MODE_EXPRESSION | MODE_EXPECT) && LA(1) != RCURLY &&
                !(inMode(MODE_FOR_INCREMENT) && LA(1) == RPAREN)) {

                // use a new mode without the expect so we don't nest expression parts
                startNewMode(MODE_EXPRESSION);

                // start the expression element
                startElement(SEXPRESSION);
            }
        }
;

// an expression
expression[CALLTYPE type = NOCALL] { ENTRY_DEBUG } :

        expression_process

        expression_part_plus_linq[type]
;

// setup for expression linq
expression_setup_linq[CALLTYPE type = NOCALL] { ENTRY_DEBUG } :

        expression_process

        expression_part[type]
;

// expression with linq
expression_part_plus_linq[CALLTYPE type = NOCALL] { ENTRY_DEBUG } :

        { inLanguage(LANGUAGE_CSHARP) && next_token() != RPAREN && next_token_string().find('=') == std::string::npos }?
        (linq_expression_pure)=> linq_expression |

        expression_part[type]
;

// the expression part
expression_part[CALLTYPE type = NOCALL] { bool flag; bool isempty = false; ENTRY_DEBUG } :

        // cast
        { inTransparentMode(MODE_INTERNAL_END_PAREN) }?
        UNION |

        // cast
        { inTransparentMode(MODE_INTERNAL_END_PAREN) }?
        CLASS |

        { next_token() == LPAREN }?
        delegate_anonymous |

        { next_token() == LCURLY }?
        lambda_anonymous |

        { inLanguage(LANGUAGE_CSHARP) }?
        (lambda_expression_full_csharp) => lambda_expression_csharp |

        { inLanguage(LANGUAGE_CXX_ONLY) }?
        (LBRACKET (~RBRACKET)* RBRACKET (LPAREN | LCURLY)) => lambda_expression_cpp |

        { inLanguage(LANGUAGE_JAVA_FAMILY) }?
        (NEW template_argument_list)=> sole_new template_argument_list |

        { inLanguage(LANGUAGE_JAVA_FAMILY) }?
        (NEW function_identifier paren_pair LCURLY)=> sole_new anonymous_class_definition |

        { notdestructor }? sole_destop { notdestructor = false; } |

        // call
        // distinguish between a call and a macro
        { type == CALL || (perform_call_check(type, isempty, -1) && type == CALL) }?

            // Added argument to correct markup of default parameters using a call.
            // normally call claims left paren and start calls argument.
            // however I believe parameter_list matches a right paren of the call.
           (call | sizeof_call | alignof_call) argument |

        // macro call
        { type == MACRO }? macro_call |

        // general math operators
        // looks like general operators and variable identifier can match same thing
        (options { generateAmbigWarnings = false; } : general_operators
        {
            if (inLanguage(LANGUAGE_CXX_FAMILY) && LA(1) == DESTOP)
                general_operators();
        }
        | /* newop | */ period |

        // left parentheses
        lparen_marked
        {
            startNewMode(MODE_EXPRESSION | MODE_LIST | MODE_INTERNAL_END_PAREN);
        } |

        // right parentheses that only matches a left parentheses of an expression
        { inTransparentMode(MODE_INTERNAL_END_PAREN) }?
        {
            // stop at this matching paren, or a preprocessor statement
            endDownToModeSet(MODE_INTERNAL_END_PAREN | MODE_PREPROC);
            
            if (inMode(MODE_EXPRESSION | MODE_LIST | MODE_INTERNAL_END_PAREN))
                endMode(MODE_EXPRESSION | MODE_LIST | MODE_INTERNAL_END_PAREN);
        }

        // treat as operator for operator markup
        rparen[true] |

        // left curly brace
        {
            startNewMode(MODE_EXPRESSION | MODE_LIST);

            startElement(SBLOCK);
        }
        LCURLY
        {
            incCurly();
            startNewMode(MODE_EXPRESSION | MODE_EXPECT | MODE_LIST | MODE_INTERNAL_END_CURLY);
        } |
        { inTransparentMode(MODE_INTERNAL_END_CURLY) }?
        {

            if(!inTransparentMode(MODE_CALL) && !inTransparentMode(MODE_INIT)) {
                endDownToMode(MODE_INTERNAL_END_CURLY);

                endMode(MODE_INTERNAL_END_CURLY);

            }
        }
        rcurly_argument |

        // variable or literal
        variable_identifier) | literals | noexcept_list | 

        variable_identifier_array_grammar_sub[flag]
;

// default()
expression_part_default[] { ENTRY_DEBUG } :

        expression_process

        call argument
;

// rule for literals
literals[] { ENTRY_DEBUG } :
        string_literal | char_literal | literal | boolean | null_literal | complex_literal
;

// Only start and end of strings are put directly through the parser.
// The contents of the string are handled as whitespace.
string_literal[] { LightweightElement element(this); ENTRY_DEBUG } :
        {
            // only markup strings in literal option
            if (isoption(parseoptions, OPTION_LITERAL))
                startElement(SSTRING);
        }
        (STRING_START STRING_END)
;

// Only start and end of character are put directly through the parser.
// The contents of the character are handled as whitespace.
char_literal[] { LightweightElement element(this); ENTRY_DEBUG } :
        {
            // only markup characters in literal option
            if (isoption(parseoptions, OPTION_LITERAL))
                startElement(SCHAR);
        }
        (CHAR_START CHAR_END)
;

// literals
null_literal[]{ LightweightElement element(this); ENTRY_DEBUG } :
        {
            // only markup literals in literal option
            if (isoption(parseoptions, OPTION_LITERAL))
                startElement(SNULL);
        }
        (NULLPTR | NULLLITERAL)
;

// complex numbers
complex_literal[] { LightweightElement element(this); ENTRY_DEBUG } :
        {
            // only markup literals in literal option
            if (isoption(parseoptions, OPTION_LITERAL))
                startElement(SCOMPLEX);
        }
        COMPLEX_NUMBER ({ (LT(1)->getText() == "+" || LT(1)->getText() == "-") && next_token() == CONSTANTS }? OPERATORS CONSTANTS)?
  
;


// literal numbers
literal[] { LightweightElement element(this); TokenPosition tp; ENTRY_DEBUG } :
        {
            // only markup literals in literal option
            if (isoption(parseoptions, OPTION_LITERAL)) {

                startElement(SLITERAL);

                setTokenPosition(tp);

            }

        }
        CONSTANTS ({ (LT(1)->getText() == "+" || LT(1)->getText() == "-") && next_token() == COMPLEX_NUMBER }? OPERATORS COMPLEX_NUMBER {  tp.setType(SCOMPLEX); })?
;


// booleans
boolean[] { LightweightElement element(this); ENTRY_DEBUG } :
        {
            // only markup boolean values in literal option
            if (isoption(parseoptions, OPTION_LITERAL))
                startElement(SBOOLEAN);
        }
        (TRUE | FALSE)
;

// a derived class
derived[] { CompleteElement element(this); ENTRY_DEBUG } :
        {
            // end all elements at end of rule automatically
            startNewMode(MODE_LOCAL);

            // start the derivation list
            startElement(SDERIVATION_LIST);
        }
        COLON
        (options { greedy = true; } :
            { LA(1) != WHERE }? (
            (derive_access)*

            variable_identifier
            ({ inLanguage(LANGUAGE_CSHARP) }? period variable_identifier)*

            (options { greedy = true; } : template_argument_list)*
            )
        |
            COMMA
        )*
;

// super list
super_list_java[] { ENTRY_DEBUG } :
        {
            // end all elements at end of rule automatically
            startNewMode(MODE_LOCAL);

            // start the derivation list
            startElement(SDERIVATION_LIST);
        }
;

// extends list
extends_list[] { CompleteElement element(this); ENTRY_DEBUG } :
        {
            // end all elements at end of rule automatically
            startNewMode(MODE_LOCAL);

            // start the derivation list
            startElement(SEXTENDS);
        }
        EXTENDS
        super_list
;

// implements list
implements_list[] { CompleteElement element(this); ENTRY_DEBUG } :
        {
            // end all elements at end of rule automatically
            startNewMode(MODE_LOCAL);

            // start the derivation list
            startElement(SIMPLEMENTS);
        }
        IMPLEMENTS
        super_list
;

// super list
super_list[] { bool is_compound = false; ENTRY_DEBUG } :
        (options { greedy = true; } :
            (derive_access)*

            compound_name_java[is_compound]
        |
            COMMA
        )*
;

// a derive access
derive_access[] { SingleElement element(this); ENTRY_DEBUG } :
        {
            startElement(SCLASS_SPECIFIER);
        }
        (VIRTUAL)* (PUBLIC | PRIVATE | PROTECTED) (options { greedy = true; } : VIRTUAL)*
;

// do a parameter list
parameter_list[] { CompleteElement element(this); bool lastwasparam = false; bool foundparam = false; ENTRY_DEBUG } :
        {
            // list of parameters
            startNewMode(MODE_PARAMETER | MODE_LIST | MODE_EXPECT);

            // start the parameter list element
            startElement(SPARAMETER_LIST);
        }
        // parameter list must include all possible parts since it is part of
        // function detection
        LPAREN ({ foundparam = true; if (!lastwasparam) empty_element(SPARAMETER, !lastwasparam); lastwasparam = false; }
        {
            // We are in a parameter list.  Need to make sure we end it down to the start of the parameter list
            if (!inMode(MODE_PARAMETER | MODE_LIST | MODE_EXPECT))
                endMode();
        } comma | { inLanguage(LANGUAGE_JAVA) }? bar |
        complete_parameter { foundparam = lastwasparam = true; })* empty_element[SPARAMETER, !lastwasparam && foundparam] rparen[false]
;

// indexer parameter list
indexer_parameter_list[] { bool lastwasparam = false; ENTRY_DEBUG } :
        {
            // list of parameters
            startNewMode(MODE_PARAMETER | MODE_LIST | MODE_EXPECT);

            // start the parameter list element
            startElement(SPARAMETER_LIST);
        }
        // parameter list must include all possible parts since it is part of
        // function detection
        LBRACKET
        { startNewMode(MODE_LIST); }
        ({ if (!lastwasparam) empty_element(SPARAMETER, !lastwasparam); lastwasparam = false; }
        {
            // We are in a parameter list.  Need to make sure we end it down to the start of the parameter list
//            if (!inMode(MODE_PARAMETER | MODE_LIST | MODE_EXPECT))
//                endMode();
        } comma |

        complete_parameter { lastwasparam = true; })*
;

// an empty element
empty_element[int ele, bool cond] { LightweightElement element(this); ENTRY_DEBUG } :
        {
            if (cond)
                startElement(ele);
        }
;

// k & r C parameter
kr_parameter[int type_count] { ENTRY_DEBUG } :
        kr_parameter_type[type_count] kr_parameter_name kr_parameter_terminate
        //complete_parameter terminate_pre terminate_token
;

// k & r C parameter type
kr_parameter_type[int type_count] { ENTRY_DEBUG} :
        // suppress ()* warning
        variable_declaration_statement[type_count] (options { greedy = true; } : { inMode(MODE_EAT_TYPE) }? type_identifier update_typecount[MODE_FUNCTION_NAME])* 
;

// k & r C parameter name
kr_parameter_name[] { ENTRY_DEBUG } :
        ((comma)* variable_declaration_nameinit)*
;

// k & r C terminate
kr_parameter_terminate[] { ENTRY_DEBUG } :
    terminate_pre terminate_token { endDownToModeSet(MODE_FUNCTION_TAIL); }
;

// complete parameter
complete_parameter[] { ENTRY_DEBUG } :
        parameter
        // suppress ()* warning
        (options { greedy = true; } : parameter_declaration_initialization (options { greedy = true; } : {LA(1) != RPAREN }? expression)*)*
;

// an argument
argument[] { ENTRY_DEBUG } :
        { getParen() == 0 }? rparen[false] |
        { getCurly() == 0 }? rcurly_argument |
        {
            // argument with nested expression
            startNewMode(MODE_ARGUMENT | MODE_EXPRESSION | MODE_EXPECT);

            // start the argument
            startElement(SARGUMENT);
        }
        (
        { !((LA(1) == RPAREN && inTransparentMode(MODE_INTERNAL_END_PAREN)) || (LA(1) == RCURLY && inTransparentMode(MODE_INTERNAL_END_CURLY))) }? expression |

        type_identifier
        )

;

// annotation argument
annotation_argument[] { ENTRY_DEBUG } :
        { getParen() == 0 }? rparen[false] |
        {
            // argument with nested expression
            startNewMode(MODE_ARGUMENT | MODE_EXPRESSION | MODE_EXPECT);

            // start the argument
            startElement(SARGUMENT);
        }
        // suppress warning of ()*
        (options { greedy = true; } :
        { !(LA(1) == RPAREN) }? expression |

        type_identifier
        )*
;

// a parameter
parameter[] { int type_count = 0; int secondtoken = 0;  STMT_TYPE stmt_type = NONE; ENTRY_DEBUG } :
        {
            // end parameter correctly
            startNewMode(MODE_PARAMETER);

            // start the parameter element
            startElement(SPARAMETER);
        }
        (

            { pattern_check(stmt_type, secondtoken, type_count, true) && stmt_type == FUNCTION }?
            function_declaration[type_count]

            function_identifier // pointer_name_grammar

            (macro_call_check)*

            parameter_list

            (options { greedy = true; } : function_pointer_initialization)* |
            {
                // start the declaration element
                startElement(SDECLARATION);

                if (stmt_type != VARIABLE)
                    type_count = 1;
            }
            { stmt_type == VARIABLE || LA(1) == DOTDOTDOT}?
            parameter_type_count[type_count]
            // suppress warning caused by ()*
            (options { greedy = true; } : { LA(1) == BAR }? bar set_int[type_count, type_count > 1 ? type_count - 1 : 1] parameter_type_count[type_count])*
            {
                // expect a name initialization
                setMode(MODE_VARIABLE_NAME | MODE_INIT);
            }
            ( options { greedy = true; } : variable_declaration_nameinit)*
        )
;

// count types in parameter
parameter_type_count[int & type_count] { CompleteElement element(this); ENTRY_DEBUG } :
        {
            // local mode so start element will end correctly
            startNewMode(MODE_LOCAL);

            // start of type
            startElement(STYPE);
        }
        eat_type[type_count]

        // sometimes there is no parameter name.  if so, we need to eat it
        ( options { greedy = true; } : multops | tripledotop | LBRACKET RBRACKET)*
;

// Modifier ops
multops[] { LightweightElement element(this); ENTRY_DEBUG } :
        {
            // markup type modifiers if option is on
            if (isoption(parseoptions, OPTION_MODIFIER))
                startElement(SMODIFIER);
        }
        (MULTOPS | REFOPS | RVALUEREF | { inLanguage(LANGUAGE_CSHARP) }? QMARK set_bool[qmark, true])
;

// ...
tripledotop[] { LightweightElement element(this); ENTRY_DEBUG } :
        {
            // markup type modifiers if option is on
            if (isoption(parseoptions, OPTION_MODIFIER))
                startElement(SMODIFIER);
        }
        DOTDOTDOT
;

// do a parameter type
parameter_type[] { CompleteElement element(this); int type_count = 0; int secondtoken = 0; STMT_TYPE stmt_type = NONE; ENTRY_DEBUG } :
        {
            // local mode so start element will end correctly
            startNewMode(MODE_LOCAL);

            // start of type
            startElement(STYPE);
        }
        { pattern_check(stmt_type, secondtoken, type_count) && (type_count ? type_count : (type_count = 1))}?
        eat_type[type_count]
;

// Template
template_declaration[] { ENTRY_DEBUG } :
        {
            // template with nested statement (function or class)
            // expect a template parameter list
            startNewMode(MODE_STATEMENT | MODE_NEST | MODE_TEMPLATE);

            // start the template
            startElement(STEMPLATE);
        }
        (template_extern_specifier)* TEMPLATE
        {
            if(LA(1) == CLASS)
                startNewMode(MODE_TEMPLATE | MODE_LIST | MODE_EXPECT);
            else
                startNewMode(MODE_TEMPLATE | MODE_LIST | MODE_EXPECT | MODE_TEMPLATE_PARAMETER_LIST);
        }
;

// template specifiers
template_extern_specifier{ SingleElement element(this); ENTRY_DEBUG } :
        {
            startElement(SFUNCTION_SPECIFIER);
        }

        EXTERN
    ;

// start parameter list for templates
template_param_list[] { ENTRY_DEBUG } :
        {
            startNewMode(MODE_PARAMETER | MODE_LIST);

            // start the template parameter list
            startElement(STEMPLATE_PARAMETER_LIST);
        }
        tempops
;

// parameter in template
template_param[] { ENTRY_DEBUG } :
        {
            // end parameter correctly
            startNewMode(MODE_LOCAL);

            // start the parameter element
            startElement(STEMPLATE_PARAMETER);
        }

        // Both can contain extern however an extern template should not be a template param so should not be a problem
        (options { generateAmbigWarnings = false; } :
        parameter_type
        {
            // expect a name initialization
            setMode(MODE_VARIABLE_NAME | MODE_INIT);
        } |

        template_inner_full
    )
;

// complete inner full for template
template_inner_full[] { ENTRY_DEBUG int type_count = 0; int secondtoken = 0; STMT_TYPE stmt_type = NONE; } :

        template_parameter_list_full
        { pattern_check(stmt_type, secondtoken, type_count) && (type_count ? type_count : (type_count = 1))}?
        eat_type[type_count]
        {
            endMode();

            // expect a name initialization
            setMode(MODE_VARIABLE_NAME | MODE_INIT);
        }

;

// entire template parameter list
template_parameter_list_full[] { ENTRY_DEBUG } :

        {
            // local mode so start element will end correctly
            startNewMode(MODE_LOCAL);
            
            // start of type
            startElement(STYPE);
        }

        template_declaration template_param_list template_param (template_declaration_initialization)* tempope { if(inMode(MODE_TEMPLATE)) endMode();}

;

// template initialization
template_declaration_initialization[] { ENTRY_DEBUG } :
        EQUAL
        {
            // end the init correctly
            setMode(MODE_EXPRESSION | MODE_EXPECT);

            // start the initialization element
            startNoSkipElement(SDECLARATION_INITIALIZATION);
        } compound_name

;

// template argument list
template_argument_list[] { CompleteElement element(this); std::string namestack_save[2]; ENTRY_DEBUG } :
        {
            // local mode
            startNewMode(MODE_LOCAL);

            startElement(STEMPLATE_ARGUMENT_LIST);
        }
        savenamestack[namestack_save]

        tempops (options { generateAmbigWarnings = false; } : COMMA | template_argument)* tempope

        (options { greedy = true; } : generic_type_constraint)*

        restorenamestack[namestack_save]
;

// generic type constraint
generic_type_constraint[] { CompleteElement element(this); ENTRY_DEBUG } :
        {
            // local mode
            startNewMode(MODE_LOCAL);

            startElement(SWHERE);
        }
        WHERE compound_name_inner[false] COLON
        (compound_name_inner[false] | CLASS | STRUCT | NEW LPAREN RPAREN)
        (options { greedy = true; } : COMMA (compound_name_inner[false] | CLASS | STRUCT | NEW LPAREN RPAREN))*
;

// save the namestack
savenamestack[std::string namestack_save[]] { namestack_save[0].swap(namestack[0]); namestack_save[1].swap(namestack[1]); ENTRY_DEBUG } :;

// restore the namestack
restorenamestack[std::string namestack_save[]] { namestack[0].swap(namestack_save[0]); namestack[1].swap(namestack_save[1]); ENTRY_DEBUG } :;

// template argument
template_argument[] { CompleteElement element(this); ENTRY_DEBUG } :
        {
            // local mode
            startNewMode(MODE_LOCAL);

            startElement(STEMPLATE_ARGUMENT);

            if(inLanguage(LANGUAGE_CXX_ONLY))
               startElement(SEXPRESSION);
        }
        (options { greedy = true; } :
        { LA(1) != SUPER && LA(1) != QMARK }?

        ((options { generateAmbigWarnings = false; } : { LA(1) != IN }? template_operators)*

        (type_identifier | literals)
            (options { generateAmbigWarnings = false; } : template_operators)*
            ) |

            template_extends_java |

            template_super_java | qmark_marked |
            template_argument_expression
        )+ 
;


// template argument expression
template_argument_expression[] { ENTRY_DEBUG } :

        lparen_marked
        ({ LA(1) != RPAREN }? ({ true }? general_operators | (variable_identifier)=>variable_identifier | literals | type_identifier | template_argument_expression))*
       rparen_operator[true]

;

// All possible operators
template_operators[] { LightweightElement element(this); ENTRY_DEBUG } :
        {
            if (isoption(parseoptions, OPTION_OPERATOR))
                startElement(SOPERATOR);
        }
        (
        OPERATORS | TRETURN | TEMPOPS | EQUAL | MULTOPS | REFOPS | DOTDOT | RVALUEREF |
        QMARK | NEW | DELETE | IN | IS | STACKALLOC | AS | AWAIT | LAMBDA
        )
;

// template extends
template_extends_java[] { CompleteElement element(this); bool is_compound = false; ENTRY_DEBUG } :
        {
            startNewMode(MODE_LOCAL);

            startElement(SEXTENDS);
        }
        EXTENDS
        compound_name_java[is_compound]
;

// template super 
template_super_java[] { CompleteElement element(this); bool is_compound = false; ENTRY_DEBUG } :
        {
            startNewMode(MODE_LOCAL);

            startElement(SDERIVATION_LIST);
        }
        SUPER
        compound_name_java[is_compound]
;

// beginning of template parameter list
tempops[] { ENTRY_DEBUG } :
        {
            // make sure we are in a list mode so that we can end correctly
            // some uses of tempope will have their own mode
            if (!inMode(MODE_LIST))
                startNewMode(MODE_LIST);
        }
        TEMPOPS
;

// end of template parameter list
tempope[] { ENTRY_DEBUG } :
        {
            // end down to the mode created by the start template operator
            endDownToMode(MODE_LIST);
        }
        TEMPOPE
        {
            // end the mode created by the start template operator
            while (inMode(MODE_LIST))
                endMode(MODE_LIST);
        }
;

// a label
label_statement[] { CompleteElement element(this); ENTRY_DEBUG } :
        {
            // statement
            startNewMode(MODE_STATEMENT);

            // start the label element
            startElement(SLABEL_STATEMENT);
        }
        identifier COLON
;

// a label
macro_label_statement[] { CompleteElement element(this); ENTRY_DEBUG } :
        {
            // statement
            startNewMode(MODE_STATEMENT);

            // start the label element
            startElement(SLABEL_STATEMENT);
        }
        macro_label_call COLON
;

// typedef
typedef_statement[] { ENTRY_DEBUG } :
        {
            // statement
            startNewMode(MODE_STATEMENT | MODE_EXPECT | MODE_VARIABLE_NAME | MODE_ONLY_END_TERMINATE);

            // start the typedef element
            startElement(STYPEDEF);

            startNewMode(MODE_STATEMENT | MODE_NEST | MODE_INNER_DECL | MODE_TYPEDEF | MODE_END_AT_BLOCK_NO_TERMINATE);
        }
        TYPEDEF
;

// matching set of parenthesis
paren_pair[] :
        LPAREN (paren_pair | ~(LPAREN | RPAREN))* RPAREN
;

// matching set of curly braces
curly_pair[] :
        LCURLY (curly_pair | ~(LCURLY | RCURLY))* RCURLY
;

// See if there is a semicolon terminating a statement inside a block at the top level
nested_terminate[] {

    int parencount = 0;
    int bracecount = 0;
    while (LA(1) != antlr::Token::EOF_TYPE) {

        if (LA(1) == RPAREN)
            --parencount;
        else if (LA(1) == LPAREN)
            ++parencount;

        if (LA(1) == RCURLY)
            --bracecount;
        else if (LA(1) == LCURLY)
            ++bracecount;

        if (bracecount < 0)
            break;

        if (LA(1) == TERMINATE && parencount == 0 && bracecount == 0)
            break;

        consume();
    }
} :
        TERMINATE
;

// definition of an enum
enum_definition[] { ENTRY_DEBUG } :
        { inLanguage(LANGUAGE_JAVA_FAMILY) }?
        enum_class_definition |

        { inLanguage(LANGUAGE_JAVA_FAMILY) || inLanguage(LANGUAGE_CSHARP) }?
        {
            // statement
            // end init correctly
            startNewMode(MODE_STATEMENT | MODE_EXPRESSION_BLOCK | MODE_VARIABLE_NAME | MODE_EXPECT | MODE_ENUM | MODE_END_AT_BLOCK);

            // start the enum definition element
            startElement(SENUM);
        }
        class_preamble
        ENUM |
        {
            // statement
            // end init correctly
            startNewMode(MODE_STATEMENT | MODE_EXPRESSION_BLOCK | MODE_VARIABLE_NAME | MODE_EXPECT | MODE_ENUM);

            // start the enum definition element
            startElement(SENUM);
        }
        ENUM
;

// header for enum class
enum_class_header[] {} :
        (CLASS | STRUCT)* 
        ({ inLanguage(LANGUAGE_CXX_ONLY) && next_token() == LBRACKET}? attribute_cpp)*
        variable_identifier (COLON enum_type)*

    ;

// type portion of enum
enum_type { LightweightElement element(this); ENTRY_DEBUG } :
        {
            startElement(STYPE);
        }
        // suppress warning compound_name seems to have some tokens in common with specifier.
        (options { generateAmbigWarnings = false; } : specifier | compound_name)*
    ;

// Complete definition of an enum.  Used for enum's embedded in typedef's where the entire
// enum must be parsed since it is part of the type.
enum_definition_complete[] { CompleteElement element(this); ENTRY_DEBUG } :
        enum_definition

        (variable_identifier)*

        // start of enum definition block
        {
            startNewMode(MODE_TOP | MODE_LIST | MODE_EXPRESSION | MODE_EXPECT | MODE_BLOCK | MODE_NEST);

            startElement(SBLOCK);
        }
        LCURLY

        (options { greedy = true; } : { LA(1) != RCURLY || inTransparentMode(MODE_INTERNAL_END_CURLY) }?
        expression | comma)*

        // end of enum definition block
        {
            endDownToMode(MODE_TOP);
        }
        RCURLY
;

/*
  end of file

  Reached the end of the input.  Must now make sure to end any open elements.  Open elements indicate
  either syntax error in the code, or a translation error.

  EOF marks the end of all processing, so it must occur after any ending modes
*/
eof[] :
        {
            endAllModes();
        }
        EOF
;

/*
    Preprocessor

    Match on the directive itself not the entire directive
*/
preprocessor[] { ENTRY_DEBUG

        int directive_token = 0;
        bool markblockzero = false;

        TokenPosition tp;
        TokenPosition tp_directive;

        // parse end of line
        startNewMode(MODE_PARSE_EOL);

        // mode for any preprocessor elements
        startNewMode(MODE_PREPROC);
        } :

        {
            // assume error.  will set to proper one later
            startElement(SCPP_ERROR);

            setTokenPosition(tp);
        }

        PREPROC markend[directive_token]
        {

            startNewMode(MODE_LOCAL);

            startElement(SCPP_DIRECTIVE);
            setTokenPosition(tp_directive);
        }

        // Suppress warnings that should be caused by empty rule.
        (options { generateAmbigWarnings = false; } : 
        INCLUDE
        {
            endMode();

            tp.setType(SCPP_INCLUDE);
        }
        (cpp_filename)* |

        DEFINE
        {
            endMode();

            tp.setType(SCPP_DEFINE);
        }
        (cpp_define_name (options { greedy = true; } : cpp_define_value)*)* |

        IFNDEF
        {
            endMode();

            tp.setType(SCPP_IFNDEF);
        }
        cpp_symbol_optional |

        UNDEF
        {
            endMode();

            tp.setType(SCPP_UNDEF);
        }
        cpp_symbol_optional |

        IF
        { markblockzero = false; }
        {
            endMode();

            tp.setType(SCPP_IF);
        }
        cpp_condition[markblockzero] |

        ELIF
        {
            endMode();

            tp.setType(SCPP_ELIF);
        }
        cpp_condition[markblockzero] |

        ELSE
        {
            endMode();

            tp.setType(SCPP_ELSE);
        } |

        ENDIF
        {
            endMode();

            tp.setType(SCPP_ENDIF);
        } |

        IFDEF
        {
            endMode();

            tp.setType(SCPP_IFDEF);
        }
            cpp_symbol_optional |

        LINE
        {
            endMode();

            tp.setType(SCPP_LINE);
        }
            cpp_linenumber

            (cpp_filename)* |

        PRAGMA
        {
            endMode();

            tp.setType(SCPP_PRAGMA);
        } |

        ERRORPREC
        {
            endMode();

            tp.setType(SCPP_ERROR);
        } |

        (NAME | VOID)
        {
            endMode();

            tp.setType(SCPP_ERROR);
        } |

        REGION
        {
            endMode();

            tp.setType(SCPP_REGION);
        } |

        ENDREGION
        {
            endMode();

            tp.setType(SCPP_ENDREGION);
        } |

        /* blank preproc */
        // suppress ()* warning
        { tp_directive.setType(SNOP); endMode(); } (options { greedy = true; } : cpp_garbage)*

        )
        eol_skip[directive_token, markblockzero]
;
exception
catch[...] {
        eol_skip(directive_token, markblockzero);
}

// do all the cpp garbage
cpp_garbage[] :

 ~(EOL | LINECOMMENT_START | COMMENT_START | JAVADOC_COMMENT_START | DOXYGEN_COMMENT_START | LINE_DOXYGEN_COMMENT_START | EOF)  /* EOF */

;

// skip to eol
eol_skip[int directive_token, bool markblockzero] {

    while (LA(1) != EOL &&
           LA(1) != LINECOMMENT_START &&
           LA(1) != COMMENT_START &&
           LA(1) != JAVADOC_COMMENT_START &&
           LA(1) != DOXYGEN_COMMENT_START &&
           LA(1) != LINE_DOXYGEN_COMMENT_START &&
           LA(1) != 1 /* EOF? */
        )
         consume();

    ENTRY_DEBUG } :
    eol[directive_token, markblockzero]
;

/*
  end of line

  Only used for ending preprocessor, and only those directives who end on the current
  line.
*/
eol[int directive_token, bool markblockzero] {

            // end all preprocessor modes
            endDownOverMode(MODE_PREPROC);

            endMode(MODE_PARSE_EOL);
ENTRY_DEBUG } :
        (EOL | LINECOMMENT_START | COMMENT_START | JAVADOC_COMMENT_START | DOXYGEN_COMMENT_START | LINE_DOXYGEN_COMMENT_START | eof)
        eol_post[directive_token, markblockzero]
;

cppendif_skip[] {

    int prev = -1;
    int endif_count = 1;

    while(endif_count && LA(1) != 1 /* EOF */) {

        if((prev == PREPROC && LA(1) == IF) || LA(1) == IFDEF || LA(1) == IFNDEF)
            ++endif_count;

        if(LA(1) == ENDIF)
            --endif_count;

        prev = LA(1);
        consume();
    }

}:;

cppif_end_count_check[] returns [std::list<int> end_order] {

    int start = mark();
    std::list<int> op_stack;
    ++inputState->guessing;

    std::list<int>::size_type save_size = 0;

    int prev = -1;
    while(LA(1) != ENDIF && !(prev == PREPROC && LA(1) == ELSE) && LA(1) != 1 /* EOF */) {

        if((prev == PREPROC && LA(1) == IF) || LA(1) == IFDEF || LA(1) == IFNDEF) {
            cppendif_skip();
            continue;
        }

        if(LA(1) == ELIF) save_size = end_order.size();

        if(LA(1) == LPAREN) op_stack.push_back(LPAREN);
        if(LA(1) == RPAREN) {
            if(!op_stack.empty() && op_stack.back() == LPAREN) op_stack.pop_back();
            else end_order.push_back(RPAREN);
        }

        if(LA(1) == LCURLY) op_stack.push_back(LCURLY);
        if(LA(1) == RCURLY) {
            if(!op_stack.empty() && op_stack.back() == LCURLY) op_stack.pop_back();
            else end_order.push_back(RCURLY);
        }

        prev = LA(1);
        consume();

    }

    if(LA(1) == 1 /* EOF */) {

        end_order.clear();

    }

    if(LA(1) == ENDIF) end_order.resize(save_size);

    while(!op_stack.empty() && !end_order.empty()) {

        op_stack.pop_front();
        end_order.pop_front();

    }

    --inputState->guessing;

    rewind(start);

ENTRY_DEBUG } :;

// post processing for eol
eol_post[int directive_token, bool markblockzero] {

        // Flags to control skipping of #if 0 and #else.
        // Once in these modes, stay in these modes until the matching #endif is reached
        // cpp_ifcount used to indicate which #endif matches the #if or #else
        switch (directive_token) {

            case IF :
            case IFDEF :
            case IFNDEF :

                // should work unless also creates a dangling lcurly or lparen
                // in which case may need to run on everthing except else.
                if(isoption(parseoptions, OPTION_CPPIF_CHECK)) {

                    std::list<int> end_order = cppif_end_count_check();
                    State::MODE_TYPE current_mode = getMode();
                    // @todo When C++11 is default, switch to ranged for or at least auto keyword.
                    for(std::list<int>::iterator pos = end_order.begin(); pos != end_order.end(); ++pos) {

                        if(*pos == RCURLY) {    
                            setMode(MODE_TOP | MODE_STATEMENT | MODE_NEST | MODE_LIST | MODE_BLOCK);
                            startNewMode(current_mode | MODE_ISSUE_EMPTY_AT_POP);
                            addElement(SBLOCK);

                        }

                        if(*pos == RPAREN) {
                            startNewMode(MODE_LIST | MODE_EXPRESSION | MODE_EXPECT | MODE_ISSUE_EMPTY_AT_POP);
                            addElement(SCONDITION);

                        }

                    }


                }                      

                // start a new blank mode for new zero'ed blocks
                if (!cpp_zeromode && markblockzero) {

                    // start a new blank mode for if
                    cpp_zeromode = true;

                    // keep track of nested if's (inside the #if 0) so we know when
                    // we reach the proper #endif
                    cpp_ifcount = 0;
                }

                // another if reached
                ++cpp_ifcount;

                // create new context for #if (and possible #else)
                if (!isoption(parseoptions, OPTION_CPP_TEXT_ELSE) && !inputState->guessing)
                    cppmode.push(cppmodeitem(size()));

                break;

            case ELSE :
            case ELIF :

                // #else reached for #if 0 that started this mode
                if (cpp_zeromode && cpp_ifcount == 1)
                    cpp_zeromode = false;

                // not in skipped #if, so skip #else until #endif of #if is reached
                else if (!cpp_zeromode) {
                    cpp_skipelse = true;
                    cpp_ifcount = 1;
                }

                if (isoption(parseoptions, OPTION_CPP_TEXT_ELSE) && !inputState->guessing) {

                    // create an empty cppmode for #if if one doesn't exist
                    if (cppmode.empty())
                        cppmode.push(cppmodeitem(size()));

                    // add new context for #else in current #if
                    cppmode.top().statesize.push_back(size());

                    if (!cpp_zeromode && cppmode.top().statesize.front() > size())
                            cppmode.top().skipelse = true;
                }
                break;

            case ENDIF :

                // another #if ended
                --cpp_ifcount;

                // #endif reached for #if 0 that started this mode
                if (cpp_zeromode && cpp_ifcount == 0)
                    cpp_zeromode = false;

                // #endif reached for #else that started this mode
                if (cpp_skipelse && cpp_ifcount == 0)
                    cpp_skipelse = false;

                if (isoption(parseoptions, OPTION_CPP_TEXT_ELSE) && !inputState->guessing &&
                    !cppmode.empty()) {

                    // add new context for #endif in current #if
                    cppmode.top().statesize.push_back(size());

                    // reached #endif so finished adding to this mode
                    cppmode.top().isclosed = true;

                    // remove any finished modes
                    cppmode_cleanup();
                }

            default :
                break;
        }

        /*
            Skip elements when:
                - in zero block (cpp_zeromode) and not marking #if 0
                - when processing only #if part, not #else
                - when guessing and in else (unless in zero block)
                - when ??? for cppmode
        */
        if ((!isoption(parseoptions, OPTION_CPP_MARKUP_IF0) && cpp_zeromode) ||
            (isoption(parseoptions, OPTION_CPP_TEXT_ELSE) && cpp_skipelse) ||
            (inputState->guessing && cpp_skipelse) ||
            (!cppmode.empty() && !cppmode.top().isclosed && cppmode.top().skipelse)
        ) {
            while (LA(1) != PREPROC && LA(1) != 1 /* EOF */)
                consume();
        }

        ENTRY_DEBUG
} :;

// remove any finished or unneeded cppmodes
cppmode_cleanup[] {

        bool equal = true;
        for (std::deque<int>::size_type i = 0; i < cppmode.top().statesize.size(); ++i)
            if (cppmode.top().statesize[i] != cppmode.top().statesize[0]) {
                equal = false;
                break;
            }

        if (!cppmode.empty() && (equal || cppmode.top().statesize.size() == 2))
            cppmode.pop();

        ENTRY_DEBUG 
} :;

// ended modes that may lead to needed updates
cppmode_adjust[] {

    if (!isoption(parseoptions, OPTION_CPP_TEXT_ELSE) &&
        !cppmode.empty() &&
        cppmode.top().isclosed &&
        size() < cppmode.top().statesize.back())

        if (size() == cppmode.top().statesize[cppmode.top().statesize.size() - 1 - 1]) {

            // end if part of cppmode
            while (size() > cppmode.top().statesize.front())
                endMode();

            // done with this cppmode
            cppmode.pop();
       }

    ENTRY_DEBUG 
} :;

// line continuation character
line_continuation[] { ENTRY_DEBUG } :
        {
            // end all preprocessor modes
            endDownOverMode(MODE_PARSE_EOL);
        }
        EOL_BACKSLASH
;

// condition in cpp
cpp_condition[bool& markblockzero] { CompleteElement element(this); ENTRY_DEBUG } :

        set_bool[markblockzero, LA(1) == CONSTANTS && LT(1)->getText() == "0"]

        complete_expression
;

// symbol in cpp
cpp_symbol[] { ENTRY_DEBUG } :
        simple_identifier
;

cpp_define_name[] { CompleteElement element(this);
    int line_pos = LT(1)->getLine();
    std::string::size_type pos = LT(1)->getColumn() + LT(1)->getText().size();
} :

        {
            startNewMode(MODE_LOCAL);

            startElement(SMACRO_DEFN);
        }
        simple_identifier (options { greedy = true; } : { line_pos == LT(1)->getLine() && pos == (unsigned)LT(1)->getColumn() }? cpp_define_parameter_list)*
;

cpp_define_parameter_list[] { CompleteElement element(this); bool lastwasparam = false; bool foundparam = false; ENTRY_DEBUG } :
        {
            // list of parameters
            startNewMode(MODE_PARAMETER | MODE_LIST | MODE_EXPECT);

            // start the parameter list element
            startElement(SPARAMETER_LIST);
        }

        // parameter list must include all possible parts since it is part of
        // function detection
        LPAREN ({ foundparam = true; if (!lastwasparam) empty_element(SPARAMETER, !lastwasparam); lastwasparam = false; }
        {
            // We are in a parameter list.  Need to make sure we end it down to the start of the parameter list
            if (!inMode(MODE_PARAMETER | MODE_LIST | MODE_EXPECT))
                endMode();
        } comma |
        cpp_define_parameter { foundparam = lastwasparam = true; })* empty_element[SPARAMETER, !lastwasparam && foundparam] rparen[false]
;


cpp_define_parameter[] { int type_count = 1; ENTRY_DEBUG } :
        {
            // end parameter correctly
            startNewMode(MODE_PARAMETER);

            // start the parameter element
            startElement(SPARAMETER);
        }
        parameter_type_count[type_count]
;


cpp_define_value[] { ENTRY_DEBUG } :
        {
            startElement(SMACRO_VALUE);
        }
        cpp_garbage (options { greedy = true; } : cpp_garbage)*
;

// optional symbol cpp 
cpp_symbol_optional[] { ENTRY_DEBUG } :
        (options { greedy = true; } : cpp_symbol)*
;

// filename cpp
cpp_filename[] { SingleElement element(this); ENTRY_DEBUG } :
        {
            startElement(SCPP_FILENAME);
        }
        (string_literal | char_literal | TEMPOPS (~(TEMPOPE | EOL))* TEMPOPE)
;

// linenumber in cpp
cpp_linenumber[] { SingleElement element(this); bool first = true; ENTRY_DEBUG } :
        (options { greedy = true; } : { if(first) { startElement(SCPP_NUMBER); first = false; } } literal)*
;<|MERGE_RESOLUTION|>--- conflicted
+++ resolved
@@ -466,11 +466,7 @@
 
     // Qt
 	SSIGNAL_ACCESS;
-<<<<<<< HEAD
     SFOREVER_STATEMENT;
-=======
-    STYPENAME;
->>>>>>> a1d26be3
 
     // cpp directive internal elements
 	SCPP_DIRECTIVE;
@@ -593,15 +589,6 @@
         emptyElement(SUNIT);
     }
 
-<<<<<<< HEAD
-=======
-    void macroList() {
-
-        emptyElement(SMACRO_LIST);
-        
-    }
-
->>>>>>> a1d26be3
     // sets to the current token in the output token stream
     void setTokenPosition(TokenPosition& tp) {
         tp.token = CurrentToken();
@@ -4438,17 +4425,6 @@
         MACRO_TYPE_NAME
 ;
 
-// do a macro call.
-macro_type_name_call[] { ENTRY_DEBUG } :
-
-        macro_type_name_call_inner
-/*        {
-            if (inMode(MODE_THEN) && LA(1) == ELSE)
-                endMode(MODE_THEN);
-        }
-*/
-;
-
 // inner part of call
 macro_type_name_call_inner[] { CompleteElement element(this); bool first = true; ENTRY_DEBUG } :
         {
