--- conflicted
+++ resolved
@@ -1321,11 +1321,7 @@
 call_check[int& postnametoken, int& argumenttoken, int& postcalltoken] { ENTRY_DEBUG } :
 
         // detect name, which may be name of macro or even an expression
-<<<<<<< HEAD
-        (function_identifier | SIZEOF (DOTDOTDOT)*)
-=======
-        (function_identifier | ALIGNOF)
->>>>>>> 12a7b111
+        (function_identifier | SIZEOF (DOTDOTDOT)* | ALIGNOF)
 
         // record token after the function identifier for future use if this fails
         markend[postnametoken]
@@ -2516,11 +2512,11 @@
 
         // call list in member initialization list
         { inMode(MODE_CALL | MODE_LIST) && (LA(1) != LCURLY || inLanguage(LANGUAGE_CXX_ONLY)) }?
-<<<<<<< HEAD
         sizeof_call |
-=======
+
+        // call list in member initialization list
+        { inMode(MODE_CALL | MODE_LIST) && (LA(1) != LCURLY || inLanguage(LANGUAGE_CXX_ONLY)) }?
         alignof_call |
->>>>>>> 12a7b111
 
         /*
           MODE_VARIABLE_NAME
@@ -3982,18 +3978,13 @@
         (LPAREN | { setMode(MODE_INTERNAL_END_CURLY); } LCURLY)
 ;
 
-<<<<<<< HEAD
 // sizeof(...)
 sizeof_call[] { ENTRY_DEBUG } :
-=======
-alignof_call[] { ENTRY_DEBUG } :
->>>>>>> 12a7b111
         {
             // start a new mode that will end after the argument list
             startNewMode(MODE_ARGUMENT | MODE_LIST);
 
             // start the function call element
-<<<<<<< HEAD
             startElement(SSIZEOF_CALL);
         }
         SIZEOF
@@ -4001,15 +3992,21 @@
         call_argument_list
 ;
 
-// check if macro call
-=======
+// alignof
+alignof_call[] { ENTRY_DEBUG } :
+        {
+            // start a new mode that will end after the argument list
+            startNewMode(MODE_ARGUMENT | MODE_LIST);
+
+            // start the function call element
+
             startElement(SALIGNOF);
         }
         ALIGNOF
         call_argument_list
 ;
 
->>>>>>> 12a7b111
+// check if macro call
 macro_call_check[] { ENTRY_DEBUG } :
         simple_identifier (options { greedy = true; } : paren_pair)*
 ;
@@ -4883,13 +4880,8 @@
             // Added argument to correct markup of default parameters using a call.
             // normally call claims left paren and start calls argument.
             // however I believe parameter_list matches a right paren of the call.
-<<<<<<< HEAD
-           (call | sizeof_call) argument |
-            
-=======
-            (call argument | alignof_call argument) |
-
->>>>>>> 12a7b111
+           (call | sizeof_call | alignof_call) argument |
+
         // macro call
         { type == MACRO }? macro_call |
 
