/*!
 * @file srcMLParser.g
 * 
 * @copyright Copyright (C) 2004-2014  SDML (www.srcML.org)
 *
 * This file is part of the srcML translator.
 *
 * The srcML translator is free software; you can redistribute it and/or modify
 * it under the terms of the GNU General Public License as published by
 * the Free Software Foundation; either version 2 of the License, or
 * (at your option) any later version.
 *
 * The srcML translator is distributed in the hope that it will be useful,
 * but WITHOUT ANY WARRANTY; without even the implied warranty of
 * MERCHANTABILITY or FITNESS FOR A PARTICULAR PURPOSE.  See the
 * GNU General Public License for more details.
 *
 * You should have received a copy of the GNU General Public License
 * along with the srcML translator; if not, write to the Free Software
 * Foundation, Inc., 59 Temple Place, Suite 330, Boston, MA  02111-1307  USA
 */

/*!
 * Comments:
 *
 * This is an ANTLR grammar file for the main part of the srcML translator.
 * It is a mixture of ANTLR code with C++ code mixed in for the actions.
 *
 * The grammar is for the C++ language.  It is unlike typical C++ parsers for many
 * reasons:
 *
 * - ANTLR uses this code to generate a recursive-descent LL(k) parser.  This
 * parser starts at the leftmost token and tries to match the tokens to C++
 * source code.
 *
 * - Additional classes are used to implement an event-driven parser.  Input
 * to the parser is a stream of tokens from the lexer.  Output from this parser
 * is a new stream of tokens.  The parser user calls nextToken repeatedly to
 * process all of the tokens.
 *
 * - The parser is designed to be used interactively.  When the nextToken is
 * called a minimal number of input tokens are read to generate an output token.
 * This makes the parser very responsive and able to issue start statement
 * tokens before the end of the statement is reached.
 *
 * - The parser insert additional tokens into the input stream corresponding to
 * start and end tags.
 *
 * Matching:
 *
 * - The parser does not attempt to detect invalid C++ code.  It is designed to
 * match well-formed C++ code.  It assumes that the input C++ code is valid.
 *
 * - Whitespace and comments are handled in StreamMLParser.  They are diverted
 * from the input token stream and inserted into the output token stream.  There
 * is some processing to match these skipped tokens with the generated tokens
 * from the parser.
 *
 * - There is no symbol table.  I repeat:  There is no symbol table.  No
 * grammar rules are based on the type of an identifier.
 *
 * - Keywords are used to identify statements.  They are not used for types.
 * Type keywords are in tokens just like other identifiers.
 *
 * Implementation:
 *
 * - The state of the current parsing is stored in modes.  The modes use flags
 * to remember what state the parsing was in during the previous parse.
 *
 * - Element start tokens are generated using the method startElement.  The
 * starting elements are stored in a stack in the current mode.
 *
 * - Element end tokens are generated automatically when a mode ends.  The stack
 * of start tokens is popped of and ended automatically.
 *
 * - Do not end an element explicitly.  End the mode instead.
 *
 * Helpers:
 *
 * - The class StreamParser provides stream processing.  The class StreamMLParser
 * provides markup language stream processing.  These are template classes which
 * use this parser as a template parameter base.
 *
 * - The class TokenParser provides the virtual table for methods in StreamParser
 * that are called in this parser.
 *
 * - Obviously this needs to be untangled but is not as easy as it should be.
 *
 * - Additional methods for the parser are declared in class Mode.  These methods
 * only provide general support for the parser.  They do not, repeat, do not, contain
 * token specific processing.
 *
 * Terminology:
 *
 * The use of C++ terminology is sometimes contradictory.  This is especially true
 * for declarations and definitions, since a definition can also serve as a
 * declaration.  The following rules are used:
 *
 * declaration - stating that something exists:
 *
 *     function declaration:  int f();
 *     class declaration:     class A;
 *     struct declaration:    struct A;
 *     union declaration:     union A;
 *     method declaration:    virtual int f(); // in class
 *
 * definition - defining the layout or interface
 *
 *     function definition:  int f() {}
 *     class definition:     class A { int a; }
 *     struct definition:    struct A { int a; }
 *     union definition:     union A { int a; }
 *     method definition:    int A::f() {} // in or out of class
 *
 * C vs. C++
 *
 * Additional keywords in C++ may be identifiers in C.  This is handled in the
 * lexer which has symbols for all C++ (and C) keywords, but only will find them in
 * the input if in C++ mode.  They are matched as NAME in C mode.
 */

header "pre_include_hpp" {
#pragma GCC diagnostic ignored "-Wunused-parameter"
}

// Included in the generated srcMLParser.hpp file after antlr includes
header "post_include_hpp" {

#pragma GCC diagnostic warning "-Wunused-parameter"

#include <string>
#include <deque>
#include <stack>
#include "Language.hpp"
#include "ModeStack.hpp"
#include "Options.hpp"

// Macros to introduce trace statements
#define ENTRY_DEBUG //RuleDepth rd(this); fprintf(stderr, "TRACE: %d %d %d %5s%*s %s (%d)\n", inputState->guessing, LA(1), ruledepth, (LA(1) != EOL ? LT(1)->getText().c_str() : "\\n"), ruledepth, "", __FUNCTION__, __LINE__);
#ifdef ENTRY_DEBUG
#define ENTRY_DEBUG_INIT ruledepth(0),
#define ENTRY_DEBUG_START ruledepth = 0;
#endif

#define CATCH_DEBUG //marker();

#define assertMode(m)

enum STMT_TYPE { NONE, VARIABLE, FUNCTION, FUNCTION_DECL, CONSTRUCTOR, CONSTRUCTOR_DECL, DESTRUCTOR, DESTRUCTOR_DECL, SINGLE_MACRO, NULLOPERATOR, DELEGATE_FUNCTION, ENUM_DECL, GLOBAL_ATTRIBUTE, PROPERTY_ACCESSOR, PROPERTY_ACCESSOR_DECL, EXPRESSION, CLASS_DEFN, CLASS_DECL, UNION_DEFN, UNION_DECL, STRUCT_DEFN, STRUCT_DECL, INTERFACE_DEFN, INTERFACE_DECL, ACCESS_REGION };
enum CALL_TYPE { NOCALL, CALL, MACRO };

// position in output stream
struct TokenPosition {

    TokenPosition() 
        : token(0), sp(0) {}

    // sets a particular token in the output token stream
    void setType(int type) {

        // set the inner name token to type
        (*token)->setType(type);

        // set this position in the element stack to type
        *sp = type;
    }

    ~TokenPosition() {}

    antlr::RefToken* token;
    int* sp;
};

}

// Included in the generated srcMLParser.cpp file after antlr includes
header "post_include_cpp" {

// Makes sure that a grammar rule forms a complete element
// Ends all modes started in the rule and closes any elements started in the rule.
class CompleteElement {
public:
    CompleteElement(srcMLParser* parent) : parent(parent) {

        // only run if not guessing
        if (parent->inputState->guessing) return;

        start_size = parent->size();
    }

    ~CompleteElement() {

        // only run if not guessing
        if (parent->inputState->guessing) return;

        // Close all the modes opened in the current rule with their elements.
        int n = parent->size() - start_size;
        for (int i = 0; i < n; ++i) {
            parent->endMode();
        }
    }

private:
    srcMLParser* parent;
    int start_size;
};

// Makes sure that a grammar rule forms a complete element
// Closes all elements opened in the rule for this current mode.
class LightweightElement {
public:
    LightweightElement(srcMLParser* parent) : parent(parent) {

        // only run if not guessing
        if (parent->inputState->guessing) return;

        start_size = parent->currentState().size();
    }

    ~LightweightElement() {

        // only run if not guessing
        if (parent->inputState->guessing) return;

        // Close all elements opened by the rule in this mode.
        while (start_size < parent->currentState().size())
            parent->endElement(parent->currentState().openelements.top());
    }

private:
    srcMLParser* parent;
    int start_size;
};

// Makes sure that a grammar rule forms a complete element
// Ends the last opened tag.
class SingleElement {
public:
    SingleElement(srcMLParser* parent) : parent(parent) {}

    ~SingleElement() {

        // only run if not guessing
        if (parent->inputState->guessing) return;

        // end last opened element.
        parent->endElement(parent->currentState().openelements.top());
    }

private:
    srcMLParser* parent;
};

#ifdef ENTRY_DEBUG
class RuleDepth {

public:
    RuleDepth(srcMLParser* t) : pparser(t) { ++pparser->ruledepth; }

    ~RuleDepth() { --pparser->ruledepth; }

private:
    srcMLParser* pparser;
};
#endif

// constructor
srcMLParser::srcMLParser(antlr::TokenStream& lexer, int lang, OPTION_TYPE & parser_options)
   : antlr::LLkParser(lexer,1), Language(lang), ModeStack(this), cpp_zeromode(false), cpp_skipelse(false), cpp_ifcount(0),
    parseoptions(parser_options), ifcount(0), ENTRY_DEBUG_INIT notdestructor(false), curly_count(0)
{
    // make sure we have the correct token set
    if (!_tokenSet_1.member(IF))
        fprintf(stderr, "src2srcml:  Incorrect token set A\n");

    if (!_tokenSet_13.member(INCLUDE))
        fprintf(stderr, "src2srcml:  Incorrect token set B\n");

    if (!_tokenSet_22.member(CLASS))
        fprintf(stderr, "src2srcml:  Incorrect token set C\n");

    if (!_tokenSet_26.member(EXTERN))
        fprintf(stderr, "src2srcml:  Incorrect token set D\n");

    // root, single mode
    if (isoption(parseoptions, OPTION_EXPRESSION))
        // root, single mode to allows for an expression without a statement
        startNewMode(MODE_TOP | MODE_STATEMENT | MODE_EXPRESSION | MODE_EXPECT);
    else
       // root, single mode that allows statements to be nested
       startNewMode(MODE_TOP | MODE_STATEMENT | MODE_NEST);
}

// ends all currently open modes
void srcMLParser::endAllModes() {

     // expression mode has an extra mode
     /*
       if (isoption(parseoptions, OPTION_EXPRESSION))
       endMode();
     */

     // should only be one mode
     if (size() > 1 && isoption(parseoptions, OPTION_DEBUG))
         emptyElement(SERROR_MODE);

     // end all modes except the last
     while (size() > 1)
         endMode();

     // flush any skipped characters
     flushSkip();

     // end the very last mode which forms the entire unit
     if (size() == 1)
         endLastMode();
}

} /* end include */

options {
	language="Cpp";
    namespaceAntlr="antlr";
    namespaceStd="std";
}

class srcMLParser extends Parser;

options {
    classHeaderSuffix="public Language, public ModeStack";
	k=1;
    importVocab=KeywordLexer;
    defaultErrorHandler=false;
    noConstructors=true;

    // values arrived at through experimentation
    codeGenBitsetTestThreshold=4;
    codeGenMakeSwitchThreshold=5;
}

tokens {
    // entire source file
    SUNIT;

    // First token used for boundary
    START_ELEMENT_TOKEN;

    // No output at all.  Only a placeholder
    SNOP;

    // literal types
    SSTRING;        // string marked by double quotes
    SCHAR;          // string or char marked by single quotes
    SLITERAL;       // literal number, constant
    SBOOLEAN;       // boolean literal, i.e., true, false
    SNULL;          // null types null, nullptr
    SCOMPLEX;       // complex numbers

    // operators
    SOPERATOR;

    // type modifiers
    SMODIFIER;

    // internal statement elements used in multiple statements
    SNAME;
    SONAME;
    SCNAME;
    STYPE;
    STYPEPREV;
	SCONDITION;
	SBLOCK;
    SINDEX;

    // statements
	SENUM;

	SIF_STATEMENT;
	STHEN;
	SELSE;
	SELSEIF;

    SWHILE_STATEMENT;
	SDO_STATEMENT;

	SFOR_STATEMENT;
	SFOREACH_STATEMENT;
    SFOR_GROUP;
	SFOR_INITIALIZATION;
	SFOR_CONDITION;
	SFOR_INCREMENT;

	SEXPRESSION_STATEMENT;
	SEXPRESSION;
	SFUNCTION_CALL;

	SDECLARATION_STATEMENT;
	SDECLARATION;
	SDECLARATION_INITIALIZATION;
	SDECLARATION_RANGE;

	SGOTO_STATEMENT;
	SCONTINUE_STATEMENT;
	SBREAK_STATEMENT;
	SLABEL_STATEMENT;

	SSWITCH;
	SCASE;
	SDEFAULT;

    // functions
    SFUNCTION_DEFINITION;
	SFUNCTION_DECLARATION;
    SFUNCTION_LAMBDA;
	SFUNCTION_SPECIFIER;
	SRETURN_STATEMENT;
	SPARAMETER_LIST;
	SPARAMETER;
	SKRPARAMETER_LIST;
	SKRPARAMETER;
	SARGUMENT_LIST;
	SARGUMENT;

    // class, struct, union
	SCLASS;
	SCLASS_DECLARATION;
	SSTRUCT;
	SSTRUCT_DECLARATION;
	SUNION;
	SUNION_DECLARATION;
	SDERIVATION_LIST;
	SPUBLIC_ACCESS;
	SPUBLIC_ACCESS_DEFAULT;
	SPRIVATE_ACCESS;
	SPRIVATE_ACCESS_DEFAULT;
	SPROTECTED_ACCESS;
    SMEMBER_INITIALIZATION_LIST;
	SCONSTRUCTOR_DEFINITION;
	SCONSTRUCTOR_DECLARATION;
	SDESTRUCTOR_DEFINITION;
	SDESTRUCTOR_DECLARATION;
	SFRIEND;
	SCLASS_SPECIFIER;

    // exception handling
	STRY_BLOCK;
	SCATCH_BLOCK;
	SFINALLY_BLOCK;
	STHROW_STATEMENT;
	STHROW_SPECIFIER;
	STHROW_SPECIFIER_JAVA;

	STEMPLATE;
    STEMPLATE_ARGUMENT;
    STEMPLATE_ARGUMENT_LIST;
    STEMPLATE_PARAMETER;
    STEMPLATE_PARAMETER_LIST;

    // C Family elements
	STYPEDEF;
	SASM;
	SMACRO_CALL;
	SSIZEOF_CALL;
    SEXTERN;
	SNAMESPACE;
	SUSING_DIRECTIVE;

    // C++
    SALIGNAS;
    SDECLTYPE;
    SLAMBDA_CAPTURE;
    SNOEXCEPT;
    STYPENAME;

    // Qt
	SSIGNAL_ACCESS;
    SFOREVER_STATEMENT;

    // cpp directive internal elements
	SCPP_DIRECTIVE;
    SCPP_FILENAME;
    SCPP_NUMBER;
	SCPP_MACRO_DEFN;
	SCPP_MACRO_VALUE;

    // cpp directives
	SCPP_ERROR;
	SCPP_PRAGMA;
	SCPP_INCLUDE;
	SCPP_DEFINE;
	SCPP_UNDEF;
	SCPP_LINE;
	SCPP_IF;
	SCPP_IFDEF;
	SCPP_IFNDEF;
	SCPP_THEN;
	SCPP_ELSE;
	SCPP_ELIF;

    // C# cpp directives
    SCPP_REGION;
    SCPP_ENDREGION;

    // This HAS to mark the end of the CPP directives
	SCPP_ENDIF;

    // Debug elements
    SMARKER;
    SERROR_PARSE;
    SERROR_MODE;

    // Java elements
    SIMPLEMENTS;
    SEXTENDS;
    SIMPORT;
    SPACKAGE;
    SASSERT_STATEMENT;
    SINTERFACE;
    SSYNCHRONIZED_STATEMENT;

    // C#
    SCHECKED_STATEMENT;
    SUNCHECKED_STATEMENT;
    SATTRIBUTE;
    STARGET;
    SUNSAFE_STATEMENT;
    SLOCK_STATEMENT;
    SFIXED_STATEMENT;

    // linq
    SLINQ;
    SFROM;
    SWHERE;
    SSELECT;
    SLET;
    SORDERBY;
    SJOIN;
    SGROUP;
    SIN;
    SON;
    SEQUALS;
    SBY;
    SINTO;

    // misc
    SEMPTY;  // empty statement

    SANNOTATION;
    SALIGNOF;

    // Last token used for boundary
    END_ELEMENT_TOKEN;
}

/*
  Included inside of generated class srcMLParser.hpp
*/
{
public:
    friend class CompleteElement;
    friend class LightweightElement;
    friend class SingleElement;

    bool cpp_zeromode;
    bool cpp_skipelse;
    int cpp_ifcount;
    bool isdestructor;
    OPTION_TYPE & parseoptions;
    std::string namestack[2];
    int ifcount;
#ifdef ENTRY_DEBUG
    int ruledepth;
#endif
    bool qmark;
    bool notdestructor;
    bool operatorname;
    int curly_count;

    // constructor
    srcMLParser(antlr::TokenStream& lexer, int lang, OPTION_TYPE & options);

    // destructor
    ~srcMLParser() {}

    struct cppmodeitem {
        cppmodeitem(int current_size)
            : statesize(1, current_size), isclosed(false), skipelse(false) {}

        cppmodeitem() {}

        std::deque<int> statesize;
        bool isclosed;
        bool skipelse;
    };
    std::stack<cppmodeitem> cppmode;

    void startUnit() {
        startElement(SUNIT);
        emptyElement(SUNIT);
    }

    // sets to the current token in the output token stream
    void setTokenPosition(TokenPosition& tp) {
        tp.token = CurrentToken();
        tp.sp = &(currentState().openelements.top());
    }

    void endAllModes();
}


/*
  start

  Called by nextToken for the smallest amount of parsing to produce a token.
  Extra tokens are buffered in the stream parser.  Any token here can start
  an element or cause the end of an element.

  Whitespace tokens are handled elsewhere and are automagically included
  in the output stream.

  Order of evaluation is important.
*/
start[] { ENTRY_DEBUG_START ENTRY_DEBUG } :

        // end of file
        eof |

        // end of line
        line_continuation | EOL | LINECOMMENT_START |

        comma | { inLanguage(LANGUAGE_JAVA) }? bar |

        { !inTransparentMode(MODE_INTERNAL_END_PAREN) || inPrevMode(MODE_CONDITION) }? rparen[false] |

        // characters with special actions that usually end currently open elements
        { !inTransparentMode(MODE_INTERNAL_END_CURLY) }? block_end |

        terminate |

        { inMode(MODE_ENUM) }? enum_block |

        // don't confuse with expression block
        { ((inTransparentMode(MODE_CONDITION) ||
            (!inMode(MODE_EXPRESSION) && !inMode(MODE_EXPRESSION_BLOCK | MODE_EXPECT))) 
        && !inTransparentMode(MODE_CALL | MODE_INTERNAL_END_PAREN)
        && (!inLanguage(LANGUAGE_CXX) || !inTransparentMode(MODE_INIT | MODE_EXPECT))) || inTransparentMode(MODE_ANONYMOUS) }? lcurly |

        { inMode(MODE_ARGUMENT_LIST) }? call_argument_list |

        // switch cases @test switch
        { !inMode(MODE_INIT) && (!inMode(MODE_EXPRESSION) || inTransparentMode(MODE_DETECT_COLON)) }?
        colon |

        // process template operator correctly @test template
        { inTransparentMode(MODE_TEMPLATE_PARAMETER_LIST) }? tempope |

        // special default() call for C#
        { LA(1) == DEFAULT && inLanguage(LANGUAGE_CSHARP) && inTransparentMode(MODE_EXPRESSION) && next_token() == LPAREN}? expression_part_default |

        // statements that clearly start with a keyword
<<<<<<< HEAD
        { inMode(MODE_NEST | MODE_STATEMENT) && !inMode(MODE_FUNCTION_TAIL) && (LA(1) != TEMPLATE || next_token() == TEMPOPS) }? keyword_statements |
=======
        { (isoption(parseoptions, OPTION_WRAP_TEMPLATE) || (LA(1) != TEMPLATE && (LA(1) != EXTERN || next_token() != TEMPLATE)))
         && inMode(MODE_NEST | MODE_STATEMENT) && !inMode(MODE_FUNCTION_TAIL) && (LA(1) != EXTERN || next_token() == TEMPLATE)}? keyword_statements |
>>>>>>> 37ba14a2

        { inLanguage(LANGUAGE_JAVA) && next_token() == LPAREN }? synchronized_statement |

        { inLanguage(LANGUAGE_CXX) && inMode(MODE_USING) }? using_aliasing |

        // statements identified by pattern (i.e., do not start with a keyword)
        { inMode(MODE_NEST | MODE_STATEMENT) && !inMode(MODE_FUNCTION_TAIL)}? pattern_statements |

        // in the middle of a statement
        statement_part
;
exception
catch[...] {

        CATCH_DEBUG

        // need to consume the token. If we got here because
        // of an error with EOF token, then call EOF directly
        if (LA(1) == 1)
            eof();
        else
            consume();
}

/*
  statements that begin with a unique keyword
*/
keyword_statements[] { ENTRY_DEBUG } :

        // conditional statements
        if_statement | { !isoption(parseoptions, OPTION_NESTIF) && next_token() == IF }? elseif_statement | else_statement | switch_statement | switch_case | switch_default |

        // iterative statements
        while_statement | for_statement | do_statement | foreach_statement | forever_statement |

        // jump statements
        return_statement | break_statement | continue_statement | goto_statement |

        // template declarations - both functions and classes
        template_declaration |

        // exception statements
        { inLanguage(LANGUAGE_JAVA) && next_token() == LPAREN }? try_statement_with_resource | try_statement | catch_statement | finally_statement | throw_statement |

        // namespace statements
        namespace_definition | using_namespace_statement |

        // C/C++
        typedef_statement |

        // Java - keyword only detected for Java
        import_statement | package_statement | assert_statement | 

        // C# - keyword only detected for C#
        checked_statement | unchecked_statement | lock_statement | fixed_statement | unsafe_statement | yield_statements |

        // C/C++ assembly block
        asm_declaration
;

/*
  Statements, declarations, and definitions that must be matched by pattern.

  Basically we have an identifier and we don't know yet whether it starts an expression
  function definition, function declaration, or even a label.
*/
pattern_statements[] { int secondtoken = 0; int type_count = 0; bool isempty = false; int call_count = 1;
        STMT_TYPE stmt_type = NONE; CALL_TYPE type = NOCALL;

        // detect the declaration/definition type
        pattern_check(stmt_type, secondtoken, type_count);

        ENTRY_DEBUG } :

        // variable declaration
        { stmt_type == VARIABLE }?
        variable_declaration_statement[type_count] |

        // check for declaration of some kind (variable, function, constructor, destructor
        { stmt_type == FUNCTION_DECL }?
        function_declaration[type_count] |

        // function definition
        { stmt_type == FUNCTION }?
        function_definition[type_count] |

        { stmt_type == CLASS_DEFN }?
        class_definition |

        { stmt_type == INTERFACE_DEFN }?
        interface_definition |

        { stmt_type == CLASS_DECL }?
        class_declaration |

        { stmt_type == STRUCT_DEFN }?
        struct_union_definition[SSTRUCT] |

        { stmt_type == STRUCT_DECL }?
        struct_declaration |

        { stmt_type == UNION_DEFN }?
        struct_union_definition[SUNION] |

        { stmt_type == UNION_DECL }?
        union_declaration |

        { stmt_type == ACCESS_REGION }?
        access_specifier_region |

        // @todo  Why no interface declaration?

        { stmt_type == GLOBAL_ATTRIBUTE }?
        attribute_csharp |

        { stmt_type == PROPERTY_ACCESSOR }?
        property_method[SFUNCTION_DEFINITION] |

        { stmt_type == PROPERTY_ACCESSOR_DECL }?
        property_method[SFUNCTION_DECLARATION] |

        // standalone macro
        { stmt_type == SINGLE_MACRO }?
        macro_call |

        // standalone macro
        { stmt_type == DELEGATE_FUNCTION }?
        delegate_anonymous |

        // constructor
        { stmt_type == CONSTRUCTOR }?
        constructor_definition |

        { stmt_type == CONSTRUCTOR_DECL }?
        constructor_declaration |

        // destructor
        { stmt_type == DESTRUCTOR }?
        destructor_definition |

        // destructor declaration
        { stmt_type == DESTRUCTOR_DECL }?
        destructor_declaration |

        // enum definition as opposed to part of type or declaration
        { stmt_type == ENUM_DECL }?
        enum_definition |

        // "~" which looked like destructor, but isn't
        { stmt_type == NONE }?
        expression_statement_process
        expression_process
        sole_destop |

        // labels to goto
        { secondtoken == COLON }?
        label_statement |

        macro_label_statement |

        // extern block as opposed to enum as part of declaration
        { stmt_type == NONE }?
        extern_definition |

        // call
        { isoption(parseoptions, OPTION_CPP) && (inMode(MODE_ACCESS_REGION) || (perform_call_check(type, isempty, call_count, secondtoken) && type == MACRO)) }?
        macro_call |

        { inMode(MODE_ENUM) && inMode(MODE_LIST) }? enum_short_variable_declaration |

        expression_statement[type, call_count]
;

// efficient way to view the token after the current LA(1)
next_token[] returns [int token] {

    int place = mark();
    inputState->guessing++;

    // consume current token
    consume();

    token = LA(1);

    inputState->guessing--;
    rewind(place);
} :;

// eficient way of getting the next token string value.
next_token_string[] returns [std::string token] {

    int place = mark();
    inputState->guessing++;

    // consume current token
    consume();

    token = LT(1)->getText();

    inputState->guessing--;
    rewind(place);
} :;

// is the next token one of the parameters
next_token_check[int token1, int token2] returns [bool result] {

    int token = next_token();

    result = token == token1 || token == token2;
} :;

// skips past any skiptokens to get the one after
look_past[int skiptoken] returns [int token] {

    int place = mark();
    inputState->guessing++;

    while (LA(1) == skiptoken)
        consume();

    token = LA(1);

    inputState->guessing--;
    rewind(place);
} :;

// skip past all of the skiptoken1 and skiptoken2 and return the one after
look_past_two[int skiptoken1, int skiptoken2] returns [int token] {

    int place = mark();
    inputState->guessing++;

    while (LA(1) == skiptoken1 || LA(1) == skiptoken2)
        consume();

    token = LA(1);

    inputState->guessing--;
    rewind(place);
} :;

// skip past all of the skiptoken1, skiptoken2 and skiptoken3 and return the one after
look_past_three[int skiptoken1, int skiptoken2, int skiptoken3] returns [int token] {

    int place = mark();
    inputState->guessing++;

    while (LA(1) != antlr::Token::EOF_TYPE && (LA(1) == skiptoken1 || LA(1) == skiptoken2 || LA(1) == skiptoken3))
        consume();

    token = LA(1);

    inputState->guessing--;
    rewind(place);
} :;

/* functions */

// beginning function declaration/header
function_declaration[int type_count] { ENTRY_DEBUG } :
		{
            startNewMode(MODE_STATEMENT);

            startElement(SFUNCTION_DECLARATION);
        }
        function_header[type_count]
;

// A function pointer name handle
function_pointer_name_grammar[] { ENTRY_DEBUG } :
        LPAREN function_pointer_name_base RPAREN
;

// inner portion of functon pointer name
function_pointer_name_base[] { ENTRY_DEBUG bool flag = false; } :

        // special case for function pointer names that don't have '*'
        { _tokenSet_13.member(LA(1)) }?
        (compound_name_inner[false])* |

        // special name prefix of namespace or class
        identifier (template_argument_list)* DCOLON function_pointer_name_base |

        // typical function pointer name
        multops (multops)* (compound_name_inner[false])*

        // optional array declaration
        (variable_identifier_array_grammar_sub[flag])*
;

// header of a function
function_header[int type_count] { ENTRY_DEBUG } :

        // no return value functions:  casting operator method and main
        { type_count == 0 }? function_identifier
        { replaceMode(MODE_FUNCTION_NAME, MODE_FUNCTION_PARAMETER | MODE_FUNCTION_TAIL); } |
        (options { greedy = true; } : { !isoption(parseoptions, OPTION_WRAP_TEMPLATE) && (LA(1) != EXTERN || next_token() == TEMPLATE) }? template_declaration_full set_int[type_count, type_count - 1])*
        function_type[type_count]
;

// portion of function after paramter list and before block
function_tail[] { ENTRY_DEBUG } :

        (options { greedy = true; } :

            /* order is important */
            { inLanguage(LANGUAGE_CXX_FAMILY) }?
            function_specifier |

            { inLanguage(LANGUAGE_CXX) }?
            ref_qualifier |

            { inLanguage(LANGUAGE_CXX_FAMILY) }?
            TRY |

            { inLanguage(LANGUAGE_OO) }?
            complete_throw_list |

            { inLanguage(LANGUAGE_CXX) }?
            complete_noexcept_list |

            { inLanguage(LANGUAGE_CXX) && next_token() == LBRACKET}?
            attribute_cpp |

            { inLanguage(LANGUAGE_CXX) }?
            trailing_return |

            { inLanguage(LANGUAGE_JAVA) }?
            annotation_default |

            // K&R
            { inLanguage(LANGUAGE_C) }? (

            // @todo:  Must be integrated into other C-based languages
            // @todo:  Wrong markup
            (simple_identifier paren_pair)=> macro_call |
            { look_past_two(NAME, VOID) == LCURLY }? simple_identifier |
              parameter (MULTOPS | simple_identifier | COMMA)* TERMINATE
            )
        )*
;

// Java annotation default alues
annotation_default[] { ENTRY_DEBUG } :
            DEFAULT literals
;

// Ref qualifiers in function tail
ref_qualifier []  { LightweightElement element(this); ENTRY_DEBUG } :
        {
            // markup type modifiers if option is on
            if (isoption(parseoptions, OPTION_MODIFIER))
                startElement(SMODIFIER);
        }
        (
        REFOPS | RVALUEREF
        )
;

// trailing return in function tail
trailing_return [] {  int type_count = 0; int secondtoken = 0;  STMT_TYPE stmt_type = NONE; ENTRY_DEBUG } :

        TRETURN
        ({ pattern_check(stmt_type, secondtoken, type_count, true) && (stmt_type == FUNCTION || stmt_type == FUNCTION_DECL)}?
        {startNewMode(MODE_TRAILING_RETURN);} function_declaration[type_count] function_identifier parameter_list | function_type[type_count + 1]
        )
;

// Do the rest of the function and get the end
function_rest[int& fla] { ENTRY_DEBUG } :

        eat_optional_macro_call

        parameter_list function_tail check_end[fla]
;

// function type, including specifiers
function_type[int type_count] { ENTRY_DEBUG } :
        {
            // start a mode for the type that will end in this grammar rule
            startNewMode(MODE_EAT_TYPE);

            setTypeCount(type_count);

            // type element begins
            startElement(STYPE);
        }
        (options { greedy = true; } : { inputState->guessing && (LA(1) == TYPENAME || LA(1) == CONST) }? (lead_type_identifier) | template_specifier)*  lead_type_identifier

        { 

            decTypeCount();
            if(inTransparentMode(MODE_ARGUMENT) && inLanguage(LANGUAGE_CXX))
                return;
        }
        (options { greedy = true; } : {getTypeCount() > 0}? type_identifier { decTypeCount(); })*
        {
            endMode(MODE_EAT_TYPE);
            setMode(MODE_FUNCTION_NAME);
        }
;

// check the functon type
function_type_check[int& type_count] { type_count = 1; ENTRY_DEBUG } :

        lead_type_identifier
        ( { inLanguage(LANGUAGE_JAVA_FAMILY) || LA(1) != LBRACKET }? type_identifier_count[type_count])*
;

// match a function identifier
function_identifier[] { ENTRY_DEBUG } :

        // typical name  
        compound_name_inner[false] |

        { function_pointer_name_check() }? 
        function_pointer_name |

        function_identifier_main |

        { inLanguage(LANGUAGE_CSHARP) }?
        function_identifier_default |

        // function pointer identifier with name marked separately
        function_pointer_name_grammar eat_optional_macro_call
;

// default function name
function_identifier_default[] { SingleElement element(this); ENTRY_DEBUG } :
        {
            startElement(SNAME);
        }
        DEFAULT
;

// special cases for main
function_identifier_main[] { SingleElement element(this); ENTRY_DEBUG } :
        {
            startElement(SNAME);
        }
        MAIN
;

// overloaded operator name
overloaded_operator[] { SingleElement element(this); ENTRY_DEBUG } :
        {
            startElement(SNAME);
        }
        set_bool[operatorname, true]
        OPERATOR
        (
            // special case for 'operator()'
            { LA(1) == LPAREN }? LPAREN RPAREN |

            // general operator name case is anything from 'operator', operators, or names
            (options { greedy = true; } : ~(LPAREN))*
        )
;

// handle a C# lambda expression
lambda_expression_csharp[] { ENTRY_DEBUG } :
		{

            startElement(SFUNCTION_LAMBDA);

        }

        (options { greedy = true; } : specifier)* (variable_identifier | lambda_parameter_list_csharp) lambda_marked
        {
            if(LA(1) == LCURLY) startNewMode(MODE_FUNCTION_TAIL | MODE_ANONYMOUS);
        }

;

// do a parameter list
lambda_parameter_list_csharp[] { CompleteElement element(this); bool lastwasparam = false; bool foundparam = false; ENTRY_DEBUG } :
        {
            // list of parameters
            startNewMode(MODE_PARAMETER | MODE_LIST | MODE_EXPECT);

            // start the parameter list element
            startElement(SPARAMETER_LIST);
        }
        // parameter list must include all possible parts since it is part of
        // function detection
        LPAREN ({ foundparam = true; if (!lastwasparam) empty_element(SPARAMETER, !lastwasparam); lastwasparam = false; }
        {
            // We are in a parameter list.  Need to make sure we end it down to the start of the parameter list
            if (!inMode(MODE_PARAMETER | MODE_LIST | MODE_EXPECT))
                endMode();
        } comma |
        lambda_complete_parameter_csharp { foundparam = lastwasparam = true; })* empty_element[SPARAMETER, !lastwasparam && foundparam] rparen[false]
;

// complete parameter
lambda_complete_parameter_csharp[] { ENTRY_DEBUG } :
        lambda_parameter_csharp
        // suppress ()* warning
        (options { greedy = true; } : parameter_declaration_initialization (options { greedy = true; } : {LA(1) != RPAREN }? expression)*)*
;

// a parameter
lambda_parameter_csharp[] { int type_count = 0; ENTRY_DEBUG } :
        {
            // end parameter correctly
            startNewMode(MODE_PARAMETER);

            // start the parameter element
            startElement(SPARAMETER);
        }
        (

            {
                // start the declaration element
                    startElement(SDECLARATION);

            }
            set_int[type_count, type_identifier_count_check()]
            set_int[type_count, type_count > 0 ? type_count - 1 : type_count]
            lambda_parameter_type_count_csharp[type_count]
           {
                // expect a name initialization
                setMode(MODE_VARIABLE_NAME | MODE_INIT);
            }
            ( options { greedy = true; } : variable_declaration_nameinit)*
        )
;

// count types in parameter
lambda_parameter_type_count_csharp[int & type_count] { if(type_count < 1) return; CompleteElement element(this); ENTRY_DEBUG } :
        {
            // local mode so start element will end correctly
            startNewMode(MODE_LOCAL);

            // start of type
            startElement(STYPE);
        }
        eat_type[type_count]

        // sometimes there is no parameter name.  if so, we need to eat it
        ( options { greedy = true; } : multops | tripledotop | LBRACKET RBRACKET)*
;

// handle a C++11 lambda expression
lambda_expression_cpp[] { ENTRY_DEBUG } :
		{

            bool iscall = lambda_call_check();
            if(iscall) {

                // start a new mode that will end after the argument list
                startNewMode(MODE_ARGUMENT | MODE_LIST);

                // start the function call element
                startElement(SFUNCTION_CALL);

            }

            startNewMode(MODE_FUNCTION_PARAMETER | MODE_FUNCTION_TAIL | MODE_ANONYMOUS);      

            startElement(SFUNCTION_LAMBDA);

        }

        lambda_capture
;

// [capture] portion of a C++11 lambda function.
lambda_capture[] { CompleteElement element(this); ENTRY_DEBUG } :
        {
            startNewMode(MODE_LIST | MODE_LOCAL | MODE_ARGUMENT);

            startElement(SLAMBDA_CAPTURE);

        }
        (

            LBRACKET 
            // suppress warning most likely compound_name's can match RBRACKET and it also is matched by RBRACKET
            // after wards.  
            (options { warnWhenFollowAmbig = false; } :
            { /* warning suppression */ LA(1) == COMMA }? comma | { LA(1) != RBRACKET }? lambda_capture_argument)* 
            RBRACKET
    
        )
;

// argument within the capture portion of a C++11 lambda
lambda_capture_argument[] { CompleteElement element(this); ENTRY_DEBUG } :

        {
            startNewMode(MODE_LOCAL);

            startElement(SARGUMENT);
        }

        // suppress warning of another case where REFOPS or something is in both alts.
        (options { warnWhenFollowAmbig = false; } : lambda_capture_modifiers | { LA(1) != RBRACKET }? expression | type_identifier)*
;

// check and see if the lambda is directly used as a call.
lambda_call_check[] returns [bool iscall] { ENTRY_DEBUG 

    iscall = false;

    int start = mark();
    inputState->guessing++;

    try {

        lambda_expression_full_cpp();

        if(LA(1) == LPAREN) iscall = true;

    } catch(...) {}

    inputState->guessing--;
    rewind(start);
} :;

// completely match a C# lambda expression
lambda_expression_full_csharp[] { ENTRY_DEBUG } :

        (options { greedy = true; } : ASYNC)* (variable_identifier | paren_pair) LAMBDA

;

// completely match a C++ lambda expression
lambda_expression_full_cpp[] { ENTRY_DEBUG } :

        // paren_pair and curly_pair seem to have nondeterminism because both can match LPAREN
        LBRACKET (~RBRACKET)* RBRACKET (options { warnWhenFollowAmbig = false; } : paren_pair)* function_tail curly_pair

;

// modifiers that can occur within a lambda capture.
lambda_capture_modifiers[] { LightweightElement element(this); ENTRY_DEBUG } :
        {
            // markup type modifiers if option is on
            if (isoption(parseoptions, OPTION_MODIFIER))
                    startElement(SMODIFIER);
        }
        (EQUAL | REFOPS)

;

// handle the beginning of a function definition
function_definition[int type_count] { ENTRY_DEBUG } :
		{
            startNewMode(MODE_STATEMENT);

            startElement(SFUNCTION_DEFINITION);
        }
        function_header[type_count]
;

// throw list for a function
throw_list[] { ENTRY_DEBUG } :
        {
            // start a new mode that will end after the argument list
            startNewMode(MODE_ARGUMENT | MODE_LIST | MODE_EXPECT);

            startElement(STHROW_SPECIFIER);
        }
        THROW LPAREN |
        {
            // start a new mode that will end after the argument list
            startNewMode(MODE_ARGUMENT | MODE_LIST | MODE_EXPECT | MODE_END_LIST_AT_BLOCK);

            startElement(STHROW_SPECIFIER_JAVA);
        }
        THROWS
;

// The next two rules may be equivalent.

// noexcept list in a function
noexcept_list[] { ENTRY_DEBUG } :
        {
            // start a new mode that will end after the argument list
            startNewMode(MODE_ARGUMENT | MODE_LIST | MODE_EXPECT);

            startElement(SNOEXCEPT);
        }
        NOEXCEPT { if(LA(1) != LPAREN) endMode(); } (options { greedy = true;} : LPAREN)*
;

// match a thow list completely
complete_throw_list[] { bool is_compound = false; ENTRY_DEBUG } :
        THROW paren_pair | THROWS ( options { greedy = true; } : compound_name_java[is_compound] | COMMA)*
;

// match noexcept list completely
complete_noexcept_list[] { ENTRY_DEBUG } :
        NOEXCEPT (options { greedy = true;} : paren_pair)*
;

/* property methods */

// C# property method GET/SET/ADD/REMOVE
property_method[int element] { ENTRY_DEBUG } :
		{
            // function definitions have a "nested" block statement
            startNewMode(MODE_STATEMENT);

            // start the function definition element
            startElement(element);
        }
        (attribute_csharp | specifier)*
        property_method_name
;

// handle the name portion of a property method
property_method_name[] { SingleElement element(this); ENTRY_DEBUG } :
		{
            startElement(SNAME);
        }
        (GET | SET | ADD | REMOVE)
;

// Check and see if this is a call and what type
perform_call_check[CALL_TYPE& type, bool & isempty, int & call_count, int secondtoken] returns [bool iscall] {

    iscall = true;
    isempty = false;

    type = NOCALL;

    int start = mark();
    inputState->guessing++;

    int postnametoken = 0;
    int argumenttoken = 0;
    int postcalltoken = 0;
    call_count = 0;
    try {
        call_check(postnametoken, argumenttoken, postcalltoken, isempty, call_count);

        // call syntax succeeded
        type = CALL;

        // call syntax succeeded, however post call token is not legitimate
        if (isoption(parseoptions, OPTION_CPP) &&
               (_tokenSet_1.member(postcalltoken) || postcalltoken == NAME || postcalltoken == VOID
            || (!inLanguage(LANGUAGE_CSHARP) && postcalltoken == LCURLY)
            || postcalltoken == EXTERN || postcalltoken == STRUCT || postcalltoken == UNION || postcalltoken == CLASS
            || (!inLanguage(LANGUAGE_CSHARP) && postcalltoken == RCURLY)
            || postcalltoken == 1 /* EOF ? */
            || postcalltoken == TEMPLATE
            || postcalltoken == PUBLIC || postcalltoken == PRIVATE || postcalltoken == PROTECTED
            || postcalltoken == STATIC || postcalltoken == CONST))

            type = MACRO;
        if(inLanguage(LANGUAGE_CSHARP) && (postcalltoken == LAMBDA || postcalltoken == EQUAL))
            type = NOCALL;

    } catch (...) {

        type = NOCALL;

        if (isoption(parseoptions, OPTION_CPP) && argumenttoken != 0 && postcalltoken == 0)
            type = MACRO;

        // single macro call followed by statement_cfg
        else if (isoption(parseoptions, OPTION_CPP) && secondtoken != -1
                 && (_tokenSet_1.member(secondtoken) || secondtoken == LCURLY || secondtoken == 1 /* EOF */
                     || secondtoken == PUBLIC || secondtoken == PRIVATE || secondtoken == PROTECTED))

            type = MACRO;
    }

    inputState->guessing--;
    rewind(start);

    ENTRY_DEBUG } :;

// check if call is call
call_check[int& postnametoken, int& argumenttoken, int& postcalltoken, bool & isempty, int & call_count] { ENTRY_DEBUG } :

        // detect name, which may be name of macro or even an expression
        (function_identifier | SIZEOF (DOTDOTDOT)* | ALIGNOF)

        // record token after the function identifier for future use if this fails
        markend[postnametoken]
        set_bool[isempty, LA(1) == LPAREN && next_token() == RPAREN]
        (
            { isoption(parseoptions, OPTION_CPP) }?
            // check for proper form of argument list
            (call_check_paren_pair[argumenttoken] set_int[call_count, call_count + 1])*

            // record token after argument list to differentiate between call and macro
            markend[postcalltoken] |

            LPAREN set_int[call_count, 1]
        )
;

// check the contents of a call
call_check_paren_pair[int& argumenttoken, int depth = 0] { bool name = false; ENTRY_DEBUG } :

        LPAREN

        // record token after the start of the argument list
        markend[argumenttoken]
        ( options { greedy = true; } :

            // recursive nested parentheses
            call_check_paren_pair[argumenttoken, depth + 1] set_bool[name, false] |

            // special case for something that looks like a declaration
            { !name || (depth > 0) }?
            identifier set_bool[name, true] |

            // special case for something that looks like a declaration
            { LA(1) == DELEGATE /* eliminates ANTRL warning, will be nop */ }? delegate_anonymous |

            { next_token_check(LCURLY, LPAREN) }?
            lambda_anonymous |

            (LBRACKET (~RBRACKET)* RBRACKET (LPAREN | LCURLY)) => lambda_expression_full_cpp  |

            // found two names in a row, so this is not an expression
            // cause this to fail by explicitly throwing exception
            { depth == 0 }?
            identifier throw_exception[true] |

            // forbid parentheses (handled recursively) and cfg tokens
            { !_tokenSet_1.member(LA(1)) }? ~(LPAREN | RPAREN | TERMINATE) set_bool[name, false]
        )*

        RPAREN
;

// records the current token, even in guessing mode
markend[int& token] { token = LA(1); } :;

/* Keyword Statements */

// while statement
while_statement[] { ENTRY_DEBUG } :
        {
            // statement with nested statement (after condition)
            startNewMode(MODE_STATEMENT | MODE_NEST);

            // start the while element
            startElement(SWHILE_STATEMENT);

            // expect a condition to follow the keyword
            startNewMode(MODE_CONDITION | MODE_EXPECT);
        }
        WHILE
;

// Qt forever statement
forever_statement[] { ENTRY_DEBUG } :
        {
            // statement with nested statement (after condition)
            startNewMode(MODE_STATEMENT | MODE_NEST);

            // start the while element
            startElement(SFOREVER_STATEMENT);

            // expect a condition to follow the keyword
            //startNewMode(MODE_CONDITION | MODE_EXPECT);
        }
        FOREVER
;

// do while statement
do_statement[] { ENTRY_DEBUG } :
        {
            // statement with nested statement (after condition)
            // set to top mode so that end of block will
            // not end statement itself
            startNewMode(MODE_STATEMENT | MODE_TOP | MODE_DO_STATEMENT);

            // start of do statement
            startElement(SDO_STATEMENT);

            // mode to nest while part of do while statement
            startNewMode(MODE_STATEMENT | MODE_NEST);
        }
        DO
;

// while part of do statement
do_while[] { ENTRY_DEBUG } :
        {
            // mode for do statement is in top mode so that
            // end of the block will not end the statement
            clearMode(MODE_TOP);

            // expect a condition to follow
            startNewMode(MODE_CONDITION | MODE_EXPECT);
        }
        WHILE
;

// start of for statement
for_statement[] { ENTRY_DEBUG } :
        {
            // statement with nested statement after the for group
            startNewMode(MODE_STATEMENT | MODE_NEST);

            // start the for statement
            startElement(SFOR_STATEMENT);
        }
        FOR
        {
            // statement with nested statement after the for group
            startNewMode(MODE_EXPECT | MODE_FOR_GROUP);
        }
;

// start of foreach statement (C#/Qt)
foreach_statement[] { ENTRY_DEBUG } :
        {
            // statement with nested statement after the for group
            startNewMode(MODE_STATEMENT | MODE_NEST);

            // start the for statement
            startElement(SFOREACH_STATEMENT);
        }
        FOREACH
        {
            // statement with nested statement after the for group
            if(inLanguage(LANGUAGE_CSHARP))
                startNewMode(MODE_EXPECT | MODE_FOR_GROUP);
            else
                startNewMode(MODE_EXPECT | MODE_FOR_GROUP | MODE_END_AT_COMMA);
        }
;

// start of for group, i.e., initialization, test, increment
for_group[] { ENTRY_DEBUG } :
        {
            // start the for group mode that will end at the next matching
            // parentheses
            replaceMode(MODE_FOR_GROUP, MODE_TOP | MODE_FOR_INITIALIZATION | MODE_IGNORE_TERMINATE |
                        MODE_INTERNAL_END_PAREN | MODE_LIST);

            // start the for heading group element
            startElement(SFOR_GROUP);
        }
        LPAREN
;

// for parameter list initialization.  used in multiple places
for_initialization_action[] { ENTRY_DEBUG } :
        {
            assertMode(MODE_FOR_INITIALIZATION | MODE_EXPECT);

            // setup next stage for condition in the for group mode
            replaceMode(MODE_FOR_INITIALIZATION, MODE_FOR_CONDITION);

            // setup a mode for initialization that will end with a ";"
            startNewMode(MODE_EXPRESSION | MODE_EXPECT | MODE_STATEMENT | MODE_LIST);

            startElement(SFOR_INITIALIZATION);
        }
;

// handle initilization portion of a for.
for_initialization[] { int type_count = 0;  int secondtoken = 0; STMT_TYPE stmt_type = NONE; ENTRY_DEBUG } :
        for_initialization_action
        (
            // explicitly check for a variable declaration since it can easily
            // be confused with an expression
            { pattern_check(stmt_type, secondtoken, type_count) && stmt_type == VARIABLE }?
            for_initialization_variable_declaration[type_count] |

            expression
        )
;

// Statement for the declaration of a variable or group of variables
// in a for initialization
for_initialization_variable_declaration[int type_count] { ENTRY_DEBUG } :
        {
            // start a new mode for the expression which will end
            // inside of the terminate
            startNewMode(MODE_LIST);
        }
        variable_declaration[type_count]
;


// for parameter list condition setup.  Used in multiple places.
for_condition_action[] { ENTRY_DEBUG } :
        {
            assertMode(MODE_FOR_CONDITION | MODE_EXPECT);

            // setup next stage for condition
            replaceMode(MODE_FOR_CONDITION, MODE_FOR_INCREMENT | MODE_INTERNAL_END_PAREN | MODE_LIST);

            // setup a mode for initialization that will end with a ";"
            startNewMode(MODE_EXPRESSION | MODE_EXPECT | MODE_STATEMENT | MODE_LIST );

            startElement(SFOR_CONDITION);
        }
;

// for condition
for_condition[] { ENTRY_DEBUG } :
        for_condition_action

        // non-empty condition
        expression
;

// increment in for parameter list
for_increment[] { ENTRY_DEBUG } :
        {
            assertMode(MODE_EXPECT | MODE_FOR_INCREMENT);

            clearMode(MODE_EXPECT | MODE_FOR_INCREMENT);

            // setup a mode for initialization that will end with a ";"
            startNewMode(MODE_FOR_INCREMENT | MODE_EXPRESSION | MODE_EXPECT | MODE_STATEMENT | MODE_LIST);

            if (LA(1) == RPAREN)
                // empty increment issued as single element
                emptyElement(SFOR_INCREMENT);
            else
                startElement(SFOR_INCREMENT);
        }
        expression
;

/*
 start of if statement

 if statement is first processed here.  Then prepare for a condition.  The end of the
 condition will setup for the then part of the statement.  The end of the then looks
 ahead for an else.  If so, it ends the then part.  If not, it ends the entire statement.*/
if_statement[] { ENTRY_DEBUG } :
        {
            // statement with nested statement
            // detection of else
            startNewMode(MODE_STATEMENT | MODE_NEST | MODE_IF);

            ++ifcount;

            // start the if statement
            startElement(SIF_STATEMENT);

            // expect a condition
            // start THEN after condition
            startNewMode(MODE_CONDITION | MODE_EXPECT);
        }
        IF
;

/*
 else part of if statement

 else is detected on its own, and as part of termination (semicolon or
 end of a block
*/
else_statement[] { ENTRY_DEBUG } :
        {
            // treat as a statement with a nested statement
            startNewMode(MODE_STATEMENT | MODE_NEST | MODE_ELSE);

            // start the else part of the if statement
            startElement(SELSE);
        }
        ELSE
;

/*
 else if construct

 else and if are detected on their own, and as part of termination (semicolon or
 end of a block
*/
elseif_statement[] { ENTRY_DEBUG } :
        {
            // treat as a statement with a nested statement
            startNewMode(MODE_STATEMENT | MODE_NEST | MODE_IF | MODE_ELSE);

            ++ifcount;

            // start the else part of the if statement
            startElement(SELSEIF);
        }
        ELSE 

        {

            // start the if statement
            startElement(SIF_STATEMENT);

            // expect a condition
            // start THEN after condition
            startNewMode(MODE_CONDITION | MODE_EXPECT);
        }
        IF
;

//  start of switch statement
switch_statement[] { ENTRY_DEBUG } :
        {
            // statement with nested block
            startNewMode(MODE_STATEMENT | MODE_NEST);

            // start the switch statement
            startElement(SSWITCH);

            // expect a condition to follow
            startNewMode(MODE_CONDITION | MODE_EXPECT);
        }
        SWITCH
;

// actions to perform before first starting a section.  Uses in multiple places.
section_entry_action_first[] :
        {
            // start a new section inside the block with nested statements
            startNewMode(MODE_TOP_SECTION | MODE_TOP | MODE_STATEMENT | MODE_NEST);
        }
;

// actions to perform before starting a section
section_entry_action[] :
        {
            // end any statements inside the section
            endDownToMode(MODE_TOP);

            // flush any whitespace tokens since sections should
            // end at the last possible place
            flushSkip();

            // end the section inside the block
            endDownOverMode(MODE_TOP_SECTION);
        }
        section_entry_action_first
;

// case treated as a statement
switch_case[] { ENTRY_DEBUG } :
        // start a new section
        section_entry_action
        {
            // start of case element
            startElement(SCASE);

            // expect an expression ended by a colon
            startNewMode(MODE_EXPRESSION | MODE_EXPECT | MODE_DETECT_COLON);
        }
        (CASE | MACRO_CASE)
;

// default treated as a statement
switch_default[] { ENTRY_DEBUG } :
        // start a new section
        section_entry_action
        {
            // start of case element
            startElement(SDEFAULT);

            // filler mode ended by the colon
            startNewMode(MODE_STATEMENT);
        }
        DEFAULT
;

// import statement
import_statement[] { ENTRY_DEBUG } :
        {
            // statement with a possible expression
            startNewMode(MODE_STATEMENT | MODE_VARIABLE_NAME | MODE_EXPECT);

            // start the return statement
            startElement(SIMPORT);
        }
        IMPORT
;

// package statement
package_statement[] { ENTRY_DEBUG } :
        {
            // statement with a possible expression
            startNewMode(MODE_STATEMENT | MODE_VARIABLE_NAME | MODE_EXPECT);

            // start the return statement
            startElement(SPACKAGE);
        }
        PACKAGE
;

// package statement
assert_statement[] { ENTRY_DEBUG } :
        {
            // statement with a possible expression
            startNewMode(MODE_STATEMENT | MODE_EXPRESSION | MODE_EXPECT);

            // start the return statement
            startElement(SASSERT_STATEMENT);
        }
        ASSERT
;

// return statement
return_statement[] { ENTRY_DEBUG } :
        {
            // statement with a possible expression
            startNewMode(MODE_STATEMENT | MODE_EXPRESSION | MODE_EXPECT);

            // start the return statement
            startElement(SRETURN_STATEMENT);
        }
        RETURN
;

// yield statements
yield_statements[] { int t = next_token(); ENTRY_DEBUG } :

        { t == RETURN }?
        yield_return_statement |

        { t == BREAK }?
        yield_break_statement
;

// match a special yield specifier
yield_specifier[] { LightweightElement element(this); ENTRY_DEBUG } :
        {
            startElement(SFUNCTION_SPECIFIER);
        }
        YIELD
;

// match a special yield specifier followed by return
yield_return_statement[] { ENTRY_DEBUG } :
        {
            // statement with a possible expression
            startNewMode(MODE_STATEMENT | MODE_EXPRESSION | MODE_EXPECT);

            // start the return statement
            startElement(SRETURN_STATEMENT);
        }
        yield_specifier RETURN
;

// match a special yield specifier followed by break;
yield_break_statement[] { ENTRY_DEBUG } :
        {
            // statement
            startNewMode(MODE_STATEMENT);

            // start the break statement
            startElement(SBREAK_STATEMENT);
        }
        yield_specifier BREAK
;

// break statement
break_statement[] { ENTRY_DEBUG } :
        {
            // statement
            startNewMode(MODE_STATEMENT);

            // start the break statement
            startElement(SBREAK_STATEMENT);
        }
        BREAK
;

// start of continue statement
continue_statement[] { ENTRY_DEBUG } :
        {
            // statement
            startNewMode(MODE_STATEMENT);

            // start the continue statement
            startElement(SCONTINUE_STATEMENT);
        }
        CONTINUE
;

// start of goto statement
goto_statement[] { ENTRY_DEBUG } :
        {
            // statement with an expected label name
            // label name is a subset of variable names
            startNewMode(MODE_STATEMENT | MODE_VARIABLE_NAME);

            // start the goto statement
            startElement(SGOTO_STATEMENT);
        }
        GOTO
;

goto_case[] { LightweightElement element(this); ENTRY_DEBUG } :
    {

        startElement(SNAME);


    }
    CASE (literals | ~TERMINATE)*

;

// complete assembly declaration statement
asm_declaration[] { ENTRY_DEBUG } :
        {
            // statement
            startNewMode(MODE_STATEMENT);

            // start the asm statement
            startElement(SASM);
        }
        ASM
        ({ true }? paren_pair | ~(LCURLY | RCURLY | TERMINATE))*
;

// extern definition
extern_definition[] { ENTRY_DEBUG } :
        {
            // statement
            startNewMode(MODE_STATEMENT | MODE_EXTERN);

            // start the namespace definition
            startElement(SEXTERN);
        }
        EXTERN
;

// name of extern section
extern_name[] { ENTRY_DEBUG } :
        string_literal
        {
            // nest a block inside the namespace
            setMode(MODE_STATEMENT | MODE_NEST);
        }
;

// namespaces
namespace_definition[] { ENTRY_DEBUG } :
        {
            // statement
            startNewMode(MODE_STATEMENT | MODE_NAMESPACE | MODE_VARIABLE_NAME);

            // start the namespace definition
            startElement(SNAMESPACE);
        }
        NAMESPACE
;

// a namespace alias
namespace_alias[] { ENTRY_DEBUG } :
        EQUAL
        {
            // expect a label name
            // label name is a subset of variable names
            setMode(MODE_VARIABLE_NAME);
        }
;

// namespace block
namespace_block[] { ENTRY_DEBUG } :
        {
            // nest a block inside the namespace
            setMode(MODE_STATEMENT | MODE_NEST);
        }
        lcurly
;

// using directive
namespace_directive[] { ENTRY_DEBUG } :
        {
            // statement with an expected namespace name after the keywords
            startNewMode(MODE_STATEMENT | MODE_LIST | MODE_VARIABLE_NAME | MODE_INIT | MODE_EXPECT | MODE_USING);

            // start the using directive
            startElement(SUSING_DIRECTIVE);
        }
        USING
;

using_aliasing[]  { ENTRY_DEBUG } :

        EQUAL pattern_statements

;

/* Declarations Definitions CFG */

// check the ending token
check_end[int& token] { token = LA(1); ENTRY_DEBUG } :
        LCURLY | TERMINATE | COLON | COMMA | RPAREN
;

// handle a class declaration
class_declaration[] { ENTRY_DEBUG } :
        {
            // statement
            startNewMode(MODE_STATEMENT);

            // start the class definition
            startElement(SCLASS_DECLARATION);
        }

<<<<<<< HEAD
        (specifier | template_specifier)* CLASS class_post class_header
=======
        class_preamble CLASS class_post class_header
>>>>>>> 37ba14a2
;

// class preprocessing items
class_preprocessing[int token] { ENTRY_DEBUG } :
        {
            bool intypedef = inMode(MODE_TYPEDEF);

            if(intypedef)
                startElement(STYPE);

            // statement
            startNewMode(MODE_STATEMENT | MODE_NEST | MODE_BLOCK | MODE_CLASS | MODE_DECL);

            if(intypedef)
                setMode(MODE_INNER_DECL);

            // start the class definition
            startElement(token);
            // classes end at the end of the block
            if (intypedef || inLanguage(LANGUAGE_JAVA_FAMILY) || inLanguage(LANGUAGE_CSHARP)) {
                setMode(MODE_END_AT_BLOCK);
            }
        }
;

// handle stuff before CLASS token
class_preamble[] { ENTRY_DEBUG } :
        // suppress warning probably do to only having ()*
        (options { greedy = true; } : { inLanguage(LANGUAGE_JAVA) }? annotation | { inLanguage(LANGUAGE_CSHARP) }? attribute_csharp |
        { inLanguage(LANGUAGE_CXX) && next_token() == LBRACKET}? attribute_cpp)*
<<<<<<< HEAD
        (specifier | template_specifier)*
=======
        ( { LA(1) != EXTERN || next_token() != TEMPLATE }? specifier | { !isoption(parseoptions, OPTION_WRAP_TEMPLATE) }? template_declaration_full)*
>>>>>>> 37ba14a2
;

// a class definition
class_definition[] { ENTRY_DEBUG } :
        class_preprocessing[SCLASS]

        class_preamble CLASS class_post (class_header lcurly | lcurly)
        {

            if (inLanguage(LANGUAGE_CXX))
                class_default_access_action(SPRIVATE_ACCESS_DEFAULT);
        }
;

// handle stuff after CLASS token
class_post[] { ENTRY_DEBUG } :
        (options { greedy = true; } : { inLanguage(LANGUAGE_CXX) && next_token() == LBRACKET}? attribute_cpp)*
        (options { greedy = true; } : specifier)*
;

// Handle an enum class
enum_class_definition[] { ENTRY_DEBUG } :
        class_preprocessing[SENUM]
        
        { setMode(MODE_ENUM); }

        class_preamble ENUM (class_header enum_block | enum_block)

;

// anonymous class definition
anonymous_class_definition[] { ENTRY_DEBUG } :
        {
            // statement
            startNewMode(MODE_STATEMENT | MODE_NEST | MODE_BLOCK | MODE_CLASS | MODE_END_AT_BLOCK);

            // start the class definition
            startElement(SCLASS);
        }

        // first name in an anonymous class definition is the class it extends
        // or the interface that it implements
        anonymous_class_super

        // argument list
        {
            // start a new mode that will end after the argument list
            startNewMode(MODE_ARGUMENT | MODE_LIST);
        }
        call_argument_list
;

// super within an anonymous class
anonymous_class_super[] { CompleteElement element(this); ENTRY_DEBUG } :
        {
            // statement
            startNewMode(MODE_LOCAL);

            // start the super name of an anonymous class
            startElement(SDERIVATION_LIST);
        }
        compound_name_inner[false]
;

// do an interface definition
interface_definition[] { ENTRY_DEBUG } :
        {
            // statement
            startNewMode(MODE_STATEMENT | MODE_NEST | MODE_BLOCK | MODE_CLASS);

            // start the interface definition
            startElement(SINTERFACE);

            // java interfaces end at the end of the block
            setMode(MODE_END_AT_BLOCK);
        }
        class_preamble (interface_annotation | INTERFACE) class_header lcurly
;

// match struct declaration
struct_declaration[] { ENTRY_DEBUG } :
        {
            // statement
            startNewMode(MODE_STATEMENT);

            // start the class definition
            startElement(SSTRUCT_DECLARATION);
        }
        class_preamble STRUCT class_post class_header
;

// handle struct union definition
struct_union_definition[int element_token] { ENTRY_DEBUG } :
        class_preprocessing[element_token]

        class_preamble (STRUCT | UNION) class_post (class_header lcurly | lcurly)
        {
           if (inLanguage(LANGUAGE_CXX))
               class_default_access_action(SPUBLIC_ACCESS_DEFAULT);
        }
;

// process union declaration beginning
union_declaration[] { ENTRY_DEBUG } :
        {
            // statement
            startNewMode(MODE_STATEMENT);

            // start the class definition
            startElement(SUNION_DECLARATION);
        }
        class_preamble UNION class_post class_header
;

// default private/public section for C++
class_default_access_action[int access_token] { ENTRY_DEBUG } :
        {
            if (inLanguage(LANGUAGE_CXX) && (SkipBufferSize() > 0 ||
                !(LA(1) == PUBLIC || LA(1) == PRIVATE || LA(1) == PROTECTED || LA(1) == SIGNAL))) {

                // setup block section
                section_entry_action_first();

                // start private element
                if (LA(1) == RCURLY && SkipBufferSize() == 0)
                    // empty element for empty (no ws even) block
                    emptyElement(access_token);
                else {
                    // start private element before whitespace
                    startNoSkipElement(access_token);
                    setMode(MODE_ACCESS_REGION);
                }

            /* Have to setup an empty section for anonymouse structs, not sure why */
            } else if (inLanguage(LANGUAGE_C)) {
                section_entry_action_first();
            }
        }
;

// handle class header
class_header[] { ENTRY_DEBUG } :

        { isoption(parseoptions, OPTION_CPP) }?
        (macro_call_check class_header_base LCURLY)=>
           macro_call class_header_base |

        class_header_base
;

// class header base
class_header_base[] { bool insuper = false; ENTRY_DEBUG } :

        // suppress ()* warning
        { LA(1) != FINAL }? compound_name_inner[false] (options { greedy = true; } : specifier)*

        ({ inLanguage(LANGUAGE_CXX_FAMILY) }? (options { greedy = true; } : derived))*

        // move suppressed ()* warning to begin
        (options { greedy = true; } : { inLanguage(LANGUAGE_CXX_FAMILY) }? generic_type_constraint)*

        ({ inLanguage(LANGUAGE_JAVA_FAMILY) }? (options { greedy = true; } : super_list_java { insuper = true; } 
            (extends_list | implements_list) (options { greedy = true; } : extends_list | implements_list)*))*
        {
            if (insuper)
                endMode();
        }
;

// Each instance of an access specifier defines a region in the class
access_specifier_region[] { ENTRY_DEBUG } :
        section_entry_action
        {
            // mark access regions to detect statements that only occur in them
            setMode(MODE_ACCESS_REGION);
        }
        (
            // start access region
            {
                startElement(SPUBLIC_ACCESS);
            }
            PUBLIC |
            {
                startElement(SPRIVATE_ACCESS);
            }
            PRIVATE |
            {
                startElement(SPROTECTED_ACCESS);
            }
            PROTECTED |
            {
                startElement(SSIGNAL_ACCESS);
            }
            SIGNAL

        ) 
    (compound_name)* COLON
;

/*
  left curly brace

  Marks the start of a block.  End of the block is handled in right curly brace
*/
lcurly[] { ENTRY_DEBUG } :
        {

            // special end for conditions
            if (inTransparentMode(MODE_CONDITION)) {
                endDownToMode(MODE_CONDITION);
                endMode(MODE_CONDITION);
            }

            if(inTransparentMode(MODE_TRAILING_RETURN)) {
                endDownToMode(MODE_TRAILING_RETURN);
                endMode(MODE_TRAILING_RETURN);
            }

            if (inMode(MODE_IF)) {

                // then part of the if statement (after the condition)
                startNewMode(MODE_STATEMENT | MODE_NEST | MODE_THEN);

                // start the then element
                startNoSkipElement(STHEN);
            }

            // special end for constructor member initialization list
            if (inMode(MODE_LIST | MODE_CALL)) {
                // flush any whitespace tokens since sections should
                // end at the last possible place
                flushSkip();

                endMode();
            }
        }
        lcurly_base
        {


            incCurly();

            // alter the modes set in lcurly_base
            setMode(MODE_TOP | MODE_STATEMENT | MODE_NEST | MODE_LIST);

        }
;

// left curly brace.  Used in multiple places
lcurly_base[] { ENTRY_DEBUG } :
        {
            // need to pass on class mode to detect constructors for Java
            bool inclassmode = inLanguage(LANGUAGE_JAVA_FAMILY) && inMode(MODE_CLASS);

            startNewMode(MODE_BLOCK);

            if (inclassmode)
                setMode(MODE_CLASS);

            startElement(SBLOCK);

            ++curly_count;

        }
        LCURLY
;

// end of a block.  Also indicates the end of some open elements.
block_end[] { ENTRY_DEBUG } :
        // handling of if with then block followed by else
        // handle the block, however scope of then completion stops at if

        rcurly
        {
            if (inMode(MODE_ANONYMOUS)) {
                endMode();
                if(LA(1) == LPAREN) { call_argument_list(); }
                return;
            }

            // end all statements this statement is nested in
            // special case when ending then of if statement
            // end down to either a block or top section, or to an if, whichever is reached first
            endDownToModeSet(MODE_BLOCK | MODE_TOP | MODE_IF | MODE_ELSE | MODE_TRY | MODE_ANONYMOUS);

            bool endstatement = inMode(MODE_END_AT_BLOCK);
            bool anonymous_class = (inMode(MODE_CLASS) | inMode(MODE_ENUM)) && inMode(MODE_END_AT_BLOCK);

            // some statements end with the block
            if (inMode(MODE_END_AT_BLOCK)) {
                endMode();

                if (inTransparentMode(MODE_TEMPLATE))
                    endMode();
            }

            // looking for a terminate (';')
            // some statements end with the block if there is no terminate
            if (inMode(MODE_END_AT_BLOCK_NO_TERMINATE) && LA(1) != TERMINATE) {
                endstatement = true;
                endMode();
            }

            if (!(anonymous_class) && (!(inMode(MODE_CLASS) || inMode(MODE_ENUM)) || endstatement))
                else_handling();

            // then we needed to markup the (abbreviated) variable declaration
            if (inMode(MODE_DECL) && LA(1) != TERMINATE)
                short_variable_declaration();

        }
;

// right curly brace.  Not used directly, but called by block_end
rcurly[] { ENTRY_DEBUG } :
        {

            // end any elements inside of the block
            endDownToMode(MODE_TOP);

            // flush any whitespace tokens since sections should
            // end at the last possible place
            flushSkip();

            // end any sections inside the mode
            endDownOverMode(MODE_TOP_SECTION);

            if(getCurly() != 0)
                decCurly();

            --curly_count;

        }
        RCURLY
        {
            // end the current mode for the block
            // don't end more than one since they may be nested
            endMode(MODE_TOP);
        }
;

// terminate (';')
terminate[] { ENTRY_DEBUG } :
        {
            if (inMode(MODE_IGNORE_TERMINATE)) {

                if (inMode(MODE_FOR_INITIALIZATION | MODE_EXPECT))
                    for_initialization_action();
                else
                    for_condition_action();
            }
        }
        terminate_pre
        terminate_token
        terminate_post
;

// match the actual terminate token
terminate_token[] { LightweightElement element(this); ENTRY_DEBUG } :
        {
            if (inMode(MODE_STATEMENT | MODE_NEST) && (!inMode(MODE_DECL)
            && (!inLanguage(LANGUAGE_JAVA) || !inMode(MODE_ENUM | MODE_LIST))))
                startElement(SEMPTY);
        }
        TERMINATE
;

// do the pre terminate processing
terminate_pre[] { ENTRY_DEBUG } :
        {
            // end any elements inside of the statement
            if (!inMode(MODE_TOP | MODE_STATEMENT | MODE_NEST))
                endDownToModeSet(MODE_STATEMENT | MODE_EXPRESSION_BLOCK |
                                   MODE_INTERNAL_END_CURLY | MODE_INTERNAL_END_PAREN);

            if(inTransparentMode(MODE_TRAILING_RETURN)) {
                endDownToMode(MODE_TRAILING_RETURN);
                endMode(MODE_TRAILING_RETURN);
            }

        }
;

// do the post terminate processing
terminate_post[] { ENTRY_DEBUG } :
        {

            // end all statements this statement is nested in
            // special case when ending then of if statement
            if (!isoption(parseoptions, OPTION_EXPRESSION) &&
                 (!inMode(MODE_EXPRESSION_BLOCK) || inMode(MODE_EXPECT)) &&
                !inMode(MODE_INTERNAL_END_CURLY) && !inMode(MODE_INTERNAL_END_PAREN)
                && !inMode(MODE_STATEMENT | MODE_ISSUE_EMPTY_AT_POP)
                && !inMode(MODE_END_AT_ENDIF)) {

                // end down to either a block or top section, or to an if or else
                endDownToModeSet(MODE_TOP | MODE_IF | MODE_ELSE);

            }
        }

        else_handling

        {

            if(inMode(MODE_STATEMENT | MODE_ISSUE_EMPTY_AT_POP)) {

                endMode();

            }

        }

;

/*
  Handle possible endings of else statements.

  Called from all places that end a statement, and could possibly end the else that the target statement was in.
  I.e., terminate ';', end of a statement block, etc.

  If in an if-statement, relatively straightforward.  Note that we could be ending with multiple else's.

  Special case:  else with no matching if.  This occurs with a) a single else, or more likely with b) an
  else in a preprocessor #if .. #else ... #endif construct (actually, very common).
*/
else_handling[] { ENTRY_DEBUG } :
        {

            // record the current size of the top of the cppmode stack to detect
            // any #else or #endif in consumeSkippedTokens
            // see below
            std::deque<int>::size_type cppmode_size = !cppmode.empty() ? cppmode.top().statesize.size() : 0;

            // catch and finally statements are nested inside of a try, if at that level
            // so if no CATCH or FINALLY, then end now
            bool intry = inMode(MODE_TRY);
            bool restoftry = LA(1) == CATCH || LA(1) == FINALLY;
            if (intry && !restoftry) {
                endMode(MODE_TRY);
                endDownToMode(MODE_TOP);
            }

            // handle parts of if
            if (inTransparentMode(MODE_IF) && !(intry && restoftry)) {

                if (LA(1) != ELSE) {

                    endDownToMode(MODE_TOP);

                // when an ELSE is next and already in an else, must end properly (not needed for then)
                } else if (LA(1) == ELSE && inMode(MODE_ELSE)) {

                    // when an else but not elseif
                    while (inMode(MODE_ELSE) && !inMode(MODE_IF)) {

                        // end the else
                        endMode();

                        /*
                          @todo  Can we only do this if we detect a cpp change?
                          This would occur EVEN if we have an ifcount of 2.
                        */
                        // we have an extra else that is rogue
                        // it either is a single else statement, or part of an #ifdef ... #else ... #endif
                        if (LA(1) == ELSE && ifcount == 1)
                            break;

                        // ending an else means ending an if
                        if (inMode(MODE_IF)) {
                            endMode();
                            --ifcount;
                        }
                    }

                    // following ELSE indicates end of outer then
                    if (inMode(MODE_THEN))
                        endMode();

                    // if in elseif then end it
                    if(inMode(MODE_IF | MODE_ELSE)) {
                        endMode();
                        --ifcount;
                    }

                }
            } else if (inTransparentMode(MODE_ELSE)) {

                // have an else, but are not in an if.  Could be a fragment,
                // or could be due to an #ifdef ... #else ... #endif
                if (inMode(MODE_ELSE))
                    endMode(MODE_ELSE);
            }

            // update the state size in cppmode if changed from using consumeSkippedTokens
            if (!cppmode.empty() && cppmode_size != cppmode.top().statesize.size()) {

                cppmode.top().statesize.back() = size();

                // remove any finished ones
                if (cppmode.top().isclosed)
                        cppmode_cleanup();
            }
        }
;

// mid-statement
statement_part[] { int type_count;  int secondtoken = 0; STMT_TYPE stmt_type = NONE;
                   CALL_TYPE type = NOCALL;  bool isempty = false; int call_count = 0; ENTRY_DEBUG } :

        { inMode(MODE_EAT_TYPE) }?
        type_identifier
        update_typecount[MODE_FUNCTION_NAME] |

        // block right after argument list, e.g., throws list in Java
        { inTransparentMode(MODE_END_LIST_AT_BLOCK) }?
        { endDownToMode(MODE_LIST); endMode(MODE_LIST); }
        lcurly |


        { inMode(MODE_ENUM) && inMode(MODE_LIST) }?
        enum_short_variable_declaration |

        /*
          MODE_EXPRESSION
        */

        // expression block or expressions
        // must check before expression
        { inMode(MODE_EXPRESSION_BLOCK | MODE_EXPECT) }?
        pure_expression_block |

        /*
          MODE_FUNCTION_TAIL
        */

        // throw list at end of function header
        { (inLanguage(LANGUAGE_OO)) && inMode(MODE_FUNCTION_TAIL) }?
        throw_list |

        // throw list at end of function header
        { (inLanguage(LANGUAGE_CXX))&& inTransparentMode(MODE_FUNCTION_TAIL) }?
        noexcept_list |

        // throw list at end of function header
        { (inLanguage(LANGUAGE_CXX))&& inTransparentMode(MODE_FUNCTION_TAIL) && next_token() == LBRACKET }?
        attribute_cpp |

        // K&R function parameters
        { (inLanguage(LANGUAGE_C) || inLanguage(LANGUAGE_CXX)) && inMode(MODE_FUNCTION_TAIL) &&
          pattern_check(stmt_type, secondtoken, type_count) && stmt_type == VARIABLE }?
        kr_parameter[type_count] |

        // function specifier at end of function header
        { inLanguage(LANGUAGE_CXX_FAMILY) && inMode(MODE_FUNCTION_TAIL) }?
        function_specifier |

        // function specifier at end of function header
        { inLanguage(LANGUAGE_CXX) && inMode(MODE_FUNCTION_TAIL) }?
        trailing_return |

        // start of argument for return or throw statement
        { inMode(MODE_EXPRESSION | MODE_EXPECT) &&
            isoption(parseoptions, OPTION_CPP) && perform_call_check(type, isempty, call_count, secondtoken) && type == MACRO }?
        macro_call |

        { inMode(MODE_EXPRESSION | MODE_EXPECT) }?
        expression[type, call_count] |

        // already in an expression, and run into a keyword
        // so stop the expression, and markup the keyword statement
        { inMode(MODE_EXPRESSION) }?
        terminate_pre
        terminate_post
        keyword_statements |

        // already in an expression
        { inMode(MODE_EXPRESSION) }?
        expression_part_plus_linq |

        // call list in member initialization list
        { inMode(MODE_CALL | MODE_LIST) && (LA(1) != LCURLY || inLanguage(LANGUAGE_CXX)) }?
        call |

        // call list in member initialization list
        { inMode(MODE_CALL | MODE_LIST) && (LA(1) != LCURLY || inLanguage(LANGUAGE_CXX)) }?
        sizeof_call |

        // call list in member initialization list
        { inMode(MODE_CALL | MODE_LIST) && (LA(1) != LCURLY || inLanguage(LANGUAGE_CXX)) }?
        alignof_call |

        /*
          MODE_VARIABLE_NAME
        */

        // special case for type modifiers
        { inMode(MODE_VARIABLE_NAME | MODE_INIT) }?
        multops |

        { inMode(MODE_VARIABLE_NAME | MODE_INIT) }?
        tripledotop |

        // start of argument for return or throw statement
        { inMode(MODE_VARIABLE_NAME | MODE_INIT) }?
        variable_declaration_nameinit |

        { inMode(MODE_ENUM) }?
        enum_class_header |

        // variable name
        { inMode(MODE_VARIABLE_NAME) }?
        variable_identifier |

        // function identifier
        { inMode(MODE_FUNCTION_NAME) }?
        function_header[0] |

        // function identifier
        { inMode(MODE_FUNCTION_PARAMETER) }?
        parameter_list |

        // start of argument for return or throw statement
        { inMode(MODE_INIT | MODE_EXPECT) && inTransparentMode(MODE_TEMPLATE) }?
        parameter_declaration_initialization |

        // start of argument for return or throw statement
        { inMode(MODE_INIT | MODE_EXPECT) }?
        variable_declaration_initialization |

        // start of argument for return or throw statement
        { inMode(MODE_INIT | MODE_EXPECT) && ((LA(1) == COLON && (inLanguage(LANGUAGE_CXX) || inLanguage(LANGUAGE_JAVA)))
                || (LA(1) == IN && inLanguage(LANGUAGE_CSHARP))) }?
        variable_declaration_range |

        // in an argument list expecting an argument
        { inMode(MODE_ARGUMENT | MODE_LIST) }?
        argument |

        // start of condition for if/while/switch
        { inMode(MODE_PARAMETER | MODE_EXPECT) }?
        parameter |

        { inMode(MODE_VARIABLE_NAME) }?
        goto_case | 

        /*
          Check for MODE_FOR_CONDITION before template stuff, since it can conflict
        */

        // inside of for group expecting initialization
        { inMode(MODE_FOR_GROUP | MODE_EXPECT) }?
        for_group |

        // inside of for group expecting initialization
        { inMode(MODE_FOR_INITIALIZATION | MODE_EXPECT) }?
        for_initialization |

        // inside of for group expecting initialization
        { inMode(MODE_FOR_CONDITION | MODE_EXPECT) }?
        for_condition |

        // inside of for group expecting initialization
        { inMode(MODE_FOR_INCREMENT | MODE_EXPECT) }?
        for_increment |

        { inTransparentMode(MODE_TEMPLATE) && inMode(MODE_LIST | MODE_EXPECT) && !inMode(MODE_TEMPLATE_PARAMETER_LIST)}?
        class_declaration |

        { inTransparentMode(MODE_TEMPLATE) && inMode(MODE_LIST | MODE_EXPECT) }?
        template_param_list |

        // expecting a template parameter
        { inTransparentMode(MODE_TEMPLATE) && inMode(MODE_LIST) }?
        template_param |

        // start of condition for if/while/switch
        { inMode(MODE_CONDITION | MODE_EXPECT) }?
        condition |

        // while part of do statement
        { inMode(MODE_DO_STATEMENT) }?
        do_while |

        { inMode(MODE_NAMESPACE) }?
        namespace_alias |

        { inMode(MODE_NAMESPACE) }?
        namespace_block |

        // string literal of extern
        { inMode(MODE_EXTERN) }?
        extern_name |

        // sometimes end up here, as when for group ends early, or with for-each
        rparen |

        // seem to end up here for colon in ternary operator
        colon_marked

;

// mark ( operator
lparen_marked[] { LightweightElement element(this); ENTRY_DEBUG } :
        {
            incParen();

            if (isoption(parseoptions, OPTION_OPERATOR))
                startElement(SOPERATOR);
        }
        LPAREN
;

// marking | operator
bar[] { LightweightElement element(this); ENTRY_DEBUG } :
        {
            if (isoption(parseoptions, OPTION_OPERATOR) && !inMode(MODE_PARAMETER))
                startElement(SOPERATOR);
        }
        BAR
;

// handle comma
comma[] { ENTRY_DEBUG } :
        {
            // comma ends the current item in a list
            // or ends the current expression
            if (!inTransparentMode(MODE_PARSE_EOL)
                && (inTransparentMode(MODE_LIST) || inTransparentMode(MODE_STATEMENT)))

                // might want to check for !inMode(MODE_INTERNAL_END_CURLY)
                endDownToModeSet(MODE_LIST | MODE_STATEMENT);

            // comma in a variable initialization end init of current variable
            if (inMode(MODE_IN_INIT))
                endMode(MODE_IN_INIT);

            if(inTransparentMode(MODE_ENUM) && inMode(MODE_INIT | MODE_EXPECT))
                endDownToModeSet(MODE_ENUM | MODE_TOP);

        }
        comma_marked
        {
            if(inTransparentMode(MODE_FOR_CONDITION | MODE_END_AT_COMMA)) {

                startNewMode(MODE_LIST | MODE_IN_INIT | MODE_EXPRESSION | MODE_EXPECT);
                startNoSkipElement(SDECLARATION_RANGE);

            }
        }

;

// marking comma operator
comma_marked[] { LightweightElement element(this); ENTRY_DEBUG } :
        {
            if (isoption(parseoptions, OPTION_OPERATOR) && !inMode(MODE_PARAMETER) && !inMode(MODE_ARGUMENT))
                startElement(SOPERATOR);
        }
        COMMA
;

// mark COLON
colon_marked[] { LightweightElement element(this); ENTRY_DEBUG } :
        {
            if (isoption(parseoptions, OPTION_OPERATOR))
                startElement(SOPERATOR);
        }
        COLON
;

// process colon not marked.
colon[] { ENTRY_DEBUG } :
        {
            // colon ends the current item in a list
            if (inTransparentMode(MODE_TOP_SECTION))
                endDownToMode(MODE_TOP_SECTION);
        }
        COLON
;

/*
  Condition contained in if/while/switch.

  Triggered by mode MODE_CONDITION | MODE_EXPECT and left parentheses.
  Starts condition mode and prepares to handle embedded expression.
  End of the element is handled in condition_rparen.
*/
condition[] { ENTRY_DEBUG } :
        {
            assertMode(MODE_CONDITION | MODE_EXPECT);

            // start element condition outside of the left parentheses
            startElement(SCONDITION);

            // mark the condition mode as the one to stop at a right parentheses
            // non-empty conditions contain an expression
            setMode(MODE_LIST | MODE_EXPRESSION | MODE_EXPECT);
        }
        LPAREN

        {
            int type_count = 0; int secondtoken = 0;  STMT_TYPE stmt_type = NONE; 
            pattern_check(stmt_type, secondtoken, type_count);
            if(stmt_type == VARIABLE) {
                startNewMode(MODE_INTERNAL_END_PAREN);
                for_initialization_variable_declaration(type_count);
            }

        }

;

// perform an arbitrary look ahead looking for a pattern
pattern_check[STMT_TYPE& type, int& token, int& type_count, bool inparam = false] returns [bool isdecl] {

    isdecl = true;

    type = NONE;

    int start = mark();
    inputState->guessing++;

    bool sawenum;
    int posin = 0;
    int fla = 0;

    try {

        pattern_check_core(token, fla, type_count, type, inparam, sawenum, posin);

    } catch (...) {

        if (type == VARIABLE && type_count == 0) {
            type_count = 1;
        }

    }

    if(type == VARIABLE && inTransparentMode(MODE_CONDITION) && LA(1) != EQUAL)
        type = NONE;
    

    // may just have an expression
    if (type == VARIABLE && posin)
        type_count = posin - 1;

    // enum
    else if (sawenum)
        type = ENUM_DECL;

    // may just have a single macro (no parens possibly) before a statement
    else if (type == 0 && type_count == 0 && _tokenSet_1.member(LA(1)))
        type = SINGLE_MACRO;

    else if(type == 0 && type_count == 1 && (LA(1) == CLASS || LA(1) == STRUCT || LA(1) == UNION))
        type = SINGLE_MACRO;

    // may just have an expression
    else if (type == DESTRUCTOR && !inLanguage(LANGUAGE_CXX_FAMILY))
        type = NULLOPERATOR;

    // declaration form
    else if (type == CONSTRUCTOR && fla == TERMINATE)
        type = CONSTRUCTOR_DECL;

    // declaration form
    else if (type == DESTRUCTOR && fla == TERMINATE)
        type = DESTRUCTOR_DECL;

    // declaration form
    else if (type == FUNCTION && fla == TERMINATE)
        type = FUNCTION_DECL;

    // we actually have a macro and then a constructor
    else if(type == FUNCTION && fla == COLON)
        type = SINGLE_MACRO;

    // not really a destructor
    if (type == DESTRUCTOR_DECL && (!inTransparentMode(MODE_CLASS) || inTransparentMode(MODE_FUNCTION_TAIL)))
        type = EXPRESSION;

    int save_la = LA(1);

    inputState->guessing--;
    rewind(start);

    if(!inMode(MODE_FUNCTION_TAIL) && type == 0 && type_count == 0 
       && _tokenSet_26.member(LA(1)) && (!inLanguage(LANGUAGE_CXX) || !(LA(1) == FINAL || LA(1) == OVERRIDE))
       && save_la == TERMINATE)
        type = VARIABLE;

} :;

/*
  Figures out if we have a declaration, either variable or function.

  This is pretty complicated as it has to figure out whether it is a declaration or not,
  and whether it is a function or a variable declaration.
*/
pattern_check_core[int& token,      /* second token, after name (always returned) */
              int& fla,             /* for a function, TERMINATE or LCURLY, 0 for a variable */
              int& type_count,      /* number of tokens in type (not including name) */
              STMT_TYPE& type,      /* type discovered */
              bool inparam,         /* are we in a parameter */
              bool& sawenum,        /* have we seen an enum */
              int& posin            /* */
        ] {
            token = 0;
            fla = 0;
            type_count = 0;
            type = NONE;
            sawenum = false;
            posin = 0;
            isdestructor = false;           // global flag detected during name matching
            int attribute_count = 0;
            int specifier_count = 0;
            int template_count = 0;
            bool foundpure = false;
            bool isoperator = false;
            bool isconstructor = false;
            bool saveisdestructor = false;
            bool endbracket = false;
            bool modifieroperator = false;
            qmark = false;
            int real_type_count = 0;
            bool lcurly = false;
        ENTRY_DEBUG } :

        // main pattern for variable declarations, and most function declaration/definitions.
        // trick isv to look for function declarations/definitions, and along the way record
        // if a declaration

        // int -> NONE
        // int f -> VARIABLE
        // int f(); -> FUNCTION
        // int f() {} -> FUNCTION

        /*
          Process all the parts of a potential type.  Keep track of total
          parts, specifier parts, and second token
        */
        { next_token_check(LPAREN, LCURLY) }? DELEGATE set_type[type, DELEGATE_FUNCTION] |
        (
        ({ inLanguage(LANGUAGE_JAVA_FAMILY) || inLanguage(LANGUAGE_CSHARP) || (type_count == 0) || LA(1) != LBRACKET || (LA(1) == LBRACKET && next_token() == LBRACKET) }?

            set_bool[qmark, (qmark || (LA(1) == QMARK)) && inLanguage(LANGUAGE_CSHARP)]

            set_int[posin, LA(1) == IN ? posin = type_count : posin]

            set_bool[isoperator, isoperator || LA(1) == OPERATOR]

            // was their a bracket on the end?  Need to know for Java
            set_bool[endbracket, inLanguage(LANGUAGE_JAVA_FAMILY) && LA(1) == LBRACKET]

            // record any type modifiers that are also operators
            // this is for disambiguation of destructor declarations from expressions involving
            // the ~ operator
            set_bool[modifieroperator, modifieroperator || LA(1) == REFOPS || LA(1) == MULTOPS || LA(1) == QMARK]

            set_bool[sawenum, sawenum || LA(1) == ENUM]
            (
                { _tokenSet_22.member(LA(1)) && (LA(1) != SIGNAL || (LA(1) == SIGNAL && look_past(SIGNAL) == COLON)) && (!inLanguage(LANGUAGE_CXX) || (LA(1) != FINAL && LA(1) != OVERRIDE))}?
                set_int[token, LA(1)]
                set_bool[foundpure, foundpure || (LA(1) == CONST || LA(1) == TYPENAME)]
                (specifier | { next_token() != TEMPOPS }? template_specifier | { next_token() == COLON }? SIGNAL)
                set_int[specifier_count, specifier_count + 1]
                set_type[type, ACCESS_REGION,
                        inLanguage(LANGUAGE_CXX) && look_past_two(NAME, VOID) == COLON && (token == PUBLIC || token == PRIVATE || token == PROTECTED || token == SIGNAL)]
                throw_exception[type == ACCESS_REGION] |
                { !isoption(parseoptions, OPTION_WRAP_TEMPLATE) }? template_declaration_full set_int[template_count, template_count + 1] | 

                { inLanguage(LANGUAGE_CSHARP) }?
                LBRACKET
                        // suppress warning
                        (options { greedy = true; } : COMMA)*

                        // ~RBRACKET matches these as well suppress warning. 
                        (options { warnWhenFollowAmbig = false; } : (RETURN | EVENT |

                        set_type[type, GLOBAL_ATTRIBUTE, check_global_attribute()]
                        throw_exception[type == GLOBAL_ATTRIBUTE] 
                        identifier))?

                        //complete_expression
                        (~(RBRACKET))*
                RBRACKET
                set_int[attribute_count, attribute_count + 1] |

                { inLanguage(LANGUAGE_CXX) && next_token() == LBRACKET}?
                LBRACKET LBRACKET

                        //complete_expression
                        (~(RBRACKET))*
                RBRACKET RBRACKET
                set_int[attribute_count, attribute_count + 1] |

                { type_count == (attribute_count + specifier_count) }?
                property_method_name
                set_type[type, PROPERTY_ACCESSOR, true] |

                { type_count == attribute_count + specifier_count + template_count  && (!inLanguage(LANGUAGE_JAVA) 
            || (inLanguage(LANGUAGE_JAVA) && (LA(1) != ATSIGN 
                                             || (LA(1) == ATSIGN && next_token() == INTERFACE)))) }?
                (CLASS               set_type[type, CLASS_DECL]     |
                 STRUCT              set_type[type, STRUCT_DECL]    |
                 UNION               set_type[type, UNION_DECL]     |
                 INTERFACE           set_type[type, INTERFACE_DECL] |
                 ATSIGN INTERFACE set_type[type, INTERFACE_DECL])
                set_bool[lcurly, LA(1) == LCURLY]
                (options { greedy = true; } : { inLanguage(LANGUAGE_CXX) && next_token() == LBRACKET}? attribute_cpp)*
                ({ LA(1) == DOTDOTDOT }? DOTDOTDOT set_int[type_count, type_count + 1])*
                class_post
                (class_header | LCURLY)
                set_type[type, CLASS_DEFN,     type == CLASS_DECL     && (LA(1) == LCURLY || lcurly)]
                set_type[type, STRUCT_DEFN,    type == STRUCT_DECL    && (LA(1) == LCURLY || lcurly)]
                set_type[type, UNION_DEFN,     type == UNION_DECL     && (LA(1) == LCURLY || lcurly)]
                set_type[type, INTERFACE_DEFN, type == INTERFACE_DECL && (LA(1) == LCURLY || lcurly)]
                set_type[type, NONE, !(LA(1) == TERMINATE || (LA(1) == LCURLY || lcurly))]
                throw_exception[type != NONE] 
                set_int[type_count, type_count + 1] |

                { inLanguage(LANGUAGE_JAVA_FAMILY) }?
                template_argument_list set_int[specifier_count, specifier_count + 1] |

                { inLanguage(LANGUAGE_JAVA_FAMILY) }?
                annotation
                set_int[attribute_count, attribute_count + 1] |

                // typical type name
                { !inLanguage(LANGUAGE_CSHARP) || LA(1) != ASYNC }?
                set_bool[operatorname, false]
                compound_name set_bool[foundpure]
                    set_bool[isoperator, isoperator || (inLanguage(LANGUAGE_CXX_FAMILY) && 
                             operatorname && type_count == specifier_count)] 
                set_bool[operatorname, false] |

                // special function name
                MAIN set_bool[isoperator, type_count == 0] |

        { inLanguage(LANGUAGE_JAVA) && inMode(MODE_PARAMETER) }? bar |

                // type parts that can occur before other type parts (excluding specifiers)
                // do not match a struct class or union.  If was class/struct/union decl will not reach here.
                // if elaborated type specifier should also be handled above. Reached here because 
                // non-specifier then class/struct/union.
                { LA(1) != LBRACKET && (LA(1) != CLASS && LA(1) != STRUCT && LA(1) != UNION)}?
        ({LA(1) == DECLTYPE }? decltype_full | pure_lead_type_identifier_no_specifiers) set_bool[foundpure] |

                // type parts that must only occur after other type parts (excluding specifiers)
                non_lead_type_identifier throw_exception[!foundpure]
            )

            // another type part
            set_int[type_count, type_count + 1]

            // record second (before we parse it) for label detection
            set_int[token, LA(1), type_count == 1]
        )*

        // special case for property attributes as names, e.g., get, set, etc.
        throw_exception[type == PROPERTY_ACCESSOR && (type_count == attribute_count + specifier_count + 1) && LA(1) == LCURLY]
        set_type[type, PROPERTY_ACCESSOR_DECL, type == PROPERTY_ACCESSOR]
        throw_exception[type == PROPERTY_ACCESSOR_DECL && (type_count == attribute_count + specifier_count + 1) && LA(1) == TERMINATE]
        set_type[type, NONE, type == PROPERTY_ACCESSOR_DECL]

        set_int[real_type_count, type_count]

        // special case for ternary operator on its own
        throw_exception[LA(1) == COLON && qmark]

        // adjust specifier tokens to account for keyword async used as name (only for C#)
        set_int[specifier_count, token == ASYNC ? specifier_count - 1 : specifier_count]

        // adjust type tokens to eliminate for last left bracket (only for Java)
        set_int[type_count, endbracket ? type_count - 1 : type_count]

        // have a sequence of type tokens, last one is function/variable name
        // (except for function pointer, which is handled later).
        // Using also has no name so counter operation.
        set_int[type_count, inMode(MODE_USING) ? type_count + 1: type_count]
        set_int[type_count, type_count > 1 ? type_count - 1 : 0]

        // special case for what looks like a destructor declaration
        // @todo need a case where == 1 then , merge it with > 1
        throw_exception[isdestructor && (modifieroperator || (type_count - specifier_count - attribute_count - template_count) > 1 || ((type_count - specifier_count - attribute_count - template_count) == 1))]

        /*
          We have a declaration (at this point a variable) if we have:

            - At least one non-specifier in the type
            - There is nothing in the type (what was the name is the type)
              and it is part of a parameter list
        */
        set_type[type, VARIABLE, (((type_count - specifier_count > 0 && (!inMode(MODE_ACCESS_REGION) || LA(1) == TERMINATE || LA(1) == COMMA || LA(1) == BAR || LA(1) == LBRACKET ||
                                              ((inLanguage(LANGUAGE_CXX) || inLanguage(LANGUAGE_C)) && LA(1) == EQUAL)))) ||
                                 (inparam && (LA(1) == RPAREN || LA(1) == COMMA || LA(1) == BAR || LA(1) == LBRACKET ||

                                              ((inLanguage(LANGUAGE_CXX) || inLanguage(LANGUAGE_C)) && LA(1) == EQUAL))))]

        // need to see if we possibly have a constructor/destructor name, with no type
        set_bool[isconstructor,

                 // operator methods may not have non-specifier types also
                 !isoperator &&

                 !isdestructor &&

                 // entire type is specifiers
                 (type_count == (specifier_count + attribute_count + template_count)) &&

                 (
                    // inside of a C++ class definition
                    inMode(MODE_ACCESS_REGION) ||

                    (inTransparentMode(MODE_ACCESS_REGION) && inMode(MODE_TEMPLATE)) ||

                    // right inside the block of a Java or C# class
                    (inPrevMode(MODE_CLASS) && (inLanguage(LANGUAGE_JAVA_FAMILY) || inLanguage(LANGUAGE_CSHARP))) ||

                    // by itself, but has specifiers so is not a call
                    (specifier_count > 0 && (inLanguage(LANGUAGE_JAVA_FAMILY) || inLanguage(LANGUAGE_CSHARP))) ||

                    // outside of a class definition in C++, but with properly prefixed name
                    (inLanguage(LANGUAGE_CXX_FAMILY) && namestack[0] != "" && namestack[0] == namestack[1])
                )
        ]

        // detecting a destructor name uses a data member, since it is detected in during the
        // name detection.  If the parameters use this method, it is reentrant, so cache it
        set_bool[saveisdestructor, isdestructor]

        // we have a declaration, so do we have a function?
        (
            // check for function pointer, which must have a non-specifier part of the type
            { (inLanguage(LANGUAGE_C) || inLanguage(LANGUAGE_CXX)) && real_type_count > 0 }?
            (function_pointer_name_grammar eat_optional_macro_call LPAREN)=>
            function_pointer_name_grammar

            // what was assumed to be the name of the function is actually part of the type
            set_int[type_count, type_count + 1]

            // this ain't a constructor
            set_bool[isconstructor, false]

            function_rest[fla] |

            // POF (Plain Old Function)
            // need at least one non-specifier in the type (not including the name)
            { (type_count - specifier_count - attribute_count - template_count > 0) || isoperator || saveisdestructor || isconstructor}?
            function_rest[fla]
        )

        // since we got this far, we have a function
        set_type[type, FUNCTION]

        // however, we could have a destructor
        set_type[type, DESTRUCTOR, saveisdestructor]

        // could also have a constructor
        set_type[type, CONSTRUCTOR, isconstructor && !saveisdestructor && !isoperator]
)
;

// C# global attribute target
check_global_attribute[] returns [bool flag] {
        const std::string& s = LT(1)->getText();

        flag = s == "module" || s == "assembly";
} :;

/*
  Utility rules

  Work even in guessing mode, which explicit code segments cannot
*/

/* Throws an exception if the condition is true */
throw_exception[bool condition = true] { if (condition) throw antlr::RecognitionException(); } :;

/* sets the declaration type to a value if the condition is true */
set_type[STMT_TYPE& name, STMT_TYPE value, bool condition = true] { if (condition) name = value; } :;

/* sets the int to a value if the condition is true */
set_int[int& name, int value, bool condition = true] { if (condition) name = value; } :;

/* sets the bool to a value */
set_bool[bool& variable, bool value = true] { variable = value; } :;

trace[const char*s ] { std::cerr << s << std::endl; } :;


trace_int[int s] { std::cerr << "HERE " << s << std::endl; } :;
/*traceLA { std::cerr << "LA(1) is " << LA(1) << " " << LT(1)->getText() << std::endl; } :;
marker[] { CompleteElement element(this); startNewMode(MODE_LOCAL); startElement(SMARKER); } :;
*/

// update type count
update_typecount[srcMLState::MODE_TYPE mode] {} :
        {
            decTypeCount();
            if(inTransparentMode(MODE_ARGUMENT) && inLanguage(LANGUAGE_CXX))
                return;

            if (getTypeCount() <= 0) {
                endMode();
                setMode(mode);
            }
        }
;

// count type identifiers
type_identifier_count[int& type_count] { ++type_count; ENTRY_DEBUG } :

        // overloaded parentheses operator
        { LA(1) == OPERATOR /* turns off ANTLR warning, and is nooped */ }?
        overloaded_operator |
        type_identifier |
        MAIN
;

// check the type identifier count
type_identifier_count_check returns [int type_count] {


    int start = mark();
    ++inputState->guessing;

    type_count = type_identifier_count_check_core();

    rewind(start);
    --inputState->guessing;
} :;

// core functionality for type identifier count check
type_identifier_count_check_core returns [int type_count] { type_count = 0; ENTRY_DEBUG } :

        (type_identifier_count[type_count])*

;

/*
// --a;
deduct[int& type_count] { --type_count; } :;
*/

// consume a type
eat_type[int & count] { if (count <= 0 || LA(1) == BAR) return; ENTRY_DEBUG } :

        type_identifier

        set_int[count, count - 1]
        eat_type[count]

;

// type identifier
pure_lead_type_identifier[] { ENTRY_DEBUG } :

        // specifiers that occur in a type
		{ _tokenSet_22.member(LA(1)) }?
        specifier |

        { inLanguage(LANGUAGE_CSHARP) && look_past(COMMA) == RBRACKET }?
        LBRACKET (COMMA)* RBRACKET |

        { inLanguage(LANGUAGE_JAVA) }? annotation |

        { inLanguage(LANGUAGE_CSHARP) }? attribute_csharp |

        { inLanguage(LANGUAGE_CXX) && next_token() == LBRACKET}? attribute_cpp |

        pure_lead_type_identifier_no_specifiers
;

// type identifier
pure_lead_type_identifier_no_specifiers[] { ENTRY_DEBUG } :

        // class/struct/union before a name in a type, e.g., class A f();
        class_lead_type_identifier | typename_keyword | 

        // enum use in a type
        { inLanguage(LANGUAGE_C_FAMILY) && !inLanguage(LANGUAGE_CSHARP) }?
        (ENUM variable_identifier (variable_identifier | multops | tripledotop | INLINE))=> ENUM |

        // entire enum definition
        { inLanguage(LANGUAGE_C_FAMILY) && !inLanguage(LANGUAGE_CSHARP) }?
        enum_definition_complete |

        {inputState->guessing}? decltype_full | decltype_call

;

// more lead type identifier
class_lead_type_identifier[]  { SingleElement element(this); ENTRY_DEBUG } :
        {
            if(inTransparentMode(MODE_TEMPLATE))
                startElement(SNAME);
            else
                startElement(SNOP);
        }
        (CLASS | STRUCT | UNION)
;

// type identifier
lead_type_identifier[] { ENTRY_DEBUG } :

//        specifier |

//        (macro_call_paren identifier)=> macro_call |

        // typical type name
        { LA(1) != ASYNC && (inLanguage(LANGUAGE_CXX) || (LA(1) != FINAL && LA(1) != OVERRIDE)) }?
        compound_name |

        pure_lead_type_identifier
;

// type identifier
type_identifier[] { ENTRY_DEBUG } :

        // any identifier that can appear first can appear later
        // true suppresses warning.  antlr forms rules as LA(1) && (true )
        // so this does nothing.
        { true }? lead_type_identifier |

        non_lead_type_identifier
;

// type identifier
non_lead_type_identifier[] { bool iscomplex = false; ENTRY_DEBUG } :

        tripledotop |

        { inLanguage(LANGUAGE_C_FAMILY) }? multops |

        { inLanguage(LANGUAGE_JAVA_FAMILY) && look_past(LBRACKET) == RBRACKET }?
        variable_identifier_array_grammar_sub[iscomplex]
;

// C++11 markup decltype 
decltype_call[] { int save_type_count = getTypeCount(); ENTRY_DEBUG } :
        {

            // start a mode for the macro that will end after the argument list
            startNewMode(MODE_ARGUMENT | MODE_LIST);

            // start the macro call element
            startElement(SDECLTYPE);
         
        }
        DECLTYPE complete_argument_list
        { setTypeCount(save_type_count); }
;

// C++ completely match without markup decltype
decltype_full[] { ENTRY_DEBUG } :
        DECLTYPE paren_pair
;

// qmark
qmark_marked[] { SingleElement element(this); ENTRY_DEBUG } :
        {
            startElement(SNAME);
        }
        QMARK
;

/* linq expressions */
linq_expression[] { CompleteElement element(this); ENTRY_DEBUG } :
        {
            startNewMode(MODE_LOCAL);

            startElement(SLINQ);
        }
        linq_expression_pure
        (options { greedy = true; } : linq_expression_pure)*
;

// match linq expressions
linq_expression_pure[] { ENTRY_DEBUG } :
        linq_from | linq_where | linq_select | linq_let | linq_group | linq_join | linq_orderby
;

// a linq from
linq_from[] { CompleteElement element(this); ENTRY_DEBUG } :
        {
            startNewMode(MODE_LOCAL);

            startElement(SFROM);
        }
        FROM linq_expression_complete (options { greedy = true; } : linq_in)*
;

// a linq in
linq_in[] { SingleElement element(this); ENTRY_DEBUG } :
        {
            startElement(SIN);
        }
        IN linq_expression_complete
;

// a linq where
linq_where[] { SingleElement element(this); ENTRY_DEBUG } :
        {
            startElement(SWHERE);
        }
        WHERE linq_expression_complete
;

// a linq select
linq_select[] { SingleElement element(this); ENTRY_DEBUG } :
        {
            startElement(SSELECT);
        }
        SELECT linq_expression_complete
;

// a linq let
linq_let[] { SingleElement element(this); ENTRY_DEBUG } :
        {
            startElement(SLET);
        }
        LET linq_expression_complete
;

// a linq group
linq_group[] { CompleteElement element(this); ENTRY_DEBUG } :
        {
            startNewMode(MODE_LOCAL);

            startElement(SGROUP);
        }
        GROUP linq_expression_complete
        (options { greedy = true; } : linq_by)*
        (options { greedy = true; } : linq_into)*
;

// linq by
linq_by[] { SingleElement element(this); ENTRY_DEBUG } :
        {
            startElement(SBY);
        }
        BY linq_expression_complete
;

// linq into
linq_into[] { SingleElement element(this); ENTRY_DEBUG } :
        {
            startElement(SINTO);
        }
        INTO linq_expression_complete
;

// linq join
linq_join[] { CompleteElement element(this); ENTRY_DEBUG } :
        {
            startNewMode(MODE_LOCAL);

            startElement(SJOIN);
        }
        JOIN linq_expression_complete

        (options { greedy = true; } : linq_in | linq_on | linq_equals | linq_into)*
;

// linq on
linq_on[] { SingleElement element(this); ENTRY_DEBUG } :
        {
            startElement(SON);
        }
        ON linq_expression_complete
;

// linq equals
linq_equals[] { SingleElement element(this); ENTRY_DEBUG } :
        {
            startElement(SEQUALS);
        }
        EQUALS linq_expression_complete
;

// linq orderby
linq_orderby[] { CompleteElement element(this); ENTRY_DEBUG } :
        {
            startNewMode(MODE_LOCAL);

            startElement(SORDERBY);
        }
        ORDERBY linq_expression_complete

        (options { greedy = true; } : linq_ascending | linq_descending)*

        (options { greedy = true; } : COMMA linq_expression_complete (options { greedy = true; } : linq_ascending | linq_descending)* )*
;

// linq ascending
linq_ascending[] { SingleElement element(this); ENTRY_DEBUG } :
        {
            startElement(SNAME);
        }
        ASCENDING
;

// linq descending
linq_descending[] { SingleElement element(this); ENTRY_DEBUG } :
        {
            startElement(SNAME);
        }
        DESCENDING
;

// variables array index
variable_identifier_array_grammar_sub[bool& iscomplex] { CompleteElement element(this); ENTRY_DEBUG } :
        {
            iscomplex = true;

            // start a mode to end at right bracket with expressions inside
            if (inLanguage(LANGUAGE_CSHARP))
                startNewMode(MODE_LOCAL | MODE_TOP | MODE_LIST | MODE_END_AT_COMMA);
            else
                startNewMode(MODE_LOCAL | MODE_TOP | MODE_LIST);

            startElement(SINDEX);
        }
        LBRACKET

        variable_identifier_array_grammar_sub_contents

        RBRACKET
;

// contents of array index
variable_identifier_array_grammar_sub_contents{ ENTRY_DEBUG } :
        { !inLanguage(LANGUAGE_CSHARP) }? complete_expression |

        { inLanguage(LANGUAGE_CSHARP) }? (options { greedy = true; } : { LA(1) != RBRACKET }?
            ({ /* stop warning */ LA(1) == COMMA }? COMMA | complete_expression)
        )*
;

// handle C# attribute
attribute_csharp[] { CompleteElement element(this); ENTRY_DEBUG } :
        {
            // start a mode to end at right bracket with expressions inside
            startNewMode(MODE_TOP | MODE_LIST | MODE_EXPRESSION | MODE_EXPECT);

            startElement(SATTRIBUTE);
        }
        LBRACKET

        // do not warn as identifier list and colon are in complete expression as well, but need special processing here.
        (options { warnWhenFollowAmbig = false; } : { next_token() == COLON }? attribute_csharp_target COLON)*

        complete_expression

        RBRACKET
;

// handle target for C# target
attribute_csharp_target[] { SingleElement element(this); ENTRY_DEBUG } :
        {
            startElement(STARGET);
        }
        (RETURN | EVENT | identifier_list)
;

// C++11 attributes
attribute_cpp[] { CompleteElement element(this); ENTRY_DEBUG } :
        {
            // start a mode to end at right bracket with expressions inside
            startNewMode(MODE_TOP | MODE_LIST | MODE_EXPRESSION | MODE_EXPECT);

            startElement(SATTRIBUTE);
        }
        LBRACKET LBRACKET

        complete_expression

        RBRACKET RBRACKET
;

// Do a complete argument list
complete_argument_list[] { ENTRY_DEBUG } :
        call_argument_list complete_arguments
;

// Full, complete expression matched all at once (no stream).
complete_arguments[] { CompleteElement element(this); int count_paren = 1; CALL_TYPE type = NOCALL; 
    bool isempty = false; int call_count = 0; ENTRY_DEBUG } :
        { getParen() == 0 }? rparen[false] |
        { getCurly() == 0 }? rcurly_argument |
        {
            // argument with nested expression
            startNewMode(MODE_ARGUMENT | MODE_EXPRESSION | MODE_EXPECT);

            // start the argument
            startElement(SARGUMENT);
        }
        (options {warnWhenFollowAmbig = false; } : { count_paren > 0 }?

        ({ LA(1) == LPAREN }? expression { ++count_paren; } |

         { LA(1) == RPAREN }? expression { --count_paren; } |

         { perform_call_check(type, isempty, call_count, -1) && type == CALL }? { if(!isempty) ++count_paren; } expression |

         expression |

         comma
         {
            // argument with nested expression
            startNewMode(MODE_ARGUMENT | MODE_EXPRESSION | MODE_EXPECT);

            // start the argument
            startElement(SARGUMENT);
         }

        ))*

;

// Full, complete expression matched all at once (no stream).
// May be better version of complete_expression
complete_default_parameter[] { CompleteElement element(this); int count_paren = 0; CALL_TYPE type = NOCALL; 
    bool isempty = false; int call_count = 0; ENTRY_DEBUG } : 
       { getParen() == 0 }? rparen[false] |
        { getCurly() == 0 }? rcurly_argument |
        {
            // argument with nested expression
            startNewMode(MODE_TOP | MODE_EXPECT | MODE_EXPRESSION);
        }
        (options {warnWhenFollowAmbig = false; } : { LA(1) != RPAREN || count_paren > 0 }?

        ({ LA(1) == LPAREN }? expression set_int[count_paren, count_paren + 1] |

        { LA(1) == RPAREN && inputState->guessing }? rparen set_int[count_paren, count_paren - 1] |

        { LA(1) == RPAREN && !inputState->guessing}? expression set_int[count_paren, count_paren - 1] |

        { perform_call_check(type, isempty, call_count, -1) && type == CALL }? 
        set_int[count_paren, isempty ? count_paren : count_paren + 1] expression |

         expression |

         comma

        ))*

;

// match a complete expression no stream
complete_expression[] { CompleteElement element(this); ENTRY_DEBUG } :
        {
            // start a mode to end at right bracket with expressions inside
            startNewMode(MODE_TOP | MODE_EXPECT | MODE_EXPRESSION);
        }
        (options { greedy = true; } :

        // commas as in a list
        { inTransparentMode(MODE_END_ONLY_AT_RPAREN) || !inTransparentMode(MODE_END_AT_COMMA)}?
        comma |

        // right parentheses, unless we are in a pair of parentheses in an expression
        { !inTransparentMode(MODE_INTERNAL_END_PAREN) }? rparen[false] |

        // argument mode (as part of call)
        { inMode(MODE_ARGUMENT) }? argument |

        // expression with right parentheses if a previous match is in one
        { LA(1) != RPAREN || inTransparentMode(MODE_INTERNAL_END_PAREN) }? expression |

        COLON)*
;

// match a linq_expression completely
linq_expression_complete[] { CompleteElement element(this); ENTRY_DEBUG } :
        {
            // start a mode to end at right bracket with expressions inside
            startNewMode(MODE_TOP | MODE_EXPECT | MODE_EXPRESSION);
        }
        (options { greedy = true; } :

        // commas as in a list
        comma |

        // right parentheses, unless we are in a pair of parentheses in an expression
        { !inTransparentMode(MODE_INTERNAL_END_PAREN) }? rparen[false] |

        // argument mode (as part of call)
        { inMode(MODE_ARGUMENT) }? argument |

        // expression with right parentheses if a previous match is in one
        { LA(1) != ASCENDING && LA(1) != DESCENDING && LA(1) != ON && LA(1) != BY && LA(1) != FROM && LA(1) != SELECT && LA(1) != LET && LA(1) != WHERE && LA(1) != ORDERBY && LA(1) != GROUP && LA(1) != JOIN && LA(1) != IN && LA(1) != EQUALS && LA(1) != INTO && (LA(1) != RPAREN || inTransparentMode(MODE_INTERNAL_END_PAREN)) }? expression_setup_linq |

        COLON)*
;

// variable name in an expression.  Includes array names, but not function calls
variable_identifier[] { ENTRY_DEBUG } :
        compound_name
;

// name including template argument list
simple_name_optional_template[] { CompleteElement element(this); TokenPosition tp; ENTRY_DEBUG } :
        {
            // local mode that is automatically ended by leaving this function
            startNewMode(MODE_LOCAL);

            // start outer name
            startElement(SCNAME);

            // record the name token so we can replace it if necessary
            setTokenPosition(tp);
        }
        push_namestack identifier (
            { inLanguage(LANGUAGE_CXX_FAMILY) || inLanguage(LANGUAGE_JAVA_FAMILY) }?
            (template_argument_list)=>
                template_argument_list |

            {
               // set the token to NOP since we did not find a template argument list
               tp.setType(SNOP);
            }
       )
;

// name including template argument list
simple_name_optional_template_optional_specifier[] { CompleteElement element(this); TokenPosition tp; bool is_nop = true; ENTRY_DEBUG } :
        {
            // local mode that is automatically ended by leaving this function
            startNewMode(MODE_LOCAL);

            // start outer name
            startElement(SCNAME);

            // record the name token so we can replace it if necessary
            setTokenPosition(tp);
        }
        push_namestack (template_specifier { is_nop = false; })* identifier
    (
        (template_argument_list)=> template_argument_list | 
        {
            // set the token to NOP since we did not find a template argument list
            if(is_nop)
                tp.setType(SNOP);
        }
    )

;

// an identifier
identifier[] { SingleElement element(this); ENTRY_DEBUG } :
        {
                startElement(SNAME);
        }
        identifier_list
;

// the list of identifiers that are also marked up as tokens for other things.
identifier_list[] { ENTRY_DEBUG } :
            NAME | INCLUDE | DEFINE | ELIF | ENDIF | ERRORPREC | IFDEF | IFNDEF | LINE | PRAGMA | UNDEF |
            SUPER | CHECKED | UNCHECKED | REGION | ENDREGION | GET | SET | ADD | REMOVE | ASYNC | YIELD |
            SIGNAL | FINAL | OVERRIDE | VOID |

            // C# linq
            FROM | WHERE | SELECT | LET | ORDERBY | ASCENDING | DESCENDING | GROUP | BY | JOIN | ON | EQUALS |
            INTO | THIS
;

// most basic name
simple_identifier[] { SingleElement element(this); ENTRY_DEBUG } :
        {
            startElement(SNAME);
        }
        (
        NAME | VOID
        )
;

typename_keyword[] { SingleElement element(this); ENTRY_DEBUG } :
        {
            startElement(STYPENAME);
        }
        TYPENAME
;

function_pointer_name_check[] returns[bool is_fp_name = false] {

    if(LA(1) == LPAREN && (inLanguage(LANGUAGE_C) || inLanguage(LANGUAGE_CXX))) {

        ++inputState->guessing;
        int start = mark();

        try {

            function_pointer_name_grammar();
            is_fp_name = LA(1) == PERIOD || LA(1) == TRETURN
                || (inLanguage(LANGUAGE_CXX) && (LA(1) == MPDEREF || LA(1) == DOTDEREF));

        } catch(...) {}
       

        rewind(start);
        --inputState->guessing;

    }

ENTRY_DEBUG } :;

function_pointer_name[] { CompleteElement element(this); ENTRY_DEBUG }:

        {

            startNewMode(MODE_LOCAL);

            startElement(SNAME);

        }

        function_pointer_name_grammar (period | member_pointer | member_pointer_dereference | dot_dereference)

        ({ function_pointer_name_check() }? function_pointer_name_grammar (period | member_pointer | member_pointer_dereference | dot_dereference))*

        compound_name_inner[false]
        
    ;

// Markup names
compound_name[] { CompleteElement element(this); bool iscompound = false; ENTRY_DEBUG } :
        compound_name_inner[true]
        (options { greedy = true; } : {(!inLanguage(LANGUAGE_CXX) || next_token() != LBRACKET)}? variable_identifier_array_grammar_sub[iscompound] |
        { inLanguage(LANGUAGE_CXX) && next_token() == LBRACKET}? attribute_cpp)*

;

// name markup internals
compound_name_inner[bool index] { CompleteElement element(this); TokenPosition tp; bool iscompound = false; ENTRY_DEBUG } :
        {
            // There is a problem detecting complex names from
            // complex names of operator methods in namespaces or
            // classes for implicit casting, e.g., A::operator String // () {}.
            // Detecting before here means lookahead on all A::B::... names
            // causing a slowdown of almost 20%.  Solution (hack) is to start all complex
            // names as operator methods, then replace by NOP if not.

            // local mode that is automatically ended by leaving this function
            startNewMode(MODE_LOCAL);

            // start outer name
            startElement(SONAME);

            // start inner name
            startElement(SCNAME);

            // record the name token so we can replace it if necessary
            setTokenPosition(tp);
        }
        (

        { inLanguage(LANGUAGE_JAVA_FAMILY) }?
        compound_name_java[iscompound] |

        { inLanguage(LANGUAGE_CSHARP) }?
        compound_name_csharp[iscompound] |

        { inLanguage(LANGUAGE_C) }?
        compound_name_c[iscompound] |

        { !inLanguage(LANGUAGE_JAVA_FAMILY) && !inLanguage(LANGUAGE_C) && !inLanguage(LANGUAGE_CSHARP) }?
        compound_name_cpp[iscompound] |
        macro_type_name_call 
        )

        (options { greedy = true; } : { inLanguage(LANGUAGE_CXX) && next_token() == LBRACKET}? attribute_cpp)*

        (options { greedy = true; } : { index && !inTransparentMode(MODE_EAT_TYPE) && (!inLanguage(LANGUAGE_CXX) || next_token() != LBRACKET)}?
            variable_identifier_array_grammar_sub[iscompound]
        )*

        {
            // if it isn't a compound name, nop the element
            if (!iscompound)
                // set the token to NOP
                tp.setType(SNOP);
        }
;

// C++ compound name handling
compound_name_cpp[bool& iscompound] { namestack[0] = namestack[1] = ""; ENTRY_DEBUG } :

        (dcolon { iscompound = true; })*
        (DESTOP set_bool[isdestructor] { iscompound = true; })*
        (simple_name_optional_template | push_namestack overloaded_operator)
        (options { greedy = true; } : { !inTransparentMode(MODE_EXPRESSION) }? multops)*

        // "a::" causes an exception to be thrown
        ( options { greedy = true; } :
            (dcolon { iscompound = true; } | (period | member_pointer | member_pointer_dereference | dot_dereference) { iscompound = true; })
            ( options { greedy = true; } : dcolon)*
            (DESTOP set_bool[isdestructor])*
            (multops)*
            (simple_name_optional_template_optional_specifier | push_namestack overloaded_operator | function_identifier_main)
            (options { greedy = true; } : { look_past_three(MULTOPS, REFOPS, RVALUEREF) == DCOLON }? multops)*
        )*

        { notdestructor = LA(1) == DESTOP; }
;
exception
catch[antlr::RecognitionException] {
}

// compound name for C#
compound_name_csharp[bool& iscompound] { namestack[0] = namestack[1] = ""; ENTRY_DEBUG } :

        (dcolon { iscompound = true; })*
        (DESTOP set_bool[isdestructor] { iscompound = true; })*
        (simple_name_optional_template | push_namestack overloaded_operator)
        (options { greedy = true; } : { !inTransparentMode(MODE_EXPRESSION) }? multops)*

        // "a::" causes an exception to be thrown
        ( options { greedy = true; } :
            (dcolon { iscompound = true; } | (period | member_pointer) { iscompound = true; })
            ( options { greedy = true; } : dcolon)*
            (multops)*
            (DESTOP set_bool[isdestructor])*
            (simple_name_optional_template | push_namestack overloaded_operator | function_identifier_main)
            (options { greedy = true; } : multops)*
        )*
;
exception
catch[antlr::RecognitionException] {
}

// compound name for C
compound_name_c[bool& iscompound] { ENTRY_DEBUG } :

        identifier (options { greedy = true; }: { LA(1) == MULTOPS }? multops)*

        ( options { greedy = true; } :
            (period | member_pointer) { iscompound = true; }
            ({LA(1) == MULTOPS }? multops)*
            identifier
        )*
;

// compound name for Java
compound_name_java[bool& iscompound] { ENTRY_DEBUG } :

        template_argument_list |
        simple_name_optional_template
        (options { greedy = true; } : (period { iscompound = true; } (keyword_name | simple_name_optional_template)))*
;

keyword_name[] { SingleElement element(this); ENTRY_DEBUG } :

        {

            // start outer name
            startElement(SNAME);

        }

        CLASS

;

// Specifier for a function
function_specifier[] { CompleteElement element(this); ENTRY_DEBUG } :
        { LA(1) == WHERE }? generic_type_constraint |

        ({ LA(1) != ASYNC }? specifier |

        // pure virtual specifier = default and = delete
        EQUAL (literal | function_equal_specifier) |

        simple_name_optional_template)
;

// function declaration can be set to delete or default.
function_equal_specifier[] { LightweightElement element(this); ENTRY_DEBUG } :
        {
            // only markup strings in literal option
            startElement(SFUNCTION_SPECIFIER);
        }
        (

            DEFAULT | DELETE

        )

;

// mark specifiers
specifier[] { ENTRY_DEBUG } :
        single_keyword_specifier | alignas_specifier | macro_specifier_call

;

// match a single word specifier
single_keyword_specifier[] { SingleElement element(this); ENTRY_DEBUG } :
        {
            startElement(SFUNCTION_SPECIFIER);
        }
        (
            // access
            PUBLIC | PRIVATE | PROTECTED |

            // C++
            FINAL | STATIC | ABSTRACT | FRIEND | { inLanguage(LANGUAGE_CSHARP) }? NEW | MUTABLE |
            CONSTEXPR | THREADLOCAL |

            // C
            RESTRICT | 

            // C# & Java
            INTERNAL | SEALED | OVERRIDE | REF | OUT | IMPLICIT | EXPLICIT | UNSAFE | READONLY | VOLATILE |
            DELEGATE | PARTIAL | EVENT | ASYNC | VIRTUAL | EXTERN | INLINE | IN | PARAMS |
            { inLanguage(LANGUAGE_JAVA) }? (SYNCHRONIZED | NATIVE | STRICTFP | TRANSIENT) |

            CONST
        )
;

// match a single word specifier
template_specifier[] { SingleElement element(this); ENTRY_DEBUG } :
        {
            startElement(SFUNCTION_SPECIFIER);
        }
        TEMPLATE

;

// C++11 specifier
alignas_specifier[] { CompleteElement element(this); ENTRY_DEBUG } :
        {
            startNewMode(MODE_LOCAL | MODE_ARGUMENT);

            startElement(SALIGNAS);
        }
        ALIGNAS

        ({ inputState->guessing }? paren_pair | 

        complete_argument_list)

;

// A constructor declaration
constructor_declaration[] { ENTRY_DEBUG } :
        {
            // statement
            startNewMode(MODE_STATEMENT);

            // start the constructor declaration
            startElement(SCONSTRUCTOR_DECLARATION);
        }
        constructor_header
;

// A constructor definition
constructor_definition[] { ENTRY_DEBUG } :
        {
            // statement with nested block
            startNewMode(MODE_STATEMENT | MODE_NEST);

            // start the construction definition
            startElement(SCONSTRUCTOR_DEFINITION);
        }
        constructor_header

        ({ inLanguage(LANGUAGE_CXX_FAMILY) }? try_statement)*

        ({ inLanguage(LANGUAGE_CXX_FAMILY) }? member_initialization_list)*
;

// header portion of constructor
constructor_header[] { ENTRY_DEBUG } :

        (options { greedy = true; } :

            { inLanguage(LANGUAGE_JAVA) }? annotation |

            { inLanguage(LANGUAGE_CSHARP) }? attribute_csharp |

            { inLanguage(LANGUAGE_CXX) && next_token() == LBRACKET}? attribute_cpp |

            { LA(1) != EXTERN || next_token() != TEMPLATE }? specifier | template_declaration_full |

            { inLanguage(LANGUAGE_JAVA_FAMILY) }? template_argument_list
        )*
        compound_name_inner[false]
        parameter_list
        {
            setMode(MODE_FUNCTION_TAIL);
        }
;

// member initialization list markup
member_initialization_list[] { ENTRY_DEBUG } :
        {
            // handle member initialization list as a list of calls
            startNewMode(MODE_LIST | MODE_CALL);

            startElement(SMEMBER_INITIALIZATION_LIST);
        }
        COLON
;

// push name onto namestack
push_namestack[] { namestack[1].swap(namestack[0]); namestack[0] = LT(1)->getText(); } :;

// identifier stack
identifier_stack[std::string s[]] { s[1].swap(s[0]); s[0] = LT(1)->getText(); ENTRY_DEBUG } :
        identifier
;

// destructor definition
destructor_definition[] { ENTRY_DEBUG } :
        {
            // statement with nested block
            startNewMode(MODE_STATEMENT | MODE_NEST);

            // start the destructor definition
            startElement(SDESTRUCTOR_DEFINITION);
        }
        destructor_header
;

// destructor declaration
destructor_declaration[] { ENTRY_DEBUG } :
        {
            // just a statement
            startNewMode(MODE_STATEMENT);

            // start the destructor declaration
            startElement(SDESTRUCTOR_DECLARATION);
        }
        destructor_header
;

// a destructor header
destructor_header[] { ENTRY_DEBUG } :

        (options { greedy = true; } :

            { inLanguage(LANGUAGE_JAVA) }? annotation |

            { inLanguage(LANGUAGE_CSHARP) }? attribute_csharp |

            { inLanguage(LANGUAGE_CXX) && next_token() == LBRACKET}? attribute_cpp |

             { LA(1) != EXTERN || next_token() != TEMPLATE }? specifier | template_declaration_full | 

            { LA(1) == VOID }? simple_identifier
        )*
        compound_name_inner[false]
        parameter_list
        {
            setMode(MODE_FUNCTION_TAIL);
        }
;

// @interface
interface_annotation[] { LightweightElement element(this); ENTRY_DEBUG } :
        {
            // start the function call element
            startElement(SANNOTATION);
        }
        ATSIGN INTERFACE

;

// Java annotation
annotation[] { CompleteElement element(this); ENTRY_DEBUG } :
        {
            // start a new mode that will end after the argument list
            startNewMode(MODE_ARGUMENT | MODE_LIST);

            // start the function call element
            startElement(SANNOTATION);
        }
        ATSIGN

        function_identifier

        // warnings seem to be caused by antlr ()* ending the rules.
        // first greedy eliminates LPAREN LCURLY
        (options { greedy = true; } : call_argument_list 
        // second greedy get rid of rparen
        (options { greedy = true; } : { LA(1) != RPAREN && LA(1) != COMMA }? annotation_argument 
        // third greedy gets rid of comma
        (options { greedy = true; } : comma)*)* rparen)*
;

// call  function call, macro, etc.
call[int call_count = 1] { ENTRY_DEBUG } :
        {

            do {

                // start a new mode that will end after the argument list
                startNewMode(MODE_ARGUMENT | MODE_LIST | MODE_ARGUMENT_LIST);

                // start the function call element
                startElement(SFUNCTION_CALL);

            } while(--call_count > 0);

        }
        function_identifier
        call_argument_list
;

// argument list to a call
call_argument_list[] { ENTRY_DEBUG } :
        {
            // list of parameters
            replaceMode(MODE_ARGUMENT_LIST, MODE_EXPECT | MODE_LIST | MODE_INTERNAL_END_PAREN | MODE_END_ONLY_AT_RPAREN);

            // start the argument list
            startElement(SARGUMENT_LIST);
        }
        (LPAREN | { setMode(MODE_INTERNAL_END_CURLY); } LCURLY)
;

// sizeof(...)
sizeof_call[] { ENTRY_DEBUG } :
        {
            // start a new mode that will end after the argument list
            startNewMode(MODE_ARGUMENT | MODE_LIST);

            // start the function call element
            startElement(SSIZEOF_CALL);
        }
        SIZEOF
        (DOTDOTDOT)*
        call_argument_list
;

// alignof
alignof_call[] { ENTRY_DEBUG } :
        {
            // start a new mode that will end after the argument list
            startNewMode(MODE_ARGUMENT | MODE_LIST);

            // start the function call element

            startElement(SALIGNOF);
        }
        ALIGNOF
        call_argument_list
;

// check if macro call
macro_call_check[] { ENTRY_DEBUG } :
        simple_identifier (options { greedy = true; } : paren_pair)*
;

// eat an optional macro call
eat_optional_macro_call[] {

    bool success = false;

    // find out if we have a macro call
    int start = mark();
    inputState->guessing++;

    try {
        // check for the name
        if(LA(1) == NAME)
            match(NAME);
        else 
            match(VOID);

        // handle the parentheses
        paren_pair();

        success = true;

    } catch (...) {
    }

    inputState->guessing--;
    rewind(start);

    // when successfull, eat the macro
    if (success)
        macro_call();

    ENTRY_DEBUG
} :;

// markup macro call
macro_call[] { ENTRY_DEBUG } :
        macro_call_inner
        {
            if (inMode(MODE_THEN) && LA(1) == ELSE)
                endMode(MODE_THEN);
        }
;

// handle the actual macro call
macro_call_inner[] { CompleteElement element(this); bool first = true; ENTRY_DEBUG } :
        {
            // start a mode for the macro that will end after the argument list
            startNewMode(MODE_STATEMENT | MODE_TOP);

            // start the macro call element
            startElement(SMACRO_CALL);
        }
        identifier
        (options { greedy = true; } : { first }?
        {
            // start a mode for the macro argument list
            startNewMode(MODE_LIST | MODE_TOP);

            // start the argument list
            startElement(SARGUMENT_LIST);
        }
        LPAREN
        macro_call_contents
        {
            // end anything started inside of the macro argument list
            endDownToMode(MODE_LIST | MODE_TOP);
        }
        RPAREN
        {
            // end the macro argument list
            endMode(MODE_LIST | MODE_TOP);
        } set_bool[first, false] )*
;
exception
catch[antlr::RecognitionException] {

        // no end found to macro
        if (isoption(parseoptions, OPTION_DEBUG))
            emptyElement(SERROR_PARSE);
}

// do a macro call.
macro_pattern_call[] { CompleteElement element(this) ;ENTRY_DEBUG } :
        {
            // start a mode for the macro that will end after the argument list
            startNewMode(MODE_STATEMENT | MODE_TOP);

            // start the macro call element
            startElement(SMACRO_CALL);

            startNewMode(MODE_LOCAL);
            startElement(SNAME);

        }

        MACRO_NAME
        { endMode(); }
        macro_call_argument_list

;

// do a macro call.
macro_type_name_call[] { CompleteElement element(this) ;ENTRY_DEBUG } :
        {
            // start a mode for the macro that will end after the argument list
            startNewMode(MODE_STATEMENT | MODE_TOP);

            // start the macro call element
            startElement(SMACRO_CALL);

            startNewMode(MODE_LOCAL);
            startElement(SNAME);

        }

        MACRO_TYPE_NAME
        { endMode(); }
        macro_call_argument_list

;


// do a macro call.
macro_case_call[] { CompleteElement element(this) ;ENTRY_DEBUG } :
        {
            // start a mode for the macro that will end after the argument list
            startNewMode(MODE_STATEMENT | MODE_TOP);

            // start the macro call element
            startElement(SMACRO_CALL);

            startNewMode(MODE_LOCAL);
            startElement(SNAME);

        }

        MACRO_CASE
        { endMode(); }
        macro_call_argument_list

;

// do a macro call.
macro_label_call[] { CompleteElement element(this) ;ENTRY_DEBUG } :
        {
            // start a mode for the macro that will end after the argument list
            startNewMode(MODE_STATEMENT | MODE_TOP);

            // start the macro call element
            startElement(SMACRO_CALL);

            startNewMode(MODE_LOCAL);
            startElement(SNAME);

        }

        MACRO_LABEL
        { endMode(); }
        macro_call_argument_list

;

// do a macro call.
macro_specifier_call[] { CompleteElement element(this) ;ENTRY_DEBUG } :
        {
            // start a mode for the macro that will end after the argument list
            startNewMode(MODE_STATEMENT | MODE_TOP);

            // start the macro call element
            startElement(SFUNCTION_SPECIFIER);
            startElement(SMACRO_CALL);

            startNewMode(MODE_LOCAL);
            startElement(SNAME);

        }

        MACRO_SPECIFIER
        { endMode(); }
        macro_call_argument_list

;

// handle the actual macro call
macro_call_argument_list[] { bool first = true; ENTRY_DEBUG } :
        (options { greedy = true; } : { first }?
        {
            // start a mode for the macro argument list
            startNewMode(MODE_LIST | MODE_TOP);

            // start the argument list
            startElement(SARGUMENT_LIST);
        }
        LPAREN
        macro_call_contents
        {
            // end anything started inside of the macro argument list
            endDownToMode(MODE_LIST | MODE_TOP);
        }
        RPAREN
        {
            // end the macro argument list
            endMode(MODE_LIST | MODE_TOP);
        } set_bool[first, false] )*
;
exception
catch[antlr::RecognitionException] {

        // no end found to macro
        if (isoption(parseoptions, OPTION_DEBUG))
            emptyElement(SERROR_PARSE);
}

// handle macro list/pattern name by itself
macro_type_name[]  { SingleElement element(this); ENTRY_DEBUG } :
        {

            startElement(SNAME);

        }
        MACRO_TYPE_NAME
;

// inner part of call
macro_type_name_call_inner[] { CompleteElement element(this); bool first = true; ENTRY_DEBUG } :
        {
            // start a mode for the macro that will end after the argument list
            startNewMode(MODE_STATEMENT | MODE_TOP);

            // start the macro call element
            startElement(SMACRO_CALL);
        }
        macro_type_name
        (options { greedy = true; } : { first }?
        {
            // start a mode for the macro argument list
            startNewMode(MODE_LIST | MODE_TOP);

            // start the argument list
            startElement(SARGUMENT_LIST);
        }
        LPAREN
        macro_call_contents
        {
            // end anything started inside of the macro argument list
            endDownToMode(MODE_LIST | MODE_TOP);
        }
        RPAREN
        {
            // end the macro argument list
            endMode(MODE_LIST | MODE_TOP);
        } 
        set_bool[first, false] )*
;
exception
catch[antlr::RecognitionException] {

        // no end found to macro
        if (isoption(parseoptions, OPTION_DEBUG))
            emptyElement(SERROR_PARSE);
}

// contents of macro call
macro_call_contents[] {

    ENTRY_DEBUG

    CompleteElement element(this);

    int parencount = 0;
    bool start = true;
    while (LA(1) != 1 /* EOF? */ && !(parencount == 0 && LA(1) == RPAREN)) {

        if (LA(1) == LPAREN)
            ++parencount;

        if (LA(1) == RPAREN)
            --parencount;

        if (inputState->guessing == 0 && start) {
            // argument with nested expression
            startNewMode(MODE_ARGUMENT);

            // start of the try statement
            startElement(SARGUMENT);

            start = false;
        }

        if (inputState->guessing == 0 && LA(1) == COMMA && parencount == 0) {
            endMode();
            start = true;
        }
        consume();
    }

} :;

// try statement
try_statement[] { ENTRY_DEBUG } :
        {
            // treat try block as nested block statement
            startNewMode(MODE_STATEMENT | MODE_NEST | MODE_TRY);

            // start of the try statement
            startElement(STRY_BLOCK);
        }
        TRY
;

// try statement with resources
try_statement_with_resource[] {  int type_count = 0; int secondtoken = 0;  STMT_TYPE stmt_type = NONE; ENTRY_DEBUG } :
        {
            // treat try block as nested block statement
            startNewMode(MODE_STATEMENT | MODE_NEST | MODE_TRY);

            // start of the try statement
            startElement(STRY_BLOCK);

            // expect a condition to follow the keyword
            startNewMode(MODE_TOP | MODE_LIST | MODE_EXPECT | MODE_INTERNAL_END_PAREN);
        }
        TRY LPAREN
        (
            // explicitly check for a variable declaration since it can easily
            // be confused with an expression
            { pattern_check(stmt_type, secondtoken, type_count) && stmt_type == VARIABLE }?
            for_initialization_variable_declaration[type_count] |

            {
                // use a new mode without the expect so we don't nest expression parts
                startNewMode(MODE_EXPRESSION);

                // start the expression element
                startElement(SEXPRESSION);
            }
            // explicitly check for non-terminate so that a large switch statement
            // isn't needed
            expression
        )

;

// a checked statement
checked_statement[] { ENTRY_DEBUG } :
        {
            // treat try block as nested block statement
            startNewMode(MODE_STATEMENT | MODE_NEST);

            // start of the try statement
            startElement(SCHECKED_STATEMENT);
        }
        CHECKED
;

// unsafe statement
unsafe_statement[] { ENTRY_DEBUG } :
        {
            // treat try block as nested block statement
            startNewMode(MODE_STATEMENT | MODE_NEST);

            // start of the try statement
            startElement(SUNSAFE_STATEMENT);
        }
        UNSAFE
;

// using namespace 
using_namespace_statement[] { ENTRY_DEBUG } :

        { inLanguage(LANGUAGE_CSHARP) && next_token() == LPAREN }?
        using_statement |

        namespace_directive
;

// using statement
using_statement[] { int type_count = 0; int secondtoken = 0;  STMT_TYPE stmt_type = NONE; ENTRY_DEBUG } :
        {
            // treat try block as nested block statement
            startNewMode(MODE_STATEMENT | MODE_NEST);

            // start of the try statement
            startElement(SUSING_DIRECTIVE);

            // expect a condition to follow the keyword
            startNewMode(MODE_TOP | MODE_LIST | MODE_EXPECT | MODE_INTERNAL_END_PAREN);
        }
        USING LPAREN
        (
            // explicitly check for a variable declaration since it can easily
            // be confused with an expression
            { pattern_check(stmt_type, secondtoken, type_count) && stmt_type == VARIABLE }?
            for_initialization_variable_declaration[type_count] |

            {
                // use a new mode without the expect so we don't nest expression parts
                startNewMode(MODE_EXPRESSION);

                // start the expression element
                startElement(SEXPRESSION);
            }
            // explicitly check for non-terminate so that a large switch statement
            // isn't needed
            expression
        )
;

// lock statement
lock_statement[] { int type_count = 0; int secondtoken = 0;  STMT_TYPE stmt_type = NONE; ENTRY_DEBUG } :
        {
            // treat try block as nested block statement
            startNewMode(MODE_STATEMENT | MODE_NEST);

            // start of the try statement
            startElement(SLOCK_STATEMENT);

            // expect a condition to follow the keyword
            startNewMode(MODE_TOP | MODE_LIST | MODE_EXPECT | MODE_INTERNAL_END_PAREN);
        }
        LOCK LPAREN
        (
            // explicitly check for a variable declaration since it can easily
            // be confused with an expression
            { pattern_check(stmt_type, secondtoken, type_count) && stmt_type == VARIABLE }?
            for_initialization_variable_declaration[type_count] |

            {
                // use a new mode without the expect so we don't nest expression parts
                startNewMode(MODE_EXPRESSION);

                // start the expression element
                startElement(SEXPRESSION);
            }
            // explicitly check for non-terminate so that a large switch statement
            // isn't needed
            expression
        )
;

// a synchonized statement
synchronized_statement[] { int type_count = 0; int secondtoken = 0;  STMT_TYPE stmt_type = NONE; ENTRY_DEBUG } :
        {
            // treat try block as nested block statement
            startNewMode(MODE_STATEMENT | MODE_NEST);

            // start of the try statement
            startElement(SSYNCHRONIZED_STATEMENT);

            // expect a condition to follow the keyword
            startNewMode(MODE_TOP | MODE_LIST | MODE_EXPECT | MODE_INTERNAL_END_PAREN);
        }
        SYNCHRONIZED LPAREN
        (
            // explicitly check for a variable declaration since it can easily
            // be confused with an expression
            { pattern_check(stmt_type, secondtoken, type_count) && stmt_type == VARIABLE }?
            for_initialization_variable_declaration[type_count] |

            {
                // use a new mode without the expect so we don't nest expression parts
                startNewMode(MODE_EXPRESSION);

                // start the expression element
                startElement(SEXPRESSION);
            }
            // explicitly check for non-terminate so that a large switch statement
            // isn't needed
            expression
        )
;

// unchecked statement
unchecked_statement[] { ENTRY_DEBUG } :
        {
            // treat try block as nested block statement
            startNewMode(MODE_STATEMENT | MODE_NEST);

            // start of the try statement
            startElement(SUNCHECKED_STATEMENT);
        }
        UNCHECKED
;

// the catch statement
catch_statement[] { ENTRY_DEBUG } :
        {
            // treat catch block as nested block statement
            startNewMode(MODE_STATEMENT | MODE_NEST);

            // start of the catch statement
            startElement(SCATCH_BLOCK);
        }
        CATCH (parameter_list)*
;

// finally statement
finally_statement[] { ENTRY_DEBUG } :
        {
            // treat catch block as nested block statement
            startNewMode(MODE_STATEMENT | MODE_NEST);

            // start of the catch statement
            startElement(SFINALLY_BLOCK);
        }
        FINALLY
;

// lambda function
lambda_anonymous[] { ENTRY_DEBUG } :
        {
            // treat catch block as nested block statement
            startNewMode(MODE_STATEMENT | MODE_NEST | MODE_ANONYMOUS);
        }
        lambda_marked

        /* completely parse a function until it is done */
        (options { greedy = true; } : { inputState->guessing }? curly_pair)*
;

// anonymous delegate
delegate_anonymous[] { ENTRY_DEBUG } :
        {
            // treat catch block as nested block statement
            startNewMode(MODE_STATEMENT | MODE_NEST | MODE_ANONYMOUS);

            // start of the catch statement
            startElement(SFUNCTION_LAMBDA);
        }
        delegate_marked
        (options { greedy = true; } : parameter_list)*

        /* completely parse a function until it is done */
        (options { greedy = true; } : { inputState->guessing }? curly_pair)*

;

// mark the delegate function
delegate_marked[] { SingleElement element(this); ENTRY_DEBUG } :
        {
            startElement(SNAME);
        }
        DELEGATE
;

// lambda character
lambda_marked[] { LightweightElement element(this); ENTRY_DEBUG } :
        {
            if (isoption(parseoptions, OPTION_OPERATOR))
                startElement(SOPERATOR);
        }
        LAMBDA
;

// fix the statement
fixed_statement[] { ENTRY_DEBUG } :
        {
            // treat catch block as nested block statement
            startNewMode(MODE_STATEMENT | MODE_NEST);

            // start of the catch statement
            startElement(SFIXED_STATEMENT);
        }
        FIXED
        {
            // looking for a LPAREN
            if (LA(1) == LPAREN)
                parameter_list();
        }
;

// throw statement
throw_statement[] { ENTRY_DEBUG } :
        {
            // statement with expected expression
            startNewMode(MODE_STATEMENT | MODE_EXPRESSION | MODE_EXPECT);

            // start of throw statement
            startElement(STHROW_STATEMENT);
        }
        THROW
;

// an expression statement pre processing
expression_statement_process[] { ENTRY_DEBUG } :
        {

            bool inenumclass = (inLanguage(LANGUAGE_JAVA_FAMILY) && inTransparentMode(MODE_ENUM) && inMode(MODE_CLASS));

            // statement with an embedded expression
            startNewMode(MODE_STATEMENT | MODE_EXPRESSION | MODE_EXPECT);

            // start the element which will end after the terminate
            if(!inenumclass)
                startElement(SEXPRESSION_STATEMENT);
        }
;

// an expression statment
expression_statement[CALL_TYPE type = NOCALL, int call_count = 1] { ENTRY_DEBUG } :

        expression_statement_process

        expression[type, call_count]
;

// declartion statement
variable_declaration_statement[int type_count] { ENTRY_DEBUG } :
        {
            // statement
            startNewMode(MODE_STATEMENT);

            if(!inTransparentMode(MODE_TYPEDEF) || inTransparentMode(MODE_CLASS | MODE_INNER_DECL))
                // start the declaration statement
                startElement(SDECLARATION_STATEMENT);

        }

        variable_declaration[type_count]
;

// processing for short variable declaration
short_variable_declaration[] { ENTRY_DEBUG } :
        {
            // variable declarations may be in a list
            startNewMode(MODE_LIST | MODE_VARIABLE_NAME | MODE_INIT | MODE_EXPECT);

            // declaration
            startNewMode(MODE_LOCAL | MODE_VARIABLE_NAME | MODE_INIT | MODE_EXPECT);

            // start the declaration
            startElement(SDECLARATION);
        }
;

// more of the inner part of a declaration
variable_declaration[int type_count] { ENTRY_DEBUG } :
        {

            bool output_decl = !inTransparentMode(MODE_TYPEDEF) || inTransparentMode(MODE_CLASS | MODE_INNER_DECL);

            // variable declarations may be in a list
            startNewMode(MODE_LIST | MODE_VARIABLE_NAME | MODE_INIT | MODE_EXPECT);

            // declaration
            startNewMode(MODE_LOCAL | MODE_VARIABLE_NAME | MODE_INIT | MODE_EXPECT);

            if(inTransparentMode(MODE_FOR_CONDITION | MODE_END_AT_COMMA))
                setMode(MODE_LIST);

            if(output_decl)

                // start the declaration
                startElement(SDECLARATION);

        }

        (options { greedy = true; } : { !isoption(parseoptions, OPTION_WRAP_TEMPLATE) && (LA(1) != EXTERN || next_token() == TEMPLATE) }? template_declaration_full set_int[type_count, type_count - 1])*
        variable_declaration_type[type_count]
;

// declaration type
variable_declaration_type[int type_count] { ENTRY_DEBUG } :
        {
            // start a mode for the type that will end in this grammar rule
            startNewMode(MODE_EAT_TYPE);

            setTypeCount(type_count);

            // type element begins
            startElement(STYPE);
        }
        lead_type_identifier { if(!inTransparentMode(MODE_TYPEDEF)) decTypeCount(); } 
        (options { greedy = true; } : { !inTransparentMode(MODE_TYPEDEF) && getTypeCount() > 0 }?
        type_identifier { decTypeCount(); })* 
        update_typecount[MODE_VARIABLE_NAME | MODE_INIT]
;

// Variable declaration name and optional initialization
variable_declaration_nameinit[] { bool isthis = LA(1) == THIS;
        ENTRY_DEBUG } :

         {

             if(!inMode(MODE_LOCAL | MODE_VARIABLE_NAME | MODE_INIT | MODE_EXPECT)
              && inMode(MODE_LIST | MODE_VARIABLE_NAME | MODE_INIT | MODE_EXPECT)
              && !inTransparentMode(MODE_TYPEDEF)
              && !inTransparentMode(MODE_USING)) {


                // start the declaration
                startElement(SDECLARATION);
                emptyElement(STYPEPREV);

            }

        }

        ({ inLanguage(LANGUAGE_CSHARP) }? compound_name_inner[false] | compound_name)
        {
            // expect a possible initialization
            setMode(MODE_INIT | MODE_EXPECT);

            if (isthis && LA(1) == LBRACKET) {

                indexer_parameter_list();

                endDownToMode(MODE_LIST);

                match(RBRACKET);

                endMode();
                endMode();
            }
        }
;

// initializtion of a function pointer.
function_pointer_initialization[] { ENTRY_DEBUG } :
        {
            // end the init correctly
            setMode(MODE_EXPRESSION | MODE_EXPECT);

            // start the initialization element
            startElement(SDECLARATION_INITIALIZATION);
        }
        EQUAL
        (options { greedy = true; } : expression)*
;

// initialization of a declared variable
variable_declaration_initialization[] { ENTRY_DEBUG } :
        {
            // start a new mode that will end after the argument list
            startNewMode(MODE_LIST | MODE_IN_INIT | MODE_EXPRESSION | MODE_EXPECT);

            // start the initialization element
            startElement(SDECLARATION_INITIALIZATION);
        }
        EQUAL |
        {
            // start a new mode that will end after the argument list
            startNewMode(MODE_ARGUMENT | MODE_LIST);
        }
        call_argument_list
;

// bit field
variable_declaration_range[] { ENTRY_DEBUG } :
        {
            // start a new mode that will end after the argument list
            startNewMode(MODE_LIST | MODE_IN_INIT | MODE_EXPRESSION | MODE_EXPECT);

            // start the initialization element
            startElement(SDECLARATION_RANGE);
        }

        (COLON | IN) 
;

// parameter variable initialization
parameter_declaration_initialization[] { ENTRY_DEBUG } :
        {
            // end the init correctly
            setMode(MODE_EXPRESSION | MODE_EXPECT);

            // start the initialization element
            startElement(SDECLARATION_INITIALIZATION);
        }
        EQUAL
;

// expression block beginning and setup
pure_expression_block[] { ENTRY_DEBUG } :
        lcurly_base
        {
            // nesting blocks, not statement
            replaceMode(MODE_STATEMENT | MODE_NEST, MODE_BLOCK | MODE_NEST | MODE_END_AT_BLOCK_NO_TERMINATE);

            // end this expression block correctly
            startNewMode(MODE_TOP | MODE_LIST | MODE_EXPRESSION | MODE_EXPECT);
        }
;

// All possible operators
general_operators[] { LightweightElement element(this); ENTRY_DEBUG } :
        {
            if (isoption(parseoptions, OPTION_OPERATOR))
                startElement(SOPERATOR);
        }
        (
            OPERATORS | TEMPOPS |
            TEMPOPE ({ SkipBufferSize() == 0 }? TEMPOPE)? ({ SkipBufferSize() == 0 }? TEMPOPE)? ({ SkipBufferSize() == 0 }? EQUAL)? |
            EQUAL | /*MULTIMM |*/ DESTOP | /* MEMBERPOINTER |*/ MULTOPS | REFOPS | DOTDOT | RVALUEREF |
            QMARK ({ SkipBufferSize() == 0 }? QMARK)? | { inLanguage(LANGUAGE_JAVA) }? BAR |

            // others are not combined
            NEW | DELETE | IN | IS | STACKALLOC | AS | AWAIT | LAMBDA
        )
;

// only new operator
sole_new[] { LightweightElement element(this); ENTRY_DEBUG } :
        {
            if (isoption(parseoptions, OPTION_OPERATOR))
                startElement(SOPERATOR);
        }
        NEW
;

// only ~
sole_destop[] { LightweightElement element(this); ENTRY_DEBUG } :
        {
            if (isoption(parseoptions, OPTION_OPERATOR))
                startElement(SOPERATOR);
        }
        DESTOP
;

// list of operators
general_operators_list[] { ENTRY_DEBUG } :
        OPERATORS | TEMPOPS | TEMPOPE | EQUAL | /*MULTIMM |*/ DESTOP | /* MEMBERPOINTER |*/ MULTOPS | REFOPS |
        DOTDOT | RVALUEREF | QMARK
;

// mark up )
rparen_operator[bool markup = true] { LightweightElement element(this); ENTRY_DEBUG } :
        {
            if (markup && isoption(parseoptions, OPTION_OPERATOR) && !inMode(MODE_END_ONLY_AT_RPAREN))
                startElement(SOPERATOR);
        }
        RPAREN
    ;

//processing on )
rparen[bool markup = true] { bool isempty = getParen() == 0; ENTRY_DEBUG } :
        {
            if (isempty) {

                // additional right parentheses indicates end of non-list modes
                endDownToModeSet(MODE_LIST | MODE_PREPROC | MODE_END_ONLY_AT_RPAREN | MODE_ONLY_END_TERMINATE);

                // special case:  Get to here, in for-initalization.  Need an extra end mode
                if (inMode(MODE_VARIABLE_NAME) && inTransparentMode(MODE_FOR_CONDITION))
                    endDownToModeSet(MODE_FOR_CONDITION);

                // don't markup since not a normal operator
                markup = false;

            } else

                decParen();
        }
        rparen_operator[markup]
        {
            if (isempty) {

                // special handling for then part of an if statement
                // only when in a condition of an if statement
                if (inMode(MODE_CONDITION) && inPrevMode(MODE_IF)) {

                    // end the condition
                    endMode(MODE_CONDITION);

                    // then part of the if statement (after the condition)
                    startNewMode(MODE_STATEMENT | MODE_NEST | MODE_THEN);

                    // start the then element
                    startNoSkipElement(STHEN);
                }

                // end the single mode that started the list
                // don't end more than one since they may be nested
                if (inMode(MODE_LIST))
                    endMode(MODE_LIST);
            }

        }
;

// } matching and processing
rcurly_argument[] { bool isempty = getCurly() == 0; ENTRY_DEBUG } :
        {
            if(isempty) {

                // additional right parentheses indicates end of non-list modes
                if(inTransparentMode(MODE_LIST))
                    endDownToModeSet(MODE_LIST | MODE_PREPROC | MODE_END_ONLY_AT_RPAREN | MODE_ONLY_END_TERMINATE | MODE_INTERNAL_END_CURLY);
            }

        }
        RCURLY
        {

            // end the single mode that started the list
            // don't end more than one since they may be nested
            if (isempty && inMode(MODE_LIST))
                endDownOverMode(MODE_LIST);
            
            else if(inTransparentMode(MODE_EXPRESSION | MODE_LIST | MODE_TOP))
                endDownOverMode(MODE_EXPRESSION | MODE_LIST | MODE_TOP);

            if(!isempty)
                decCurly();
        }

;

// Dot (period) operator
period[] { LightweightElement element(this); ENTRY_DEBUG } :
        {
            if (isoption(parseoptions, OPTION_OPERATOR))
                startElement(SOPERATOR);
        }
        PERIOD
;

// ->* operator
member_pointer[] { LightweightElement element(this); ENTRY_DEBUG } :
        {
            if (isoption(parseoptions, OPTION_OPERATOR))
                startElement(SOPERATOR);
        }
      TRETURN  
;

// ->* operator
member_pointer_dereference[] { LightweightElement element(this); ENTRY_DEBUG } :
        {
            if (isoption(parseoptions, OPTION_OPERATOR))
                startElement(SOPERATOR);
        }
      MPDEREF  
;

// .* operator
dot_dereference[] { LightweightElement element(this); ENTRY_DEBUG } :
        {
            if (isoption(parseoptions, OPTION_OPERATOR))
                startElement(SOPERATOR);
        }
        DOTDEREF
;

// Namespace operator '::'
dcolon[] { LightweightElement element(this); ENTRY_DEBUG } :
        {
            if (isoption(parseoptions, OPTION_OPERATOR))
                startElement(SOPERATOR);
        }
        DCOLON
;

// process portion of expression
expression_process[] { ENTRY_DEBUG } :
        {
            // if expecting an expression start one. except if you are at a right curly brace
            if (inMode(MODE_EXPRESSION | MODE_EXPECT) && LA(1) != RCURLY &&
                !(inMode(MODE_FOR_INCREMENT) && LA(1) == RPAREN)) {

                // use a new mode without the expect so we don't nest expression parts
                startNewMode(MODE_EXPRESSION);

                // start the expression element
                startElement(SEXPRESSION);
            }
        }
;

// an expression
expression[CALL_TYPE type = NOCALL, int call_count = 1] { ENTRY_DEBUG } :

        expression_process

        expression_part_plus_linq[type, call_count]
;

// setup for expression linq
expression_setup_linq[CALL_TYPE type = NOCALL] { ENTRY_DEBUG } :

        expression_process

        expression_part[type]
;

// expression with linq
expression_part_plus_linq[CALL_TYPE type = NOCALL, int call_count = 1] { ENTRY_DEBUG } :

        { inLanguage(LANGUAGE_CSHARP) && next_token() != RPAREN && next_token_string().find('=') == std::string::npos }?
        (linq_expression_pure)=> linq_expression |

        expression_part[type, call_count]
;

// the expression part
expression_part[CALL_TYPE type = NOCALL, int call_count = 1] { bool flag; bool isempty = false; ENTRY_DEBUG } :

        // cast
        { inTransparentMode(MODE_INTERNAL_END_PAREN) }?
        UNION |

        // cast
        { inTransparentMode(MODE_INTERNAL_END_PAREN) }?
        CLASS |

        { next_token() == LPAREN }?
        delegate_anonymous |

        { next_token() == LCURLY }?
        lambda_anonymous |

        { inLanguage(LANGUAGE_CSHARP) }?
        (lambda_expression_full_csharp) => lambda_expression_csharp |

        { inLanguage(LANGUAGE_CXX) }?
        (bracket_pair (LPAREN | LCURLY)) => lambda_expression_cpp |

        { inLanguage(LANGUAGE_JAVA_FAMILY) }?
        (NEW template_argument_list)=> sole_new template_argument_list |

        { inLanguage(LANGUAGE_JAVA_FAMILY) }?
        (NEW function_identifier paren_pair LCURLY)=> sole_new anonymous_class_definition |

        { notdestructor }? sole_destop { notdestructor = false; } |

        // call
        // distinguish between a call and a macro
        { type == CALL || (perform_call_check(type, isempty, call_count, -1) && type == CALL) }?

            // Added argument to correct markup of default parameters using a call.
            // normally call claims left paren and start calls argument.
            // however I believe parameter_list matches a right paren of the call.
           (call[call_count] | sizeof_call | alignof_call) argument |

        // macro call
        { type == MACRO }? macro_call |

        // general math operators
        // looks like general operators and variable identifier can match same thing
        (options { generateAmbigWarnings = false; } : general_operators
        {
            if (inLanguage(LANGUAGE_CXX_FAMILY) && LA(1) == DESTOP)
                general_operators();
        }
        | /* newop | */ period | member_pointer | member_pointer_dereference | dot_dereference |

        // left parentheses
        { function_pointer_name_check() }?
        function_pointer_name |
        lparen_marked
        {
            startNewMode(MODE_EXPRESSION | MODE_LIST | MODE_INTERNAL_END_PAREN);
        } |

        // right parentheses that only matches a left parentheses of an expression
        { inTransparentMode(MODE_INTERNAL_END_PAREN) }?
        {
            // stop at this matching paren, or a preprocessor statement
            endDownToModeSet(MODE_INTERNAL_END_PAREN | MODE_PREPROC);
            
            if (inMode(MODE_EXPRESSION | MODE_LIST | MODE_INTERNAL_END_PAREN))
                endMode(MODE_EXPRESSION | MODE_LIST | MODE_INTERNAL_END_PAREN);
        }

        // treat as operator for operator markup
        rparen[true] |

        // left curly brace
        {
            startNewMode(MODE_EXPRESSION | MODE_LIST | MODE_TOP);

            startElement(SBLOCK);
        }
        LCURLY
        {
            incCurly();
            startNewMode(MODE_EXPRESSION | MODE_EXPECT | MODE_LIST | MODE_INTERNAL_END_CURLY);
        } |
        { inTransparentMode(MODE_INTERNAL_END_CURLY) }?
        {

            if(!inTransparentMode(MODE_CALL) && !inTransparentMode(MODE_INIT)) {

                endDownToMode(MODE_INTERNAL_END_CURLY);

                endMode(MODE_INTERNAL_END_CURLY);

            }

        }
        rcurly_argument |

        // variable or literal
        variable_identifier) | literals | noexcept_list | 

        variable_identifier_array_grammar_sub[flag]
;

// default()
expression_part_default[] { ENTRY_DEBUG } :

        expression_process

        call argument
;

// rule for literals
literals[] { ENTRY_DEBUG } :
        string_literal | char_literal | literal | boolean | null_literal | complex_literal
;

// Only start and end of strings are put directly through the parser.
// The contents of the string are handled as whitespace.
string_literal[] { LightweightElement element(this); ENTRY_DEBUG } :
        {
            // only markup strings in literal option
            if (isoption(parseoptions, OPTION_LITERAL))
                startElement(SSTRING);
        }
        (STRING_START STRING_END)
;

// Only start and end of character are put directly through the parser.
// The contents of the character are handled as whitespace.
char_literal[] { LightweightElement element(this); ENTRY_DEBUG } :
        {
            // only markup characters in literal option
            if (isoption(parseoptions, OPTION_LITERAL))
                startElement(SCHAR);
        }
        (CHAR_START CHAR_END)
;

// literals
null_literal[]{ LightweightElement element(this); ENTRY_DEBUG } :
        {
            // only markup literals in literal option
            if (isoption(parseoptions, OPTION_LITERAL))
                startElement(SNULL);
        }
        (NULLPTR | NULLLITERAL)
;

// complex numbers
complex_literal[] { LightweightElement element(this); ENTRY_DEBUG } :
        {
            // only markup literals in literal option
            if (isoption(parseoptions, OPTION_LITERAL))
                startElement(SCOMPLEX);
        }
        COMPLEX_NUMBER ({ (LT(1)->getText() == "+" || LT(1)->getText() == "-") && next_token() == CONSTANTS }? OPERATORS CONSTANTS)?
  
;


// literal numbers
literal[] { LightweightElement element(this); TokenPosition tp; ENTRY_DEBUG } :
        {
            // only markup literals in literal option
            if (isoption(parseoptions, OPTION_LITERAL)) {

                startElement(SLITERAL);

                setTokenPosition(tp);

            }

        }
        CONSTANTS ({ (LT(1)->getText() == "+" || LT(1)->getText() == "-") && next_token() == COMPLEX_NUMBER }? OPERATORS COMPLEX_NUMBER {  tp.setType(SCOMPLEX); })?
;


// booleans
boolean[] { LightweightElement element(this); ENTRY_DEBUG } :
        {
            // only markup boolean values in literal option
            if (isoption(parseoptions, OPTION_LITERAL))
                startElement(SBOOLEAN);
        }
        (TRUE | FALSE)
;

// a derived class
derived[] { CompleteElement element(this); ENTRY_DEBUG } :
        {
            // end all elements at end of rule automatically
            startNewMode(MODE_LOCAL);

            // start the derivation list
            startElement(SDERIVATION_LIST);
        }
        COLON
        (options { greedy = true; } :
            { LA(1) != WHERE }? (
            (derive_access)*

            variable_identifier
            ({ inLanguage(LANGUAGE_CSHARP) }? period variable_identifier)*

            (options { greedy = true; } : template_argument_list)*
            )
        |
            COMMA
        )*
;

// super list
super_list_java[] { ENTRY_DEBUG } :
        {
            // end all elements at end of rule automatically
            startNewMode(MODE_LOCAL);

            // start the derivation list
            startElement(SDERIVATION_LIST);
        }
;

// extends list
extends_list[] { CompleteElement element(this); ENTRY_DEBUG } :
        {
            // end all elements at end of rule automatically
            startNewMode(MODE_LOCAL);

            // start the derivation list
            startElement(SEXTENDS);
        }
        EXTENDS
        super_list
;

// implements list
implements_list[] { CompleteElement element(this); ENTRY_DEBUG } :
        {
            // end all elements at end of rule automatically
            startNewMode(MODE_LOCAL);

            // start the derivation list
            startElement(SIMPLEMENTS);
        }
        IMPLEMENTS
        super_list
;

// super list
super_list[] { bool is_compound = false; ENTRY_DEBUG } :
        (options { greedy = true; } :
            (derive_access)*

            compound_name_java[is_compound]
        |
            COMMA
        )*
;

// a derive access
derive_access[] { SingleElement element(this); ENTRY_DEBUG } :
        {
            startElement(SCLASS_SPECIFIER);
        }
        (VIRTUAL)* (PUBLIC | PRIVATE | PROTECTED) (options { greedy = true; } : VIRTUAL)*
;

// do a parameter list
parameter_list[] { CompleteElement element(this); bool lastwasparam = false; bool foundparam = false; ENTRY_DEBUG } :
        {
            // list of parameters
            startNewMode(MODE_PARAMETER | MODE_LIST | MODE_EXPECT);

            // start the parameter list element
            startElement(SPARAMETER_LIST);
        }
        // parameter list must include all possible parts since it is part of
        // function detection
        LPAREN ({ foundparam = true; if (!lastwasparam) empty_element(SPARAMETER, !lastwasparam); lastwasparam = false; }
        {
            // We are in a parameter list.  Need to make sure we end it down to the start of the parameter list
            if (!inMode(MODE_PARAMETER | MODE_LIST | MODE_EXPECT))
                endMode();
        } comma | { inLanguage(LANGUAGE_JAVA) }? bar |
        complete_parameter { foundparam = lastwasparam = true; })* empty_element[SPARAMETER, !lastwasparam && foundparam] rparen[false]
;

// indexer parameter list
indexer_parameter_list[] { bool lastwasparam = false; ENTRY_DEBUG } :
        {
            // list of parameters
            startNewMode(MODE_PARAMETER | MODE_LIST | MODE_EXPECT);

            // start the parameter list element
            startElement(SPARAMETER_LIST);
        }
        // parameter list must include all possible parts since it is part of
        // function detection
        LBRACKET
        { startNewMode(MODE_LIST); }
        ({ if (!lastwasparam) empty_element(SPARAMETER, !lastwasparam); lastwasparam = false; }
        {
            // We are in a parameter list.  Need to make sure we end it down to the start of the parameter list
//            if (!inMode(MODE_PARAMETER | MODE_LIST | MODE_EXPECT))
//                endMode();
        } comma |

        complete_parameter { lastwasparam = true; })*
;

// an empty element
empty_element[int ele, bool cond] { LightweightElement element(this); ENTRY_DEBUG } :
        {
            if (cond)
                startElement(ele);
        }
;

// k & r C parameter
kr_parameter[int type_count] { ENTRY_DEBUG } :
        kr_parameter_type[type_count] kr_parameter_name kr_parameter_terminate
        //complete_parameter terminate_pre terminate_token
;

// k & r C parameter type
kr_parameter_type[int type_count] { ENTRY_DEBUG} :
        // suppress ()* warning
        variable_declaration_statement[type_count] (options { greedy = true; } : { inMode(MODE_EAT_TYPE) }? type_identifier update_typecount[MODE_FUNCTION_NAME])* 
;

// k & r C parameter name
kr_parameter_name[] { ENTRY_DEBUG } :
        ((comma)* variable_declaration_nameinit)*
;

// k & r C terminate
kr_parameter_terminate[] { ENTRY_DEBUG } :
    terminate_pre terminate_token { endDownToModeSet(MODE_FUNCTION_TAIL); }
;

// complete parameter
complete_parameter[] { ENTRY_DEBUG } :
        parameter
        // suppress ()* warning
        (options { greedy = true; } : parameter_declaration_initialization complete_default_parameter)*
;

// an argument
argument[] { ENTRY_DEBUG } :
        { getParen() == 0 }? rparen[false] |
        { getCurly() == 0 }? rcurly_argument |
        {
            // argument with nested expression
            startNewMode(MODE_ARGUMENT | MODE_EXPRESSION | MODE_EXPECT);

            // start the argument
            startElement(SARGUMENT);
        }
        (
        { !((LA(1) == RPAREN && inTransparentMode(MODE_INTERNAL_END_PAREN)) || (LA(1) == RCURLY && inTransparentMode(MODE_INTERNAL_END_CURLY))) }? expression |

        type_identifier
        )

;

// annotation argument
annotation_argument[] { ENTRY_DEBUG } :
        { getParen() == 0 }? rparen[false] |
        {
            // argument with nested expression
            startNewMode(MODE_ARGUMENT | MODE_EXPRESSION | MODE_EXPECT);

            // start the argument
            startElement(SARGUMENT);
        }

        // suppress warning of ()*
        (options { greedy = true; } :
        { inputState->guessing }? RCURLY | 
        { !(LA(1) == RPAREN) }? expression | type_identifier)*

;

// a parameter
parameter[] { int type_count = 0; int secondtoken = 0;  STMT_TYPE stmt_type = NONE; ENTRY_DEBUG } :
        {
            // end parameter correctly
            startNewMode(MODE_PARAMETER);

            // start the parameter element
            startElement(SPARAMETER);
        }
        (

            { pattern_check(stmt_type, secondtoken, type_count, true) && stmt_type == FUNCTION }?
            function_declaration[type_count]

            function_identifier // pointer_name_grammar

            (macro_call_check)*

            parameter_list

            (options { greedy = true; } : function_pointer_initialization)* |
            {
                // start the declaration element
                startElement(SDECLARATION);

                if (stmt_type != VARIABLE)
                    type_count = 1;
            }
            { stmt_type == VARIABLE || LA(1) == DOTDOTDOT}?
            parameter_type_count[type_count]
            // suppress warning caused by ()*
            (options { greedy = true; } : { LA(1) == BAR }? bar set_int[type_count, type_count > 1 ? type_count - 1 : 1] parameter_type_count[type_count])*
            {
                // expect a name initialization
                setMode(MODE_VARIABLE_NAME | MODE_INIT);
            }
            ( options { greedy = true; } : variable_declaration_nameinit)*
        )
;

// count types in parameter
parameter_type_count[int & type_count] { CompleteElement element(this); ENTRY_DEBUG } :
        {
            // local mode so start element will end correctly
            startNewMode(MODE_LOCAL);

            // start of type
            startElement(STYPE);
        }
        eat_type[type_count]

        // sometimes there is no parameter name.  if so, we need to eat it
        ( options { greedy = true; } : multops | tripledotop | LBRACKET RBRACKET)*
;

// Modifier ops
multops[] { LightweightElement element(this); ENTRY_DEBUG } :
        {
            // markup type modifiers if option is on
            if (isoption(parseoptions, OPTION_MODIFIER))
                startElement(SMODIFIER);
        }
        (MULTOPS | REFOPS | RVALUEREF | { inLanguage(LANGUAGE_CSHARP) }? QMARK set_bool[qmark, true])
;

// ...
tripledotop[] { LightweightElement element(this); ENTRY_DEBUG } :
        {
            // markup type modifiers if option is on
            if (isoption(parseoptions, OPTION_MODIFIER))
                startElement(SMODIFIER);
        }
        DOTDOTDOT
;

// do a parameter type
parameter_type[] { CompleteElement element(this); int type_count = 0; int secondtoken = 0; STMT_TYPE stmt_type = NONE; ENTRY_DEBUG } :
        {
            // local mode so start element will end correctly
            startNewMode(MODE_LOCAL);

            // start of type
            startElement(STYPE);
        }
        { pattern_check(stmt_type, secondtoken, type_count) && (type_count ? type_count : (type_count = 1))}?
        eat_type[type_count]
;

// Template
template_declaration[] { ENTRY_DEBUG } :
        {
            // template with nested statement (function or class)
            // expect a template parameter list
            startNewMode(MODE_STATEMENT | MODE_NEST | MODE_TEMPLATE);

            // start the template
            startElement(STEMPLATE);
        }
        TEMPLATE
        {
            if(LA(1) == CLASS)
                startNewMode(MODE_TEMPLATE | MODE_LIST | MODE_EXPECT);
            else
                startNewMode(MODE_TEMPLATE | MODE_LIST | MODE_EXPECT | MODE_TEMPLATE_PARAMETER_LIST);
        }
;

// start parameter list for templates
template_param_list[] { ENTRY_DEBUG } :
        {
            startNewMode(MODE_PARAMETER | MODE_LIST);

            // start the template parameter list
            startElement(STEMPLATE_PARAMETER_LIST);
        }
        tempops
;

// parameter in template
template_param[] { ENTRY_DEBUG } :
        {
            // end parameter correctly
            startNewMode(MODE_LOCAL);

            // start the parameter element
            startElement(STEMPLATE_PARAMETER);
        }

        // Both can contain extern however an extern template should not be a template param so should not be a problem
        (options { generateAmbigWarnings = false; } :
        { LA(1) != TEMPLATE }? parameter_type
        {
            // expect a name initialization

            setMode(MODE_VARIABLE_NAME | MODE_INIT);
        }  
        (options { greedy = true; } : { !isoption(parseoptions, OPTION_WRAP_TEMPLATE) }? variable_declaration_nameinit)* |

        template_inner_full
    )
;

// complete inner full for template
template_inner_full[] { ENTRY_DEBUG int type_count = 0; int secondtoken = 0; STMT_TYPE stmt_type = NONE; } :

        template_in_parameter_list_full
        { pattern_check(stmt_type, secondtoken, type_count) && (type_count ? type_count : (type_count = 1))}?
        eat_type[type_count]
        {
            endMode();

            // expect a name initialization
            setMode(MODE_VARIABLE_NAME | MODE_INIT);
        }
        (options { greedy = true; } : { !isoption(parseoptions, OPTION_WRAP_TEMPLATE) }? variable_declaration_nameinit)*

;

// entire template parameter list
template_in_parameter_list_full[] { ENTRY_DEBUG } :

        {
            // local mode so start element will end correctly
            startNewMode(MODE_LOCAL);
            
            // start of type
            startElement(STYPE);
        }

        template_declaration_full

;

template_declaration_full[] { ENTRY_DEBUG } :

    template_declaration template_param_list (template_param (template_declaration_initialization)* (comma)*)* tempope { if(inMode(MODE_TEMPLATE)) endMode();}

;

// template initialization
template_declaration_initialization[] { ENTRY_DEBUG } :
        {
            // end the init correctly
            setMode(MODE_EXPRESSION | MODE_EXPECT);

            // start the initialization element
            startElement(SDECLARATION_INITIALIZATION);
        }
        EQUAL expression
;

// template argument list
template_argument_list[] { CompleteElement element(this); std::string namestack_save[2]; ENTRY_DEBUG } :
        {
            // local mode
            startNewMode(MODE_LOCAL);

            startElement(STEMPLATE_ARGUMENT_LIST);
        }
        savenamestack[namestack_save]

        tempops (options { generateAmbigWarnings = false; } : COMMA | template_argument)* tempope

        (options { greedy = true; } : generic_type_constraint)*

        restorenamestack[namestack_save]
;

// generic type constraint
generic_type_constraint[] { CompleteElement element(this); ENTRY_DEBUG } :
        {
            // local mode
            startNewMode(MODE_LOCAL);

            startElement(SWHERE);
        }
        WHERE compound_name_inner[false] COLON
        (compound_name_inner[false] | CLASS | STRUCT | NEW LPAREN RPAREN)
        (options { greedy = true; } : COMMA (compound_name_inner[false] | CLASS | STRUCT | NEW LPAREN RPAREN))*
;

// save the namestack
savenamestack[std::string namestack_save[]] { namestack_save[0].swap(namestack[0]); namestack_save[1].swap(namestack[1]); ENTRY_DEBUG } :;

// restore the namestack
restorenamestack[std::string namestack_save[]] { namestack[0].swap(namestack_save[0]); namestack[1].swap(namestack_save[1]); ENTRY_DEBUG } :;

// template argument
template_argument[] { CompleteElement element(this); ENTRY_DEBUG } :
        {
            // local mode
            startNewMode(MODE_LOCAL);

            startElement(STEMPLATE_ARGUMENT);

            if(inLanguage(LANGUAGE_CXX))
               startElement(SEXPRESSION);
        }
        (options { greedy = true; } :
        { LA(1) != SUPER && LA(1) != QMARK }?

        ((options { generateAmbigWarnings = false; } : { LA(1) != IN }? template_operators)*

        (type_identifier | literals)
            (options { generateAmbigWarnings = false; } : template_operators)*
            ) |

            template_extends_java |

            template_super_java | qmark_marked |
            template_argument_expression
        )+ 
;


// template argument expression
template_argument_expression[] { ENTRY_DEBUG } :

        lparen_marked
        ({ LA(1) != RPAREN }? ({ true }? general_operators | (variable_identifier)=>variable_identifier | literals | type_identifier | template_argument_expression))*
       rparen_operator[true]

;

// All possible operators
template_operators[] { LightweightElement element(this); ENTRY_DEBUG } :
        {
            if (isoption(parseoptions, OPTION_OPERATOR))
                startElement(SOPERATOR);
        }
        (
        OPERATORS | TRETURN | TEMPOPS | EQUAL | MULTOPS | REFOPS | DOTDOT | RVALUEREF |
        QMARK | NEW | DELETE | IN | IS | STACKALLOC | AS | AWAIT | LAMBDA
        )
;

// template extends
template_extends_java[] { CompleteElement element(this); bool is_compound = false; ENTRY_DEBUG } :
        {
            startNewMode(MODE_LOCAL);

            startElement(SEXTENDS);
        }
        EXTENDS
        compound_name_java[is_compound]
;

// template super 
template_super_java[] { CompleteElement element(this); bool is_compound = false; ENTRY_DEBUG } :
        {
            startNewMode(MODE_LOCAL);

            startElement(SDERIVATION_LIST);
        }
        SUPER
        compound_name_java[is_compound]
;

// beginning of template parameter list
tempops[] { ENTRY_DEBUG } :
        {
            // make sure we are in a list mode so that we can end correctly
            // some uses of tempope will have their own mode
            if (!inMode(MODE_LIST))
                startNewMode(MODE_LIST);
        }
        TEMPOPS
;

// end of template parameter list
tempope[] { ENTRY_DEBUG } :
        {
            // end down to the mode created by the start template operator
            endDownToMode(MODE_LIST);
        }
        TEMPOPE
        {
            // end the mode created by the start template operator
            while (inMode(MODE_LIST))
                endMode(MODE_LIST);
        }
;

// a label
label_statement[] { CompleteElement element(this); ENTRY_DEBUG } :
        {
            // statement
            startNewMode(MODE_STATEMENT);

            // start the label element
            startElement(SLABEL_STATEMENT);
        }
        identifier COLON
;

// a label
macro_label_statement[] { CompleteElement element(this); ENTRY_DEBUG } :
        {
            // statement
            startNewMode(MODE_STATEMENT);

            // start the label element
            startElement(SLABEL_STATEMENT);
        }
        macro_label_call COLON
;

// typedef
typedef_statement[] { ENTRY_DEBUG } :
        {
            // statement
            startNewMode(MODE_STATEMENT | MODE_EXPECT | MODE_VARIABLE_NAME | MODE_ONLY_END_TERMINATE);

            // start the typedef element
            startElement(STYPEDEF);

            startNewMode(MODE_STATEMENT | MODE_NEST | MODE_TYPEDEF | MODE_END_AT_BLOCK_NO_TERMINATE);
        }
        TYPEDEF
;

// matching set of parenthesis
paren_pair[] :
        LPAREN (paren_pair | ~(LPAREN | RPAREN))* RPAREN
;

// matching set of curly braces
curly_pair[] :
        LCURLY (curly_pair | ~(LCURLY | RCURLY))* RCURLY
;

// matching set of curly braces
bracket_pair[] :
        LBRACKET (bracket_pair | ~(LBRACKET | RBRACKET))* RBRACKET
;

// See if there is a semicolon terminating a statement inside a block at the top level
nested_terminate[] {

    int parencount = 0;
    int bracecount = 0;
    while (LA(1) != antlr::Token::EOF_TYPE) {

        if (LA(1) == RPAREN)
            --parencount;
        else if (LA(1) == LPAREN)
            ++parencount;

        if (LA(1) == RCURLY)
            --bracecount;
        else if (LA(1) == LCURLY)
            ++bracecount;

        if (bracecount < 0)
            break;

        if (LA(1) == TERMINATE && parencount == 0 && bracecount == 0)
            break;

        consume();
    }
} :
        TERMINATE
;
enum_preprocessing[] { ENTRY_DEBUG} :

        {
            bool intypedef = inMode(MODE_TYPEDEF);

            if (intypedef)
                startElement(STYPE);

            // statement
            startNewMode(MODE_STATEMENT | MODE_NEST | MODE_BLOCK | MODE_ENUM | MODE_DECL);

            // start the enum definition
            startElement(SENUM);

            // classes end at the end of the block
            if (intypedef) {
                setMode(MODE_END_AT_BLOCK);
            }
        }
;


// definition of an enum
enum_definition[] { ENTRY_DEBUG } :
        { inLanguage(LANGUAGE_JAVA_FAMILY) }?
        enum_class_definition |

        { inLanguage(LANGUAGE_CSHARP) }?
        enum_preprocessing class_preamble ENUM |
        enum_preprocessing (options { greedy = true; } : specifier)* ENUM (options { greedy = true; } : enum_class_header)*
;

// header for enum class
enum_class_header[] {} :
        (CLASS | STRUCT)* 
        ({ inLanguage(LANGUAGE_CXX) && next_token() == LBRACKET}? attribute_cpp)*
        variable_identifier (COLON enum_type)*

    ;

// type portion of enum
enum_type { LightweightElement element(this); ENTRY_DEBUG } :
        {
            startElement(STYPE);
        }
        // suppress warning compound_name seems to have some tokens in common with specifier.
        (options { generateAmbigWarnings = false; } : specifier | compound_name)*
    ;

// Complete definition of an enum.  Used for enum's embedded in typedef's where the entire
// enum must be parsed since it is part of the type.
enum_definition_complete[] { CompleteElement element(this); ENTRY_DEBUG } :
        enum_definition

        (variable_identifier)*

        // start of enum definition block
        {
            startNewMode(MODE_TOP | MODE_LIST | MODE_DECL | MODE_EXPECT | MODE_BLOCK | MODE_NEST);

            startElement(SBLOCK);
        }
        LCURLY

        (options { greedy = true; } : { LA(1) != RCURLY || inTransparentMode(MODE_INTERNAL_END_CURLY) }?
        expression | comma)*

        // end of enum definition block
        {
            endDownToMode(MODE_TOP);
        }
        RCURLY
;

// enum block beginning and setup
enum_block[] { ENTRY_DEBUG } :
        lcurly_base
        {
            // nesting blocks, not statement
            if(inLanguage(LANGUAGE_JAVA))
                setMode(MODE_TOP | MODE_STATEMENT | MODE_NEST | MODE_LIST | MODE_BLOCK | MODE_ENUM);
            else {

                setMode(MODE_TOP | MODE_STATEMENT | MODE_NEST | MODE_LIST | MODE_BLOCK | MODE_ENUM);

            }
        }
;

// processing for short variable declaration
enum_short_variable_declaration[] { ENTRY_DEBUG } :
        {
            // variable declarations may be in a list
            startNewMode(MODE_LIST | MODE_VARIABLE_NAME | MODE_INIT | MODE_EXPECT);

            // declaration
            startNewMode(MODE_LOCAL | MODE_VARIABLE_NAME | MODE_INIT | MODE_EXPECT);

            // start the declaration
            startElement(SDECLARATION);
        }
        variable_declaration_nameinit
;


/*
  end of file

  Reached the end of the input.  Must now make sure to end any open elements.  Open elements indicate
  either syntax error in the code, or a translation error.

  EOF marks the end of all processing, so it must occur after any ending modes
*/
eof[] :
        {
            endAllModes();
        }
        EOF
;

/*
    Preprocessor

    Match on the directive itself not the entire directive
*/
preprocessor[] { ENTRY_DEBUG

        int directive_token = 0;
        bool markblockzero = false;

        TokenPosition tp;
        TokenPosition tp_directive;

        // parse end of line
        startNewMode(MODE_PARSE_EOL);

        // mode for any preprocessor elements
        startNewMode(MODE_PREPROC);
        } :

        {
            // assume error.  will set to proper one later
            startElement(SCPP_ERROR);

            setTokenPosition(tp);
        }

        PREPROC markend[directive_token]
        {

            startNewMode(MODE_LOCAL);

            startElement(SCPP_DIRECTIVE);
            setTokenPosition(tp_directive);
        }

        // Suppress warnings that should be caused by empty rule.
        (options { generateAmbigWarnings = false; } : 
        INCLUDE
        {
            endMode();

            tp.setType(SCPP_INCLUDE);
        }
        (cpp_filename)* |

        DEFINE
        {
            endMode();

            tp.setType(SCPP_DEFINE);
        }
        (options { greedy = true; } : cpp_define_name (options { greedy = true; } : cpp_define_value)*)* |

        IFNDEF
        {
            endMode();

            tp.setType(SCPP_IFNDEF);
        }
        cpp_symbol_optional |

        UNDEF
        {
            endMode();

            tp.setType(SCPP_UNDEF);
        }
        cpp_symbol_optional |

        IF
        { markblockzero = false; }
        {
            endMode();

            tp.setType(SCPP_IF);
        }
        cpp_condition[markblockzero] |

        ELIF
        {
            endMode();

            tp.setType(SCPP_ELIF);
        }
        cpp_condition[markblockzero] |

        ELSE
        {
            endMode();

            tp.setType(SCPP_ELSE);
        } |

        ENDIF
        {
            endMode();

            tp.setType(SCPP_ENDIF);
        } |

        IFDEF
        {
            endMode();

            tp.setType(SCPP_IFDEF);
        }
            cpp_symbol_optional |

        LINE
        {
            endMode();

            tp.setType(SCPP_LINE);
        }
            cpp_linenumber

            (cpp_filename)* |

        PRAGMA
        {
            endMode();

            tp.setType(SCPP_PRAGMA);
        } |

        ERRORPREC
        {
            endMode();

            tp.setType(SCPP_ERROR);
        } |

        (NAME | VOID)
        {
            endMode();

            tp.setType(SCPP_ERROR);
        } |

        REGION
        {
            endMode();

            tp.setType(SCPP_REGION);
        } |

        ENDREGION
        {
            endMode();

            tp.setType(SCPP_ENDREGION);
        } |

        /* blank preproc */
        // suppress ()* warning
        { tp_directive.setType(SNOP); endMode(); } (options { greedy = true; } : cpp_garbage)*

        )
        eol_skip[directive_token, markblockzero]
;
exception
catch[...] {
        eol_skip(directive_token, markblockzero);
}

// do all the cpp garbage
cpp_garbage[] :

 ~(EOL | LINECOMMENT_START | COMMENT_START | JAVADOC_COMMENT_START | DOXYGEN_COMMENT_START | LINE_DOXYGEN_COMMENT_START) /* @todo re-add EOF antlr is generating 1 for EOF but EOF hold -1 there is token
 with 1 EOF_ however, adding fails to generate */
;

cpp_check_end[] returns[bool is_end = false] {

 if(LA(1) == EOL || LA(1) == LINECOMMENT_START || LA(1) == COMMENT_START || LA(1) == JAVADOC_COMMENT_START || LA(1) == DOXYGEN_COMMENT_START || LA(1) == LINE_DOXYGEN_COMMENT_START || LA(1) == EOF || LA(1) == 1)  /* EOF */
     return true;

 return false;

}:;

// skip to eol
eol_skip[int directive_token, bool markblockzero] {

    while (LA(1) != EOL &&
           LA(1) != LINECOMMENT_START &&
           LA(1) != COMMENT_START &&
           LA(1) != JAVADOC_COMMENT_START &&
           LA(1) != DOXYGEN_COMMENT_START &&
           LA(1) != LINE_DOXYGEN_COMMENT_START &&
           LA(1) != 1 /* EOF? */
        )
         consume();

    ENTRY_DEBUG } :
    eol[directive_token, markblockzero]
;

/*
  end of line

  Only used for ending preprocessor, and only those directives who end on the current
  line.
*/
eol[int directive_token, bool markblockzero] {

            // end all preprocessor modes
            endDownOverMode(MODE_PREPROC);

            endMode(MODE_PARSE_EOL);
ENTRY_DEBUG } :

        {
            if(directive_token == ENDIF) {

                bool end_statement = inMode(MODE_END_AT_ENDIF);
                while(inMode(MODE_END_AT_ENDIF))
                    endMode();
                
                if(end_statement)
                    else_handling();

            }

        }

        (EOL | LINECOMMENT_START | COMMENT_START | JAVADOC_COMMENT_START | DOXYGEN_COMMENT_START | LINE_DOXYGEN_COMMENT_START | eof)
        eol_post[directive_token, markblockzero]
;

cppendif_skip[] {

    int prev = -1;
    int endif_count = 1;

    while(endif_count && LA(1) != 1 /* EOF */) {

        if((prev == PREPROC && LA(1) == IF) || LA(1) == IFDEF || LA(1) == IFNDEF)
            ++endif_count;

        if(LA(1) == ENDIF)
            --endif_count;

        prev = LA(1);
        consume();
    }

}:;

cppif_end_count_check[] returns [std::list<int> end_order] {

    int start = mark();
    std::list<int> op_stack;
    ++inputState->guessing;

    std::list<int>::size_type save_size = 0;

    int prev = -1;
    while(LA(1) != ENDIF && !(prev == PREPROC && LA(1) == ELSE) && LA(1) != 1 /* EOF */) {

        if((prev == PREPROC && LA(1) == IF) || LA(1) == IFDEF || LA(1) == IFNDEF) {
            cppendif_skip();
            continue;
        }

        if(LA(1) == ELIF) save_size = end_order.size();

        if(LA(1) == LPAREN) op_stack.push_back(LPAREN);
        if(LA(1) == RPAREN) {
            if(!op_stack.empty() && op_stack.back() == LPAREN) op_stack.pop_back();
            else end_order.push_back(RPAREN);
        }

        if(LA(1) == LCURLY) op_stack.push_back(LCURLY);
        if(LA(1) == RCURLY) {
            if(!op_stack.empty() && op_stack.back() == LCURLY) op_stack.pop_back();
            else end_order.push_back(RCURLY);
        }

        if(LA(1) == TERMINATE && inTransparentMode(MODE_EXPRESSION | MODE_STATEMENT)) {
            end_order.push_back(TERMINATE);

        }

        prev = LA(1);
        consume();

    }

    if(LA(1) == 1 /* EOF */) {

        end_order.clear();

    }

    if(LA(1) == ENDIF) end_order.resize(save_size);

    while(!op_stack.empty() && !end_order.empty()) {

        op_stack.pop_front();
        end_order.pop_front();

    }

    --inputState->guessing;

    rewind(start);

ENTRY_DEBUG } :;

// post processing for eol
eol_post[int directive_token, bool markblockzero] {

        // Flags to control skipping of #if 0 and #else.
        // Once in these modes, stay in these modes until the matching #endif is reached
        // cpp_ifcount used to indicate which #endif matches the #if or #else
        switch (directive_token) {

            case IF :
            case IFDEF :
            case IFNDEF :

                // should work unless also creates a dangling lcurly or lparen
                // in which case may need to run on everthing except else.
                if(isoption(parseoptions, OPTION_CPPIF_CHECK) && !inputState->guessing) {

                    std::list<int> end_order = cppif_end_count_check();
                    srcMLState::MODE_TYPE current_mode = getMode();
                    // @todo When C++11 is default, switch to ranged for or at least auto keyword.
                    for(std::list<int>::iterator pos = end_order.begin(); pos != end_order.end(); ++pos) {

                        if(*pos == RCURLY) {    
                            setMode(MODE_TOP | MODE_STATEMENT | MODE_NEST | MODE_LIST | MODE_BLOCK);
                            startNewMode(current_mode | MODE_ISSUE_EMPTY_AT_POP);
                            addElement(SBLOCK);

                        }

                        if(inTransparentMode(MODE_CONDITION) && *pos == RPAREN) {
                            startNewMode(MODE_LIST | MODE_EXPRESSION | MODE_EXPECT | MODE_ISSUE_EMPTY_AT_POP);
                            addElement(SCONDITION);

                        }

                        if(*pos == TERMINATE) {

                            dupDownOverMode(MODE_STATEMENT);

                        }

                    }


                }                      

                // start a new blank mode for new zero'ed blocks
                if (!cpp_zeromode && markblockzero) {

                    // start a new blank mode for if
                    cpp_zeromode = true;

                    // keep track of nested if's (inside the #if 0) so we know when
                    // we reach the proper #endif
                    cpp_ifcount = 0;
                }

                // another if reached
                ++cpp_ifcount;

                // create new context for #if (and possible #else)
                if (!isoption(parseoptions, OPTION_CPP_TEXT_ELSE) && !inputState->guessing)
                    cppmode.push(cppmodeitem(size()));

                break;

            case ELSE :
            case ELIF :

                // #else reached for #if 0 that started this mode
                if (cpp_zeromode && cpp_ifcount == 1)
                    cpp_zeromode = false;

                // not in skipped #if, so skip #else until #endif of #if is reached
                else if (!cpp_zeromode) {
                    cpp_skipelse = true;
                    cpp_ifcount = 1;
                }

                if (isoption(parseoptions, OPTION_CPP_TEXT_ELSE) && !inputState->guessing) {

                    // create an empty cppmode for #if if one doesn't exist
                    if (cppmode.empty())
                        cppmode.push(cppmodeitem(size()));

                    // add new context for #else in current #if
                    cppmode.top().statesize.push_back(size());

                    if (!cpp_zeromode && cppmode.top().statesize.front() > size())
                            cppmode.top().skipelse = true;
                }
                break;

            case ENDIF :

                // another #if ended
                --cpp_ifcount;

                // #endif reached for #if 0 that started this mode
                if (cpp_zeromode && cpp_ifcount == 0)
                    cpp_zeromode = false;

                // #endif reached for #else that started this mode
                if (cpp_skipelse && cpp_ifcount == 0)
                    cpp_skipelse = false;

                if (isoption(parseoptions, OPTION_CPP_TEXT_ELSE) && !inputState->guessing &&
                    !cppmode.empty()) {

                    // add new context for #endif in current #if
                    cppmode.top().statesize.push_back(size());

                    // reached #endif so finished adding to this mode
                    cppmode.top().isclosed = true;

                    // remove any finished modes
                    cppmode_cleanup();
                }

            default :
                break;
        }

        /*
            Skip elements when:
                - in zero block (cpp_zeromode) and not marking #if 0
                - when processing only #if part, not #else
                - when guessing and in else (unless in zero block)
                - when ??? for cppmode
        */
        if ((!isoption(parseoptions, OPTION_CPP_MARKUP_IF0) && cpp_zeromode) ||
            (isoption(parseoptions, OPTION_CPP_TEXT_ELSE) && cpp_skipelse) ||
            (inputState->guessing && cpp_skipelse) ||
            (!cppmode.empty() && !cppmode.top().isclosed && cppmode.top().skipelse)
        ) {
            while (LA(1) != PREPROC && LA(1) != 1 /* EOF */)
                consume();
        }

        ENTRY_DEBUG
} :;

// remove any finished or unneeded cppmodes
cppmode_cleanup[] {

        bool equal = true;
        for (std::deque<int>::size_type i = 0; i < cppmode.top().statesize.size(); ++i)
            if (cppmode.top().statesize[i] != cppmode.top().statesize[0]) {
                equal = false;
                break;
            }

        if (!cppmode.empty() && (equal || cppmode.top().statesize.size() == 2))
            cppmode.pop();

        ENTRY_DEBUG 
} :;

// line continuation character
line_continuation[] { ENTRY_DEBUG } :
        {
            // end all preprocessor modes
            endDownOverMode(MODE_PARSE_EOL);
        }
        EOL_BACKSLASH
;

// condition in cpp
cpp_condition[bool& markblockzero] { CompleteElement element(this); ENTRY_DEBUG } :

        set_bool[markblockzero, LA(1) == CONSTANTS && LT(1)->getText() == "0"]

        cpp_complete_expression
;

// an expression
cpp_expression[CALL_TYPE type = NOCALL] { ENTRY_DEBUG } :

        { !inputState->guessing }?
        (expression_process
            expression_part_plus_linq[type]
        ) | cpp_garbage

;
exception
catch[...] {

        startNewMode(MODE_LOCAL);
        startElement(SNAME);
        consume();
        endMode();

}

// match a complete expression no stream
cpp_complete_expression[] { CompleteElement element(this); ENTRY_DEBUG } :
        {
            // start a mode to end at right bracket with expressions inside
            startNewMode(MODE_TOP | MODE_EXPECT | MODE_EXPRESSION);
        }
        (options { greedy = true; } :

        // commas as in a list
        { inTransparentMode(MODE_END_ONLY_AT_RPAREN) || !inTransparentMode(MODE_END_AT_COMMA)}?
        comma |

        // right parentheses, unless we are in a pair of parentheses in an expression
        { !inTransparentMode(MODE_INTERNAL_END_PAREN) }? rparen[false] |

        // argument mode (as part of call)
        { inMode(MODE_ARGUMENT) }? argument |

        // expression with right parentheses if a previous match is in one
        { LA(1) != RPAREN || inTransparentMode(MODE_INTERNAL_END_PAREN) }? cpp_expression |

        COLON)*
;

// symbol in cpp
cpp_symbol[] { ENTRY_DEBUG } :
        (options { generateAmbigWarnings = false; } :
            
            simple_identifier | 

        {

            startNewMode(MODE_LOCAL);
            startElement(SNAME);

        }

        cpp_garbage

        {

        endMode();

        }
    )

;

cpp_define_name[] { CompleteElement element(this);
    int line_pos = LT(1)->getLine();
    std::string::size_type pos = LT(1)->getColumn() + LT(1)->getText().size();
} :

        {
            startNewMode(MODE_LOCAL);

            startElement(SCPP_MACRO_DEFN);
        }
        cpp_symbol (options { greedy = true; } : { line_pos == LT(1)->getLine() && pos == (unsigned)LT(1)->getColumn() }? cpp_define_parameter_list)*
;

cpp_define_parameter_list[] { CompleteElement element(this); bool lastwasparam = false; bool foundparam = false; ENTRY_DEBUG } :
        {
            // list of parameters
            startNewMode(MODE_PARAMETER | MODE_LIST | MODE_EXPECT);

            // start the parameter list element
            startElement(SPARAMETER_LIST);
        }

        // parameter list must include all possible parts since it is part of
        // function detection
        LPAREN ({ foundparam = true; if (!lastwasparam) empty_element(SPARAMETER, !lastwasparam); lastwasparam = false; }
        {
            // We are in a parameter list.  Need to make sure we end it down to the start of the parameter list
            if (!inMode(MODE_PARAMETER | MODE_LIST | MODE_EXPECT))
                endMode();
        } comma |
        cpp_define_parameter { foundparam = lastwasparam = true; })* empty_element[SPARAMETER, !lastwasparam && foundparam] rparen[false]
;


cpp_define_parameter[] { int type_count = 1; ENTRY_DEBUG } :
        {
            // end parameter correctly
            startNewMode(MODE_PARAMETER);

            // start the parameter element
            startElement(SPARAMETER);
        }
        parameter_type_count[type_count]
;


cpp_define_value[] { ENTRY_DEBUG } :
        {
            startElement(SCPP_MACRO_VALUE);
        }
        cpp_garbage (options { greedy = true; } : cpp_garbage)*
;

// optional symbol cpp 
cpp_symbol_optional[] { ENTRY_DEBUG } :
        (options { greedy = true; } : cpp_symbol)*
;

// filename cpp
cpp_filename[] { SingleElement element(this); ENTRY_DEBUG } :
        {
            startElement(SCPP_FILENAME);
        }
        (string_literal | char_literal | TEMPOPS (~(TEMPOPE | EOL))* TEMPOPE)
;

// linenumber in cpp
cpp_linenumber[] { SingleElement element(this); bool first = true; ENTRY_DEBUG } :
        (options { greedy = true; } : { if(first) { startElement(SCPP_NUMBER); first = false; } } literal)*
;<|MERGE_RESOLUTION|>--- conflicted
+++ resolved
@@ -659,12 +659,8 @@
         { LA(1) == DEFAULT && inLanguage(LANGUAGE_CSHARP) && inTransparentMode(MODE_EXPRESSION) && next_token() == LPAREN}? expression_part_default |
 
         // statements that clearly start with a keyword
-<<<<<<< HEAD
-        { inMode(MODE_NEST | MODE_STATEMENT) && !inMode(MODE_FUNCTION_TAIL) && (LA(1) != TEMPLATE || next_token() == TEMPOPS) }? keyword_statements |
-=======
-        { (isoption(parseoptions, OPTION_WRAP_TEMPLATE) || (LA(1) != TEMPLATE && (LA(1) != EXTERN || next_token() != TEMPLATE)))
-         && inMode(MODE_NEST | MODE_STATEMENT) && !inMode(MODE_FUNCTION_TAIL) && (LA(1) != EXTERN || next_token() == TEMPLATE)}? keyword_statements |
->>>>>>> 37ba14a2
+        { (isoption(parseoptions, OPTION_WRAP_TEMPLATE) || (LA(1) != TEMPLATE || next_token() != TEMPOPS))
+         && inMode(MODE_NEST | MODE_STATEMENT) && !inMode(MODE_FUNCTION_TAIL) && (LA(1) != TEMPLATE || next_token() == TEMPOPS) }? keyword_statements |
 
         { inLanguage(LANGUAGE_JAVA) && next_token() == LPAREN }? synchronized_statement |
 
@@ -2070,11 +2066,7 @@
             startElement(SCLASS_DECLARATION);
         }
 
-<<<<<<< HEAD
-        (specifier | template_specifier)* CLASS class_post class_header
-=======
         class_preamble CLASS class_post class_header
->>>>>>> 37ba14a2
 ;
 
 // class preprocessing items
@@ -2105,11 +2097,7 @@
         // suppress warning probably do to only having ()*
         (options { greedy = true; } : { inLanguage(LANGUAGE_JAVA) }? annotation | { inLanguage(LANGUAGE_CSHARP) }? attribute_csharp |
         { inLanguage(LANGUAGE_CXX) && next_token() == LBRACKET}? attribute_cpp)*
-<<<<<<< HEAD
-        (specifier | template_specifier)*
-=======
-        ( { LA(1) != EXTERN || next_token() != TEMPLATE }? specifier | { !isoption(parseoptions, OPTION_WRAP_TEMPLATE) }? template_declaration_full)*
->>>>>>> 37ba14a2
+        ( { LA(1) != TEMPLATE || next_token() != TEMPOPS }? specifier | { !isoption(parseoptions, OPTION_WRAP_TEMPLATE) }? template_declaration_full)*
 ;
 
 // a class definition
