--- conflicted
+++ resolved
@@ -2954,11 +2954,7 @@
     inputState->guessing--;
     rewind(start);
 
-    //if(type == 0 && (LA(1) == CLASS || LA(1) == STRUCT || LA(1) == UNION))
-      //  type = VARIABLE;
-
-//    else
- if(!inMode(MODE_FUNCTION_TAIL) && type == 0 && type_count == 0 
+    if(!inMode(MODE_FUNCTION_TAIL) && type == 0 && type_count == 0 
        && _tokenSet_26.member(LA(1)) && (!inLanguage(LANGUAGE_CXX_ONLY) || !(LA(1) == FINAL || LA(1) == OVERRIDE))
        && save_la == TERMINATE)
         type = VARIABLE;
@@ -3966,15 +3962,11 @@
 // compound name for C
 compound_name_c[bool& iscompound] { ENTRY_DEBUG } :
 
-        identifier ({ LA(1) == MULTOPS }? multops)*
+        identifier (options { greedy = true; }: { LA(1) == MULTOPS }? multops)*
 
         ( options { greedy = true; } :
-<<<<<<< HEAD
-            period { iscompound = true; }
-            ({ LA(1) == MULTOPS }? multops)*
-=======
             (period | member_pointer) { iscompound = true; }
->>>>>>> bbc365c1
+            ({LA(1) == MULTOPS }? multops)*
             identifier
         )*
 ;
