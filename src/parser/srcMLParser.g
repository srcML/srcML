/*!
 * @file srcMLParser.g
 * 
 * @copyright Copyright (C) 2004-2014  srcML, LLC. (www.srcML.org)
 *
 * This file is part of the srcML translator.
 *
 * The srcML translator is free software; you can redistribute it and/or modify
 * it under the terms of the GNU General Public License as published by
 * the Free Software Foundation; either version 2 of the License, or
 * (at your option) any later version.
 *
 * The srcML translator is distributed in the hope that it will be useful,
 * but WITHOUT ANY WARRANTY; without even the implied warranty of
 * MERCHANTABILITY or FITNESS FOR A PARTICULAR PURPOSE.  See the
 * GNU General Public License for more details.
 *
 * You should have received a copy of the GNU General Public License
 * along with the srcML translator; if not, write to the Free Software
 * Foundation, Inc., 59 Temple Place, Suite 330, Boston, MA  02111-1307  USA
 */

/*!
 * Comments:
 *
 * This is an ANTLR grammar file for the main part of the srcML translator.
 * It is a mixture of ANTLR code with C++ code mixed in for the actions.
 *
 * The grammar is for the C++ language.  It is unlike typical C++ parsers for many
 * reasons:
 *
 * - ANTLR uses this code to generate a recursive-descent LL(k) parser.  This
 * parser starts at the leftmost token and tries to match the tokens to C++
 * source code.
 *
 * - Additional classes are used to implement an event-driven parser.  Input
 * to the parser is a stream of tokens from the lexer.  Output from this parser
 * is a new stream of tokens.  The parser user calls nextToken repeatedly to
 * process all of the tokens.
 *
 * - The parser is designed to be used interactively.  When the nextToken is
 * called a minimal number of input tokens are read to generate an output token.
 * This makes the parser very responsive and able to issue start statement
 * tokens before the end of the statement is reached.
 *
 * - The parser insert additional tokens into the input stream corresponding to
 * start and end tags.
 *
 * Matching:
 *
 * - The parser does not attempt to detect invalid C++ code.  It is designed to
 * match well-formed C++ code.  It assumes that the input C++ code is valid.
 *
 * - Whitespace and comments are handled in StreamMLParser.  They are diverted
 * from the input token stream and inserted into the output token stream.  There
 * is some processing to match these skipped tokens with the generated tokens
 * from the parser.
 *
 * - There is no symbol table.  I repeat:  There is no symbol table.  No
 * grammar rules are based on the type of an identifier.
 *
 * - Keywords are used to identify statements.  They are not used for types.
 * Type keywords are in tokens just like other identifiers.
 *
 * Implementation:
 *
 * - The state of the current parsing is stored in modes.  The modes use flags
 * to remember what state the parsing was in during the previous parse.
 *
 * - Element start tokens are generated using the method startElement.  The
 * starting elements are stored in a stack in the current mode.
 *
 * - Element end tokens are generated automatically when a mode ends.  The stack
 * of start tokens is popped of and ended automatically.
 *
 * - Do not end an element explicitly.  End the mode instead.
 *
 * Helpers:
 *
 * - The class StreamParser provides stream processing.  The class StreamMLParser
 * provides markup language stream processing.  These are template classes which
 * use this parser as a template parameter base.
 *
 * - The class TokenParser provides the virtual table for methods in StreamParser
 * that are called in this parser.
 *
 * - Obviously this needs to be untangled but is not as easy as it should be.
 *
 * - Additional methods for the parser are declared in class Mode.  These methods
 * only provide general support for the parser.  They do not, repeat, do not, contain
 * token specific processing.
 *
 * Terminology:
 *
 * The use of C++ terminology is sometimes contradictory.  This is especially true
 * for declarations and definitions, since a definition can also serve as a
 * declaration.  The following rules are used:
 *
 * declaration - stating that something exists:
 *
 *     function declaration:  int f();
 *     class declaration:     class A;
 *     struct declaration:    struct A;
 *     union declaration:     union A;
 *     method declaration:    virtual int f(); // in class
 *
 * definition - defining the layout or interface
 *
 *     function definition:  int f() {}
 *     class definition:     class A { int a; }
 *     struct definition:    struct A { int a; }
 *     union definition:     union A { int a; }
 *     method definition:    int A::f() {} // in or out of class
 *
 * C vs. C++
 *
 * Additional keywords in C++ may be identifiers in C.  This is handled in the
 * lexer which has symbols for all C++ (and C) keywords, but only will find them in
 * the input if in C++ mode.  They are matched as NAME in C mode.
 */

header "pre_include_hpp" {
#pragma GCC diagnostic ignored "-Wunused-parameter"
}

// Included in the generated srcMLParser.hpp file after antlr includes
header "post_include_hpp" {

#pragma GCC diagnostic warning "-Wunused-parameter"

#include <string>
#include <deque>
#include <stack>
#include "Language.hpp"
#include "ModeStack.hpp"
#include <srcml_types.hpp>
#include <srcml_macros.hpp>
#include <srcml.h>

// Macros to introduce trace statements
#define ENTRY_DEBUG //RuleDepth rd(this); fprintf(stderr, "TRACE: %d %d %d %5s%*s %s (%d)\n", inputState->guessing, LA(1), ruledepth, (LA(1) != EOL ? LT(1)->getText().c_str() : "\\n"), ruledepth, "", __FUNCTION__, __LINE__);
#ifdef ENTRY_DEBUG
#define ENTRY_DEBUG_INIT ruledepth(0),
#define ENTRY_DEBUG_START ruledepth = 0;
#endif

#define CATCH_DEBUG //marker();

#define assertMode(m)

enum STMT_TYPE { 
    NONE, VARIABLE, FUNCTION, FUNCTION_DECL, CONSTRUCTOR, CONSTRUCTOR_DECL, DESTRUCTOR, DESTRUCTOR_DECL,
    SINGLE_MACRO, NULLOPERATOR, ENUM_DEFN, ENUM_DECL, GLOBAL_ATTRIBUTE, PROPERTY_ACCESSOR, PROPERTY_ACCESSOR_DECL,
    EXPRESSION, CLASS_DEFN, CLASS_DECL, UNION_DEFN, UNION_DECL, STRUCT_DEFN, STRUCT_DECL, INTERFACE_DEFN, INTERFACE_DECL, ACCESS_REGION,
    USING_STMT, OPERATOR_FUNCTION, OPERATOR_FUNCTION_DECL, EVENT_STMT, PROPERTY_STMT, ANNOTATION_DEFN, GLOBAL_TEMPLATE
};

enum CALL_TYPE { NOCALL, CALL, MACRO };

// position in output stream
struct TokenPosition {

    TokenPosition() 
        : token(0), sp(0) {}

    // sets a particular token in the output token stream
    void setType(int type) {

        // set the inner name token to type
        (*token)->setType(type);

        // set this position in the element stack to type
        *sp = type;
    }

    ~TokenPosition() {}

    antlr::RefToken* token;
    int* sp;
};

}

// Included in the generated srcMLParser.cpp file after antlr includes
header "post_include_cpp" {

// Makes sure that a grammar rule forms a complete element
// Ends all modes started in the rule and closes any elements started in the rule.
class CompleteElement {
public:
    CompleteElement(srcMLParser* parent) : parent(parent) {

        // only run if not guessing
        if (parent->inputState->guessing) return;

        ++parent->number_finishing_elements;

        start_size = parent->size();
    }

    ~CompleteElement() {

        // only run if not guessing
        if (parent->inputState->guessing) return;

        // Close all the modes opened in the current rule with their elements.
        int n = parent->size() - start_size;
        for (int i = 0; i < n; ++i) {
            parent->endMode();
        }

        --parent->number_finishing_elements;
        if(parent->number_finishing_elements == 0) {

            for(std::vector<std::pair<srcMLState::MODE_TYPE, std::stack<int> > >::const_iterator citr = parent->finish_elements_add.begin(); 
                citr != parent->finish_elements_add.end(); ++citr) {

                parent->startNewMode(citr->first);
                parent->currentState().openelements = citr->second;


            }

            parent->finish_elements_add.clear();

        }

    }

private:
    srcMLParser* parent;
    int start_size;
};

// Makes sure that a grammar rule forms a complete element
// Closes all elements opened in the rule for this current mode.
class LightweightElement {
public:
    LightweightElement(srcMLParser* parent) : parent(parent) {

        // only run if not guessing
        if (parent->inputState->guessing) return;

        start_size = parent->currentState().size();

        ++parent->number_finishing_elements;

    }

    ~LightweightElement() {

        // only run if not guessing
        if (parent->inputState->guessing) return;

        // Close all elements opened by the rule in this mode.
        while (start_size < parent->currentState().size())
            parent->endElement(parent->currentState().openelements.top());

        --parent->number_finishing_elements;
        if(parent->number_finishing_elements == 0) {

            for(std::vector<std::pair<srcMLState::MODE_TYPE, std::stack<int> > >::const_iterator citr = parent->finish_elements_add.begin(); 
                citr != parent->finish_elements_add.end(); ++citr) {

                parent->startNewMode(citr->first);
                parent->currentState().openelements = citr->second;


            }

            parent->finish_elements_add.clear();

        }

    }

private:
    srcMLParser* parent;
    int start_size;
};

// Makes sure that a grammar rule forms a complete element
// Ends the last opened tag.
class SingleElement {
public:
    SingleElement(srcMLParser* parent) : parent(parent) {}

    ~SingleElement() {

        // only run if not guessing
        if (parent->inputState->guessing) return;

        // end last opened element.
        parent->endElement(parent->currentState().openelements.top());
    }

private:
    srcMLParser* parent;
};

#ifdef ENTRY_DEBUG
class RuleDepth {

public:
    RuleDepth(srcMLParser* t) : pparser(t) { ++pparser->ruledepth; }

    ~RuleDepth() { --pparser->ruledepth; }

private:
    srcMLParser* pparser;
};
#endif

// constructor
srcMLParser::srcMLParser(antlr::TokenStream& lexer, int lang, OPTION_TYPE & parser_options)
   : antlr::LLkParser(lexer,1), Language(lang), ModeStack(this), cpp_zeromode(false), cpp_skipelse(false), cpp_ifcount(0),
    parser_options(parser_options), ifcount(0), ENTRY_DEBUG_INIT notdestructor(false), curly_count(0), skip_ternary(false),
    current_column(-1), current_line(-1), nxt_token(-1), last_consumed(-1), wait_terminate_post(false), cppif_duplicate(false),
    number_finishing_elements(0)
{

    // root, single mode
    if (isoption(parser_options, SRCML_OPTION_EXPRESSION))
        // root, single mode to allows for an expression without a statement
        startNewMode(MODE_TOP | MODE_STATEMENT | MODE_EXPRESSION | MODE_EXPECT);
    else
       // root, single mode that allows statements to be nested
       startNewMode(MODE_TOP | MODE_STATEMENT | MODE_NEST);
   
}

// ends all currently open modes
void srcMLParser::endAllModes() {

     // expression mode has an extra mode
     /*
       if (isoption(parser_options, SRCML_OPTION_EXPRESSION))
       endMode();
     */

     // should only be one mode
     if (size() > 1 && isoption(parser_options, SRCML_OPTION_DEBUG))
         emptyElement(SERROR_MODE);

     // end all modes except the last
     while (size() > 1)
         endMode();

     // flush any skipped characters
     flushSkip();

     // end the very last mode which forms the entire unit
     if (size() == 1)
         endLastMode();
}

#include <srcml_bitset_token_sets.hpp>

} /* end include */

options {
	language="Cpp";
    namespaceAntlr="antlr";
    namespaceStd="std";
}

class srcMLParser extends Parser;

options {
    classHeaderSuffix="public Language, public ModeStack";
	k=1;
    importVocab=KeywordLexer;
    defaultErrorHandler=false;
    noConstructors=true;

    // values arrived at through experimentation
    codeGenBitsetTestThreshold=4;
    codeGenMakeSwitchThreshold=5;
}

tokens {
    // entire source file
    SUNIT;

    // First token used for boundary
    START_ELEMENT_TOKEN;

    // No output at all.  Only a placeholder
    SNOP;

    // literal types
    SSTRING;        // string marked by double quotes
    SCHAR;          // string or char marked by single quotes
    SLITERAL;       // literal number, constant
    SBOOLEAN;       // boolean literal, i.e., true, false
    SNULL;          // null types null, nullptr
    SCOMPLEX;       // complex numbers

    // operators
    SOPERATOR;

    // type modifiers
    SMODIFIER;

    // internal statement elements used in multiple statements
    SNAME;
    SONAME;
    SCNAME;
    STYPE;
    STYPEPREV;
	SCONDITION;
	SBLOCK;
    SPSEUDO_BLOCK;
    SINDEX;

    // statements
	SENUM;
    SENUM_DECLARATION;

	SIF_STATEMENT;
    STERNARY;
	STHEN;
	SELSE;
	SELSEIF;

    SWHILE_STATEMENT;
	SDO_STATEMENT;

	SFOR_STATEMENT;
	SFOREACH_STATEMENT;
    SFOR_CONTROL;
	SFOR_INITIALIZATION;
	SFOR_CONDITION;
	SFOR_INCREMENT;
    SFOR_LIKE_CONTROL;

	SEXPRESSION_STATEMENT;
	SEXPRESSION;
	SFUNCTION_CALL;

	SDECLARATION_STATEMENT;
	SDECLARATION;
	SDECLARATION_INITIALIZATION;
	SDECLARATION_RANGE;

	SGOTO_STATEMENT;
	SCONTINUE_STATEMENT;
	SBREAK_STATEMENT;
	SLABEL_STATEMENT;

	SSWITCH;
	SCASE;
	SDEFAULT;

    // functions
    SFUNCTION_DEFINITION;
	SFUNCTION_DECLARATION;
    SFUNCTION_LAMBDA;
	SFUNCTION_SPECIFIER;
	SRETURN_STATEMENT;
	SPARAMETER_LIST;
	SPARAMETER;
	SKRPARAMETER_LIST;
	SKRPARAMETER;
	SARGUMENT_LIST;
	SARGUMENT;
    SPSEUDO_PARAMETER_LIST;
    SINDEXER_PARAMETER_LIST;

    // class, struct, union
	SCLASS;
	SCLASS_DECLARATION;
	SSTRUCT;
	SSTRUCT_DECLARATION;
	SUNION;
	SUNION_DECLARATION;
	SDERIVATION_LIST;
	SPUBLIC_ACCESS;
	SPUBLIC_ACCESS_DEFAULT;
	SPRIVATE_ACCESS;
	SPRIVATE_ACCESS_DEFAULT;
	SPROTECTED_ACCESS;
    SPROTECTED_ACCESS_DEFAULT;
    SMEMBER_INITIALIZATION_LIST;
    SMEMBER_INITIALIZATION;
	SCONSTRUCTOR_DEFINITION;
	SCONSTRUCTOR_DECLARATION;
	SDESTRUCTOR_DEFINITION;
	SDESTRUCTOR_DECLARATION;
	SFRIEND;
	SCLASS_SPECIFIER;

    // exception handling
	STRY_BLOCK;
	SCATCH_BLOCK;
	SFINALLY_BLOCK;
	STHROW_STATEMENT;
	STHROW_SPECIFIER;
	STHROW_SPECIFIER_JAVA;

	STEMPLATE;
    SGENERIC_ARGUMENT;
    SGENERIC_ARGUMENT_LIST;
    STEMPLATE_PARAMETER;
    STEMPLATE_PARAMETER_LIST;
    SGENERIC_PARAMETER;
    SGENERIC_PARAMETER_LIST;

    // C Family elements
	STYPEDEF;
	SASM;
	SMACRO_CALL;
	SSIZEOF_CALL;
    SEXTERN;
	SNAMESPACE;
	SUSING_DIRECTIVE;

    // C
    SATOMIC;
    SSTATIC_ASSERT_STATEMENT;
    SGENERIC_SELECTION;
    SGENERIC_SELECTOR;
    SGENERIC_ASSOCIATION_LIST;
    SGENERIC_ASSOCIATION;

    // C++
    SALIGNAS;
    SDECLTYPE;
    SLAMBDA_CAPTURE;
    SNOEXCEPT;
    STYPENAME;
    SALIGNOF;
    STYPEID;
    SSIZEOF_PACK;
    SENUM_CLASS;
    SENUM_CLASS_DECLARATION;
    SOPERATOR_FUNCTION;
    SOPERATOR_FUNCTION_DECL;
    SREF_QUALIFIER;

    // Qt
	SSIGNAL_ACCESS;
    SFOREVER_STATEMENT;
    SEMIT_STATEMENT;

    // cpp directive internal elements
	SCPP_DIRECTIVE;
    SCPP_FILENAME;
    SCPP_NUMBER;
    SCPP_LITERAL;
	SCPP_MACRO_DEFN;
	SCPP_MACRO_VALUE;

    // cpp directives
	SCPP_ERROR;
    SCPP_WARNING;
	SCPP_PRAGMA;
	SCPP_INCLUDE;
	SCPP_DEFINE;
	SCPP_UNDEF;
	SCPP_LINE;
	SCPP_IF;
	SCPP_IFDEF;
	SCPP_IFNDEF;
	SCPP_THEN;
	SCPP_ELSE;
	SCPP_ELIF;
    SCPP_EMPTY;

    // C# cpp directives
    SCPP_REGION;
    SCPP_ENDREGION;

    // Objective-C cpp directives
    SCPP_IMPORT;

    // This HAS to mark the end of the CPP directives
	SCPP_ENDIF;

    // Debug elements
    SMARKER;
    SERROR_PARSE;
    SERROR_MODE;

    // Java elements
    SIMPLEMENTS;
    SEXTENDS;
    SIMPORT;
    SPACKAGE;
    SASSERT_STATEMENT;
    SINTERFACE;
    SINTERFACE_DECLARATION;
    SSYNCHRONIZED_STATEMENT;
    SANNOTATION;
    SANNOTATION_DEFN;
    SSTATIC_BLOCK;

    // C#
    SCHECKED_STATEMENT;
    SUNCHECKED_STATEMENT;
    SATTRIBUTE;
    STARGET;
    SUNSAFE_STATEMENT;
    SLOCK_STATEMENT;
    SFIXED_STATEMENT;
    STYPEOF;
    SUSING_STATEMENT;
    SFUNCTION_DELEGATE;
    SEVENT;
    SCONSTRAINT;

    // linq
    SLINQ;
    SFROM;
    SWHERE;
    SSELECT;
    SLET;
    SORDERBY;
    SJOIN;
    SGROUP;
    SIN;
    SON;
    SEQUALS;
    SBY;
    SINTO;

    // misc
    SEMPTY;  // empty statement

    // Objective-C
    SRECEIVER;
    SMESSAGE;
    SSELECTOR;
    SPROTOCOL_LIST;
    SCATEGORY;
    SPROTOCOL;
    SREQUIRED_DEFAULT;
    SREQUIRED;
    SOPTIONAL;
    SPROPERTY;
    SATTRIBUTE_LIST;
    SSYNTHESIZE;
    SDYNAMIC;
    SENCODE;
    SAUTORELEASEPOOL;
    SCOMPATIBILITY_ALIAS;
    SNIL;
    SCLASS_INTERFACE;
    SCLASS_IMPLEMENTATION;
    SPROTOCOL_DECLARATION;

    // casting
    SCAST;
    SCONST_CAST;
    SDYNAMIC_CAST;
    SREINTERPRET_CAST;
    SSTATIC_CAST;

    // srcMLOutput used only
    SPOSITION;

    // Other
    SCUDA_ARGUMENT_LIST;

    // OpenMP
    SOMP_DIRECTIVE;
    SOMP_NAME;
    SOMP_CLAUSE;
    SOMP_ARGUMENT_LIST;
    SOMP_ARGUMENT;
    SOMP_EXPRESSION;

    // Last token used for boundary
    END_ELEMENT_TOKEN;
}

/*
  Included inside of generated class srcMLParser.hpp
*/
{
public:
    friend class CompleteElement;
    friend class LightweightElement;
    friend class SingleElement;

    bool cpp_zeromode;
    bool cpp_skipelse;
    int cpp_ifcount;
    bool isdestructor;
    OPTION_TYPE & parser_options;
    std::string namestack[2];
    int ifcount;
#ifdef ENTRY_DEBUG
    int ruledepth;
#endif
    bool is_qmark;
    bool notdestructor;
    bool operatorname;
    int curly_count;

    bool skip_ternary;

    int current_column;
    int current_line;
    int nxt_token;
    int last_consumed;
    bool wait_terminate_post;
    bool cppif_duplicate;
    size_t number_finishing_elements;
    std::vector<std::pair<srcMLState::MODE_TYPE, std::stack<int> > > finish_elements_add;

    static const antlr::BitSet keyword_name_token_set;
    static const antlr::BitSet keyword_token_set;
    static const antlr::BitSet macro_call_token_set;

#ifdef SRCML_BOOST_MPL_LARGE
    static const antlr::BitSet argument_token_set;
#else
    static const antlr::BitSet argument_token_set_one;
    static const antlr::BitSet argument_token_set_two;
    static const antlr::BitSet argument_token_set_three;
#endif

    static const antlr::BitSet enum_preprocessing_token_set;
    static const antlr::BitSet literal_tokens_set;
    static const antlr::BitSet modifier_tokens_set;
    static const antlr::BitSet skip_tokens_set;
    static const antlr::BitSet class_tokens_set;
    static const antlr::BitSet decl_specifier_tokens_set;

    // constructor
    srcMLParser(antlr::TokenStream& lexer, int lang, OPTION_TYPE & options);

    // destructor
    ~srcMLParser() {}

    struct cppmodeitem {
        cppmodeitem(int current_size)
            : statesize(1, current_size), isclosed(false), skipelse(false) {}

        cppmodeitem() {}

        std::deque<int> statesize;
        bool isclosed;
        bool skipelse;

    };

    std::stack<cppmodeitem> cppmode;

    void startUnit() {
        startElement(SUNIT);
        emptyElement(SUNIT);
    }

    // sets to the current token in the output token stream
    void setTokenPosition(TokenPosition& tp) {
        tp.token = CurrentToken();
        tp.sp = &(currentState().openelements.top());
    }

    void endAllModes();


    virtual void consume() {

        if(!skip_tokens_set.member(LA(1))) last_consumed = LA(1);
        LLkParser::consume();



    }

}


/*
  start

  Called by nextToken for the smallest amount of parsing to produce a token.
  Extra tokens are buffered in the stream parser.  Any token here can start
  an element or cause the end of an element.

  Whitespace tokens are handled elsewhere and are automagically included
  in the output stream.

  Order of evaluation is important.
*/
start[] { ENTRY_DEBUG_START ENTRY_DEBUG } :

        // end of file
        eof |

        // end of line
        line_continuation | EOL | LINECOMMENT_START |

        comma | { inLanguage(LANGUAGE_JAVA) }? bar | { inTransparentMode(MODE_OBJECTIVE_C_CALL) }? rbracket |

        { !inTransparentMode(MODE_INTERNAL_END_PAREN) || inPrevMode(MODE_CONDITION) }? rparen[false] |

        // characters with special actions that usually end currently open elements
        { !inTransparentMode(MODE_INTERNAL_END_CURLY) }? block_end |

        terminate |

        { inMode(MODE_ENUM) }? enum_block |

        // don't confuse with expression block
        { ((inTransparentMode(MODE_CONDITION) ||
            (!inMode(MODE_EXPRESSION) && !inMode(MODE_EXPRESSION_BLOCK | MODE_EXPECT))) 
        && !inTransparentMode(MODE_CALL | MODE_INTERNAL_END_PAREN)
        && (!inLanguage(LANGUAGE_CXX) || !inTransparentMode(MODE_INIT | MODE_EXPECT))) || inTransparentMode(MODE_ANONYMOUS) }? lcurly |

        { inMode(MODE_ARGUMENT_LIST) }? call_argument_list |

        // switch cases @test switch
        { !inMode(MODE_INIT) && (!inMode(MODE_EXPRESSION) || inTransparentMode(MODE_DETECT_COLON)) }?
        colon |

        // process template operator correctly @test template
        { inTransparentMode(MODE_TEMPLATE_PARAMETER_LIST) }? tempope |

        // // special default() call for C#
        // { LA(1) == DEFAULT && inLanguage(LANGUAGE_CSHARP) && inTransparentMode(MODE_EXPRESSION) && next_token() == LPAREN}? expression_part_default |

        // statements that clearly start with a keyword
        { (isoption(parser_options, SRCML_OPTION_WRAP_TEMPLATE) || (LA(1) != TEMPLATE || next_token() != TEMPOPS))
         && inMode(MODE_NEST | MODE_STATEMENT) && !inMode(MODE_FUNCTION_TAIL) && (LA(1) != TEMPLATE || next_token() == TEMPOPS)
         && !(inLanguage(LANGUAGE_OBJECTIVE_C) && LA(1) == IMPORT)
         && !(LA(1) == ATPROTOCOL && next_token() == LPAREN)
         && (LA(1) != DEFAULT || next_token() == COLON)
         && (LA(1) != CHECKED || next_token() == LCURLY)
         && (LA(1) != UNCHECKED || next_token() == LCURLY)
         && (LA(1) != CXX_TRY || next_token() == LCURLY)
         && (LA(1) != INLINE || next_token() == NAMESPACE)
         && (LA(1) != STATIC || (inLanguage(LANGUAGE_JAVA) && next_token() == LCURLY))
         && (LA(1) != CXX_CATCH || next_token() == LPAREN || next_token() == LCURLY)
         && (LA(1) != ASM || look_past_two(ASM, VOLATILE) == LPAREN) }? keyword_statements |

        { next_token() == LPAREN }? synchronized_statement |

        { inLanguage(LANGUAGE_CXX) && inMode(MODE_USING) }? using_aliasing |

        // statements identified by pattern (i.e., do not start with a keyword)
        { inMode(MODE_NEST | MODE_STATEMENT) && !inMode(MODE_FUNCTION_TAIL)}? pattern_statements |

        // in the middle of a statement
        statement_part
;
exception
catch[...] {

        CATCH_DEBUG

        // need to consume the token. If we got here because
        // of an error with EOF token, then call EOF directly
        if (LA(1) == 1)
            eof();
        else
            consume();
}

/*
  statements that begin with a unique keyword
*/
keyword_statements[] { ENTRY_DEBUG } :

        // conditional statements
        if_statement | { !isoption(parser_options, SRCML_OPTION_NESTIF) && next_token() == IF }? elseif_statement | else_statement | switch_statement | switch_case | switch_default |

        // iterative statements
        while_statement | for_statement | do_statement | foreach_statement |

        // jump statements
        return_statement | break_statement | continue_statement | goto_statement |

        // template declarations - both functions and classes
        template_declaration |

        // exception statements
        { inLanguage(LANGUAGE_JAVA) && next_token() == LPAREN }? try_statement_with_resource | try_statement | catch_statement | finally_statement | throw_statement |

        // namespace statements
        namespace_definition |

        // C/C++
        typedef_statement | friend_statement | 

        // C
        static_assert_statement |

        // Java - keyword only detected for Java
        import_statement | package_statement | assert_statement | static_block |

        // C# - keyword only detected for C#
        checked_statement | unchecked_statement | lock_statement | fixed_statement | unsafe_statement | yield_statements |

        // C/C++ assembly block
        asm_declaration |

        // Objective-C - kewywords only detected for Objective-C
        objective_c_class | protocol | objective_c_class_end | property_declaration | synthesize_statement | dynamic_statement |

        autoreleasepool_block | compatibility_alias | class_directive |

        // Qt
        forever_statement | emit_statement

;

/*
  Statements, declarations, and definitions that must be matched by pattern.

  Basically we have an identifier and we don't know yet whether it starts an expression
  function definition, function declaration, or even a label.
*/
pattern_statements[] { int secondtoken = 0; int type_count = 0; bool isempty = false; int call_count = 1;
        STMT_TYPE stmt_type = NONE; CALL_TYPE type = NOCALL;

        // detect the declaration/definition type
        pattern_check(stmt_type, secondtoken, type_count);

        ENTRY_DEBUG } :

        // variable declaration
        { stmt_type == VARIABLE }?
        variable_declaration_statement[type_count] |

        // check for Objective-C method
        { stmt_type == FUNCTION_DECL }?
        objective_c_method[SFUNCTION_DECLARATION] |

        { stmt_type == FUNCTION }?
        objective_c_method[SFUNCTION_DEFINITION] |

        // check for declaration of some kind (variable, function, constructor, destructor
        { stmt_type == FUNCTION_DECL }?
        function_declaration[type_count] |

        // function definition
        { stmt_type == FUNCTION }?
        function_definition[type_count] |

        { stmt_type == OPERATOR_FUNCTION_DECL }?
        function_declaration[type_count, SOPERATOR_FUNCTION_DECL] |

        // function definition
        { stmt_type == OPERATOR_FUNCTION }?
        function_definition[type_count, SOPERATOR_FUNCTION] |

        { stmt_type == CLASS_DEFN }?
        class_definition |

        { stmt_type == INTERFACE_DEFN }?
        interface_definition |

        { stmt_type == INTERFACE_DECL }?
        interface_declaration |

        { stmt_type == CLASS_DECL }?
        class_declaration |

        { stmt_type == STRUCT_DEFN }?
        struct_union_definition[SSTRUCT] |

        { stmt_type == STRUCT_DECL }?
        struct_declaration |

        { stmt_type == UNION_DEFN }?
        struct_union_definition[SUNION] |

        { stmt_type == UNION_DECL }?
        union_declaration |

        { stmt_type == ANNOTATION_DEFN }?
        annotation_definition |

        { stmt_type == ACCESS_REGION }?
        access_specifier_region |

        { inLanguage(LANGUAGE_CXX) && stmt_type == GLOBAL_ATTRIBUTE }?
        attribute_cpp |

        { inLanguage(LANGUAGE_CSHARP) && stmt_type == GLOBAL_ATTRIBUTE }?
        attribute_csharp |

        { stmt_type == PROPERTY_ACCESSOR }?
        property_method[SFUNCTION_DEFINITION] |

        { stmt_type == PROPERTY_ACCESSOR_DECL }?
        property_method[SFUNCTION_DECLARATION] |

        // standalone macro
        { stmt_type == SINGLE_MACRO }?
        macro_call |

        // constructor
        { stmt_type == CONSTRUCTOR }?
        constructor_definition |

        { stmt_type == CONSTRUCTOR_DECL }?
        constructor_declaration |

        // destructor
        { stmt_type == DESTRUCTOR }?
        destructor_definition |

        // destructor declaration
        { stmt_type == DESTRUCTOR_DECL }?
        destructor_declaration |

        // enum definition as opposed to part of type or declaration
        { stmt_type == ENUM_DEFN }?
        enum_definition |

        { stmt_type == ENUM_DECL }?
        enum_declaration |

        { stmt_type == USING_STMT }?
        using_namespace_statement |

        // C# property statement
        { stmt_type == PROPERTY_STMT}?
        property_statement[type_count] |

        // C# event statement
        { stmt_type == EVENT_STMT}?
        event_statement[type_count] |

        { stmt_type == GLOBAL_TEMPLATE }?
        template_declaration |

        { stmt_type == NONE && inTransparentMode(MODE_FRIEND) }?
        compound_name |

        // "~" which looked like destructor, but isn't
        { stmt_type == NONE }?
        expression_statement_process
        expression_process
        sole_destop |

        // labels to goto
        { secondtoken == COLON }?
        label_statement |

        macro_label_statement |

        // extern block as opposed to enum as part of declaration
        { stmt_type == NONE }?
        extern_definition |

        // call
        { isoption(parser_options, SRCML_OPTION_CPP) && (inMode(MODE_ACCESS_REGION) || (perform_call_check(type, isempty, call_count, secondtoken) && type == MACRO)) }?
        macro_call |

        { inMode(MODE_ENUM) && inMode(MODE_LIST) }? enum_short_variable_declaration |


        { inLanguage(LANGUAGE_JAVA) && LA(1) == ATSIGN }? annotation |

        expression_statement[type, call_count]
;

// efficient way to view the token after the current LA(1)
next_token[] returns [int token] {

    antlr::RefToken rtoken = LT(1);

    if(rtoken->getColumn() == current_column && rtoken->getLine() == current_line) {

        token = nxt_token;

    } else {

        current_column = rtoken->getColumn();
        current_line = rtoken->getLine();

        int place = mark();
        inputState->guessing++;

        // consume current token
        consume();

        token = LA(1);

        inputState->guessing--;
        rewind(place);

        nxt_token = token;

    }

} :;

// efficient way to view the token after the current next_token
next_token_two[] returns [int token] {

    int place = mark();
    inputState->guessing++;

    // consume current token
    consume();
    consume();

    token = LA(1);

    inputState->guessing--;
    rewind(place);

} :;

// is the next token one of the parameters
next_token_check[int token1, int token2] returns [bool result] {

    int token = next_token();

    result = token == token1 || token == token2;

} :;

// skips past any skiptokens to get the one after
look_past[int skiptoken] returns [int token] {

    int place = mark();
    inputState->guessing++;

    while (LA(1) == skiptoken)
        consume();

    token = LA(1);

    inputState->guessing--;
    rewind(place);

} :;

// skip past all of the skiptoken1 and skiptoken2 and return the one after
look_past_two[int skiptoken1, int skiptoken2] returns [int token] {

    int place = mark();
    inputState->guessing++;

    while (LA(1) == skiptoken1 || LA(1) == skiptoken2)
        consume();

    token = LA(1);

    inputState->guessing--;
    rewind(place);

} :;

// give the next token as if rule was applied.  If rule can not be applied return -1
look_past_rule[void (srcMLParser::*rule)()] returns [int token] {

    int place = mark();
    inputState->guessing++;

    try {

        (this->*rule)();
        token = LA(1);

    } catch(...) {

        token = -1;

    }

    inputState->guessing--;
    rewind(place);

} :;

/* functions */

// beginning function declaration/header
function_declaration[int type_count, int token = SFUNCTION_DECLARATION] { ENTRY_DEBUG } :
		{
            startNewMode(MODE_STATEMENT);

            startElement(token);
        }
        function_header[type_count]
;

// A function pointer name handle
function_pointer_name_grammar[] { ENTRY_DEBUG } :
        LPAREN function_pointer_name_base RPAREN
;

// inner portion of functon pointer name
function_pointer_name_base[] { ENTRY_DEBUG bool flag = false; } :

        // special case for function pointer names that don't have '*'
        { macro_call_token_set.member(LA(1)) }?
        (compound_name_inner[false])* |

        // special name prefix of namespace or class
        identifier (generic_argument_list)* DCOLON function_pointer_name_base |

        // typical function pointer name
        multops (multops)* (compound_name_inner[false])*

        // optional array declaration
        (variable_identifier_array_grammar_sub[flag])*
;

decl_pre_type[int & type_count] { ENTRY_DEBUG } :

    (

    { decl_specifier_tokens_set.member(LA(1)) }? (specifier | default_specifier | template_specifier) |

    { inLanguage(LANGUAGE_JAVA) }? annotation |

    { inLanguage(LANGUAGE_CSHARP) }? attribute_csharp |

    { inLanguage(LANGUAGE_CXX) && next_token() == LBRACKET}? attribute_cpp |

    )

    set_int[type_count, type_count - 1]
;

// header of a function
function_header[int type_count] { ENTRY_DEBUG } :

        // no return value functions:  casting operator method and main
        { type_count == 0 }? function_identifier
        { replaceMode(MODE_FUNCTION_NAME, MODE_FUNCTION_PARAMETER | MODE_FUNCTION_TAIL); } |
        (options { greedy = true; } : { !isoption(parser_options, SRCML_OPTION_WRAP_TEMPLATE) && next_token() == TEMPOPS }? template_declaration_full set_int[type_count, type_count - 1])*

<<<<<<< HEAD
        ({ type_count > 0 && (LA(1) != OVERRIDE || !inLanguage(LANGUAGE_CXX)) && (decl_specifier_tokens_set.member(LA(1)) || (inLanguage(LANGUAGE_JAVA) && LA(1) == ATSIGN) 
            || (inLanguage(LANGUAGE_CSHARP) && LA(1) == LBRACKET) || (inLanguage(LANGUAGE_CXX) && LA(1) == LBRACKET && next_token() == LBRACKET))}?
                decl_pre_type[type_count])*
=======
        ({ inLanguage(LANGUAGE_JAVA) }? (generic_parameter_list/* | specifier | default_specifier*/)  set_int[type_count, type_count - 1])*
>>>>>>> 3d7313dc

        function_type[type_count]
;

// portion of function after paramter list and before block
function_tail[] { ENTRY_DEBUG } :

        (options { greedy = true; } :

            /* order is important */
            { inLanguage(LANGUAGE_CXX_FAMILY)
                && (LA(1) != EQUAL || (inLanguage(LANGUAGE_CXX) && (next_token() == CONSTANTS || next_token() == DEFAULT || next_token() == DELETE))) }?
            function_specifier |

            { inLanguage(LANGUAGE_CXX) }?
            ref_qualifier |

            { inLanguage(LANGUAGE_CXX_FAMILY) }?
            (TRY | CXX_TRY) | 

            { inLanguage(LANGUAGE_OO) }?
            complete_throw_list |

            { inLanguage(LANGUAGE_CXX) }?
            complete_noexcept_list |

            { inLanguage(LANGUAGE_CXX) && next_token() == LBRACKET}?
            attribute_cpp |

            { inLanguage(LANGUAGE_CXX) }?
            trailing_return |

            { inLanguage(LANGUAGE_JAVA) }?
            annotation_default |

            // K&R
            { inLanguage(LANGUAGE_C) }? (

            // @todo:  Must be integrated into other C-based languages
            // @todo:  Wrong markup
            (simple_identifier paren_pair)=> macro_call |
            { look_past_two(NAME, VOID) == LCURLY }? simple_identifier |
              parameter (MULTOPS | simple_identifier | COMMA)* TERMINATE
            )
        )*
;

// Java annotation default values
annotation_default[] { CompleteElement element(this); ENTRY_DEBUG } :
    {

        startNewMode(MODE_LOCAL);

        startElement(SDEFAULT);

    }
    DEFAULT annotation_default_initialization

;

// Java annotation default value initialization
annotation_default_initialization[] { CompleteElement element(this); ENTRY_DEBUG } :
    {

        startNewMode(MODE_LOCAL);

        startElement(SDECLARATION_INITIALIZATION);

    }
    complete_expression

;

// Ref qualifiers in function tail
ref_qualifier[]  { LightweightElement element(this); ENTRY_DEBUG } :
        {
            // markup type modifiers if option is on
            startElement(SREF_QUALIFIER);
        }
        (
        REFOPS | RVALUEREF
        )
;

// trailing return in function tail
trailing_return[] {  int type_count = 0; int secondtoken = 0;  STMT_TYPE stmt_type = NONE; ENTRY_DEBUG } :

        TRETURN
        ({ pattern_check(stmt_type, secondtoken, type_count, true) && (stmt_type == FUNCTION || stmt_type == FUNCTION_DECL)}?
        { startNewMode(MODE_TRAILING_RETURN); } function_declaration[type_count] function_identifier parameter_list | set_int[type_count, type_count + 1] parameter_type_count[type_count]
        )
;

// Do the rest of the function and get the end
function_rest[int& fla] { ENTRY_DEBUG } :

        eat_optional_macro_call

        parameter_list function_tail check_end[fla]
;

// function type, including specifiers
function_type[int type_count] { bool is_compound = false; ENTRY_DEBUG } :
        {

            if(type_count == 0) {

                setMode(MODE_FUNCTION_NAME);
                return;

            }

            // start a mode for the type that will end in this grammar rule
            startNewMode(MODE_EAT_TYPE | MODE_FUNCTION_TYPE);

            setTypeCount(type_count);

            // type element begins
            startElement(STYPE);
        }
        (options { greedy = true; } : { inputState->guessing && (LA(1) == TYPENAME || LA(1) == CONST) }? (lead_type_identifier))* 

        // match auto keyword first as special case do no warn about ambiguity
        (options { generateAmbigWarnings = false; } : auto_keyword[type_count > 1] |
            { is_class_type_identifier() }? (options { greedy = true; } :
                { !class_tokens_set.member(LA(1)) }? 
                    (options { generateAmbigWarnings = false; } : specifier | { look_past_rule(&srcMLParser::identifier) != LPAREN }? identifier | macro_call) { decTypeCount(); })*
                    class_type_identifier[is_compound] { decTypeCount(); } (options { greedy = true; } : { !is_compound }? multops)* |
        (options { greedy = true; } : { getTypeCount() > 2 }? pure_lead_type_identifier { decTypeCount(); })* (lead_type_identifier | { inLanguage(LANGUAGE_JAVA) }? default_specifier))

        { 

            decTypeCount();
            if(inTransparentMode(MODE_ARGUMENT) && inLanguage(LANGUAGE_CXX))
                return;
        }

        (options { greedy = true; } : {getTypeCount() > 0}? 
            // Mark as name before mark without name
            (options { generateAmbigWarnings = false;} :  keyword_name | type_identifier | { inLanguage(LANGUAGE_JAVA) }? default_specifier) { decTypeCount(); })*

        {
            endMode(MODE_EAT_TYPE);
            setMode(MODE_FUNCTION_NAME);
        }
;

// check the functon type
function_type_check[int& type_count] { type_count = 1; ENTRY_DEBUG } :

        lead_type_identifier
        ( { inLanguage(LANGUAGE_JAVA_FAMILY) || LA(1) != LBRACKET }? type_identifier_count[type_count])*
;

// match a function identifier
function_identifier[] { ENTRY_DEBUG } :

        // Mark as name before mark without name
        (options { generateAmbigWarnings = false; } :  
            // typical name  
            compound_name_inner[false] |

            keyword_name | 

            { function_pointer_name_check() }? 
            function_pointer_name |

            function_identifier_main |

            // function pointer identifier with name marked separately
            function_pointer_name_grammar eat_optional_macro_call
        )
;

// special cases for main
function_identifier_main[] { SingleElement element(this); ENTRY_DEBUG } :
        {
            startElement(SNAME);
        }
        MAIN
;

// overloaded operator name
overloaded_operator[] { CompleteElement element(this); ENTRY_DEBUG } :
        {
            startNewMode(MODE_LOCAL);

            startElement(SNAME);
        }
        set_bool[operatorname, true]

        OPERATOR 
        {

            startElement(SNAME);

        }

        (
            // special case for 'operator()'
            { LA(1) == LPAREN }? LPAREN RPAREN |

            // general operator name case is anything from 'operator', operators, or names
            (options { greedy = true; } : ~(LPAREN))*
        )
;

// handle a C# lambda expression
lambda_expression_csharp[] { bool first = true; ENTRY_DEBUG } :
		{

            startNewMode(MODE_FUNCTION_TAIL | MODE_ANONYMOUS | MODE_END_AT_COMMA);      

            startElement(SFUNCTION_LAMBDA);

        }

        (options { greedy = true; } : specifier)*
        (parameter_list | lambda_single_parameter) lambda_csharp (options { greedy = true; } : { LA(1) != LCURLY && first }? complete_expression set_bool[first, false])*

;

// handle a C++11 lambda expression
lambda_expression_cpp[] { ENTRY_DEBUG } :
		{

            bool iscall = look_past_rule(&srcMLParser::lambda_expression_full_cpp) == LPAREN;
            if(iscall) {

                // start a new mode that will end after the argument list
                startNewMode(MODE_ARGUMENT | MODE_LIST);

                // start the function call element
                startElement(SFUNCTION_CALL);

            }

            startNewMode(MODE_FUNCTION_PARAMETER | MODE_FUNCTION_TAIL | MODE_ANONYMOUS);      

            startElement(SFUNCTION_LAMBDA);

        }

        lambda_capture
;

// [capture] portion of a C++11 lambda function.
lambda_capture[] { CompleteElement element(this); ENTRY_DEBUG } :
        {
            startNewMode(MODE_LIST | MODE_LOCAL | MODE_ARGUMENT);

            startElement(SLAMBDA_CAPTURE);

        }
        (

            LBRACKET 
            // suppress warning most likely compound_name's can match RBRACKET and it also is matched by RBRACKET
            // after wards.  
            (options { warnWhenFollowAmbig = false; } :
            { /* warning suppression */ LA(1) == COMMA }? COMMA | { LA(1) != RBRACKET }? lambda_capture_argument)* 
            RBRACKET
    
        )
;

// argument within the capture portion of a C++11 lambda
lambda_capture_argument[] { bool first = true; CompleteElement element(this); ENTRY_DEBUG } :

        {
            startNewMode(MODE_LOCAL);

            startElement(SARGUMENT);
        }

        // suppress greedy warnings
        ((options { greedy = true; } : lambda_capture_modifiers)* (options { greedy = true; } : { first }? variable_identifier (options { greedy = true; } : lambda_capture_initialization)* set_bool[first, false])*)
;

lambda_capture_initialization[] { CompleteElement element(this); ENTRY_DEBUG } :
   {
        startNewMode(MODE_LOCAL | MODE_END_AT_COMMA);

        startElement(SDECLARATION_INITIALIZATION);
    }

    // suppress warning of another case where REFOPS or something is in both alts.
    EQUAL complete_expression

;

// completely match a C# lambda expression
lambda_expression_full_csharp[] { ENTRY_DEBUG } :

        (options { greedy = true; } : ASYNC)* (variable_identifier | paren_pair) LAMBDA

;

// completely match a C++ lambda expression
lambda_expression_full_cpp[] { ENTRY_DEBUG } :

        // paren_pair and curly_pair seem to have nondeterminism because both can match LPAREN
        LBRACKET (~RBRACKET)* RBRACKET (options { warnWhenFollowAmbig = false; } : paren_pair)* function_tail curly_pair

;

// modifiers that can occur within a lambda capture.
lambda_capture_modifiers[] { LightweightElement element(this); ENTRY_DEBUG } :
        {
            // markup type modifiers if option is on
            if (!isoption(parser_options, SRCML_OPTION_OPTIONAL_MARKUP) || isoption(parser_options, SRCML_OPTION_MODIFIER))
                    startElement(SMODIFIER);
        }
        (EQUAL | REFOPS)

;

// handle a block expression lambda
block_lambda_expression[] { ENTRY_DEBUG } :
        {

            bool iscall = look_past_rule(&srcMLParser::block_lambda_expression_full) == LPAREN;
            if(iscall) {

                // start a new mode that will end after the argument list
                startNewMode(MODE_ARGUMENT | MODE_LIST);

                // start the function call element
                startElement(SFUNCTION_CALL);

            }

            startNewMode(MODE_FUNCTION_PARAMETER | MODE_FUNCTION_TAIL | MODE_ANONYMOUS);      

            startElement(SFUNCTION_LAMBDA);

        }

        BLOCKOP (options { greedy = true; } : type_identifier)* (options { greedy = true; } : parameter_list)*

;

// completely match block expression lambda
block_lambda_expression_full[] { ENTRY_DEBUG } :

        BLOCKOP (options { greedy = true; } : type_identifier)* (options { greedy = true; } : paren_pair)* curly_pair

;

// handle a Java lambda expression
lambda_expression_java[] { bool first = true; ENTRY_DEBUG } :
        {

            startNewMode(MODE_FUNCTION_TAIL | MODE_ANONYMOUS);      

            startElement(SFUNCTION_LAMBDA);

        }

        (parameter_list | lambda_single_parameter) lambda_java (options { greedy = true; } : { LA(1) != LCURLY && first }? complete_expression set_bool[first, false])*

;

lambda_single_parameter { CompleteElement element(this); ENTRY_DEBUG } :
        {

            startNewMode(MODE_LOCAL);

            startElement(SPSEUDO_PARAMETER_LIST);
            startElement(SPARAMETER);
            startElement(SDECLARATION);
        }
        variable_identifier

;

// lambda character
lambda_java[] { ENTRY_DEBUG } :
        
    TRETURN

    {

        if(isoption(parser_options, SRCML_OPTION_PSEUDO_BLOCK) && LA(1) != LCURLY)
            startElement(SPSEUDO_BLOCK);

    }

;

// handle the beginning of a function definition
function_definition[int type_count, int token = SFUNCTION_DEFINITION] { ENTRY_DEBUG } :
		{
            startNewMode(MODE_STATEMENT);

            startElement(token);
        }
        function_header[type_count]
;

// throw list for a function
throw_list[] { ENTRY_DEBUG } :
        {
            // start a new mode that will end after the argument list
            startNewMode(MODE_ARGUMENT | MODE_LIST | MODE_EXPECT);

            startElement(STHROW_SPECIFIER);
        }
        THROW 

        {

            startElement(SARGUMENT_LIST);

        }
        LPAREN |
        {
            // start a new mode that will end after the argument list
            startNewMode(MODE_ARGUMENT | MODE_LIST | MODE_EXPECT | MODE_END_LIST_AT_BLOCK);

            startElement(STHROW_SPECIFIER_JAVA);
        }
        THROWS
;

// The next two rules may be equivalent.

// noexcept list in a function
noexcept_list[] { ENTRY_DEBUG } :
        {
            // start a new mode that will end after the argument list
            startNewMode(MODE_ARGUMENT | MODE_LIST | MODE_EXPECT);

            startElement(SNOEXCEPT);
        }
        NOEXCEPT 

        { 

            if(LA(1) != LPAREN) endMode(); 
            else startElement(SARGUMENT_LIST); 

        } 

        (options { greedy = true;} : LPAREN)*

;

// match a thow list completely
complete_throw_list[] { bool is_compound = false; ENTRY_DEBUG } :
        THROW paren_pair | THROWS ( options { greedy = true; } : compound_name_java[is_compound] | COMMA)*
;

// match noexcept list completely
complete_noexcept_list[] { ENTRY_DEBUG } :
        NOEXCEPT (options { greedy = true;} : paren_pair)*
;

/* property methods */

// C# property method GET/SET/ADD/REMOVE
property_method[int element] { ENTRY_DEBUG } :
		{
            // function definitions have a "nested" block statement
            startNewMode(MODE_STATEMENT);

            // start the function definition element
            startElement(element);
        }
        (attribute_csharp | specifier)*
        property_method_name
;

// handle the name portion of a property method
property_method_name[] { SingleElement element(this); ENTRY_DEBUG } :
		{
            startElement(SNAME);
        }
        (GET | SET | ADD | REMOVE)
;

// Objective-C method declaration
objective_c_method[int token = SNOP] { ENTRY_DEBUG } :
    {

        startNewMode(MODE_STATEMENT);

        startElement(token);

    }
    objective_c_method_specifier (options { greedy = true; } : objective_c_method_type)* /*objective_c_selector*/ objective_c_parameter_list

;

objective_c_method_specifier[] { SingleElement element(this); ENTRY_DEBUG } :
    {

        startElement(SFUNCTION_SPECIFIER);

    }
    (CSPEC | MSPEC)

;

// either Objective-C method return type or parameter type
objective_c_method_type[] { CompleteElement element(this); ENTRY_DEBUG } :
        {

            // start a mode for the type that will end in this grammar rule
            startNewMode(MODE_LOCAL);

            // type element begins
            startElement(STYPE);

        }

        LPAREN

        (options { greedy = true; } : { inputState->guessing && (LA(1) == TYPENAME || LA(1) == CONST) }? (lead_type_identifier))* 

        // match auto keyword first as special case do no warn about ambiguity
        (options { generateAmbigWarnings = false; } : auto_keyword[true] | lead_type_identifier)


        (options { greedy = true; } : { LA(1) != RPAREN}? 

            // Mark as name before mark without name
            (options { generateAmbigWarnings = false;} :  keyword_name | type_identifier)
        )*

        RPAREN

;

objective_c_parameter_list[] { CompleteElement element(this); ENTRY_DEBUG } :
    {

        startNewMode(MODE_FUNCTION_PARAMETER);

        // start the function call element
        startElement(SPARAMETER_LIST);

    }

    objective_c_parameter (objective_c_parameter)*

;

// method parameter name:value pair for Objective_C
objective_c_parameter[] { CompleteElement element(this); ENTRY_DEBUG } :
    {

        if(inTransparentMode(MODE_LIST))
            endDownToMode(MODE_LIST);

        startNewMode(MODE_PARAMETER);

        startElement(SPARAMETER);

    }

    objective_c_selector

    (options { greedy = true; } : 

        objective_c_method_type

        // Mark as name before mark without name
        (options { generateAmbigWarnings = false; } : compound_name | keyword_name)

    )*

;

// Objective-C property declaration
property_declaration[] { int type_count = 0;  int secondtoken = 0; STMT_TYPE stmt_type = NONE; ENTRY_DEBUG } :
    {

        startNewMode(MODE_STATEMENT);

        startElement(SPROPERTY);

    }
    PROPERTY (property_attribute_list)*
    { pattern_check(stmt_type, secondtoken, type_count) }?
    variable_declaration[type_count]

;

property_attribute_list[] { CompleteElement element(this); ENTRY_DEBUG } :
    {

        startNewMode(MODE_LOCAL);

        startElement(SATTRIBUTE_LIST);

    }
    LPAREN
    (property_attribute | COMMA)*
    RPAREN

;

property_attribute[] { CompleteElement element(this); ENTRY_DEBUG } :
    {

        startNewMode(MODE_LOCAL);

        startElement(SATTRIBUTE);

    }
    identifier (property_attribute_initialization)* 

;

property_attribute_initialization[] { CompleteElement element(this); ENTRY_DEBUG } :
    {

        startNewMode(MODE_LOCAL);

        //startElement(SDECLARATION_INITIALIZATION);

    }
    EQUAL identifier

;

synthesize_statement[] { ENTRY_DEBUG } :
    {

        startNewMode(MODE_STATEMENT);

        startElement(SSYNTHESIZE);

    }
    SYNTHESIZE property_implementation_inner

;

dynamic_statement[] { ENTRY_DEBUG } :
    {

        startNewMode(MODE_STATEMENT);

        startElement(SDYNAMIC);
        
    }
    DYNAMIC property_implementation_inner

;

property_implementation_inner[] { ENTRY_DEBUG } :

    property_implementation_name (COMMA property_implementation_name)*

;

property_implementation_name[] { CompleteElement element(this); ENTRY_DEBUG } :
    {

        startNewMode(MODE_LOCAL);

        startElement(SDECLARATION);

    }
    identifier (property_implementation_initialization)*

;

property_implementation_initialization[] { CompleteElement element(this); ENTRY_DEBUG } :
    {

        startNewMode(MODE_LOCAL);

        //startElement(SDECLARATION_INITIALIZATION);

    }
    EQUAL identifier

;

// Check and see if this is a call and what type
perform_call_check[CALL_TYPE& type, bool & isempty, int & call_count, int secondtoken] returns [bool iscall] {

    iscall = true;
    isempty = false;

    type = NOCALL;

    int start = mark();
    inputState->guessing++;

    int save_first = LA(1);

    int postnametoken = 0;
    int argumenttoken = 0;
    int postcalltoken = 0;
    call_count = 0;
    try {
        call_check(postnametoken, argumenttoken, postcalltoken, isempty, call_count);

        // call syntax succeeded
        type = CALL;

        // call syntax succeeded, however post call token is not legitimate
        if (isoption(parser_options, SRCML_OPTION_CPP) &&
            (((!inLanguage(LANGUAGE_OBJECTIVE_C) || !inTransparentMode(MODE_OBJECTIVE_C_CALL)) && (keyword_token_set.member(postcalltoken) || postcalltoken == NAME || postcalltoken == VOID))
            || (!inLanguage(LANGUAGE_CSHARP) && postcalltoken == LCURLY)
            || postcalltoken == EXTERN || postcalltoken == STRUCT || postcalltoken == UNION || postcalltoken == CLASS || postcalltoken == CXX_CLASS
            || (!inLanguage(LANGUAGE_CSHARP) && postcalltoken == RCURLY)
            || postcalltoken == 1 /* EOF ? */
            || postcalltoken == TEMPLATE || postcalltoken == INLINE
            || postcalltoken == PUBLIC || postcalltoken == PRIVATE || postcalltoken == PROTECTED || postcalltoken == SIGNAL
            || postcalltoken == ATREQUIRED || postcalltoken == ATOPTIONAL
            || postcalltoken == STATIC || postcalltoken == CONST)
            && (save_first != DECLTYPE))

            type = MACRO;
        if(inLanguage(LANGUAGE_CSHARP) && (postcalltoken == LAMBDA || postcalltoken == EQUAL))
            type = NOCALL;

    } catch (...) {

        type = NOCALL;

        if (isoption(parser_options, SRCML_OPTION_CPP) && argumenttoken != 0 && postcalltoken == 0)
            type = MACRO;

        // single macro call followed by statement_cfg
        else if (isoption(parser_options, SRCML_OPTION_CPP) && secondtoken != -1
                 && (keyword_token_set.member(secondtoken) || secondtoken == LCURLY || secondtoken == 1 /* EOF */
                     || secondtoken == PUBLIC || secondtoken == PRIVATE || secondtoken == PROTECTED))

            type = MACRO;
    }

    inputState->guessing--;
    rewind(start);

    ENTRY_DEBUG } :;

// check if call is call
call_check[int& postnametoken, int& argumenttoken, int& postcalltoken, bool & isempty, int & call_count] { ENTRY_DEBUG } :

        // detect name, which may be name of macro or even an expression
        (function_identifier | (typename_specifier_name)=>typename_specifier_name
            | keyword_call_tokens (DOTDOTDOT | generic_argument_list | cuda_argument_list)* | { inLanguage(LANGUAGE_OBJECTIVE_C) }? bracket_pair)

        // record token after the function identifier for future use if this fails
        markend[postnametoken]
        set_bool[isempty, LA(1) == LPAREN && next_token() == RPAREN]
        (
            { isoption(parser_options, SRCML_OPTION_CPP) }?
            // check for proper form of argument list
            (call_check_paren_pair[argumenttoken] set_int[call_count, call_count + 1])*

            // record token after argument list to differentiate between call and macro
            markend[postcalltoken] |

            LPAREN set_int[call_count, 1]
        )
;

// check the contents of a call
call_check_paren_pair[int& argumenttoken, int depth = 0] { bool name = false; ENTRY_DEBUG } :

        LPAREN

        // record token after the start of the argument list
        markend[argumenttoken]
        ( options { greedy = true; generateAmbigWarnings = false;} :

            // recursive nested parentheses
            call_check_paren_pair[argumenttoken, depth + 1] set_bool[name, false] |

            // special case for something that looks like a declaration
            { !name || (depth > 0) }?
            (identifier | generic_selection) set_bool[name, true] |

            keyword_call_tokens (options { greedy = true; } : DOTDOTDOT | generic_argument_list | cuda_argument_list)* |

            // special case for something that looks like a declaration
            { LA(1) == DELEGATE /* eliminates ANTRL warning, will be nop */ }? delegate_anonymous |

            { next_token_check(LCURLY, LPAREN) }?
            lambda_anonymous |

            (LBRACKET (~RBRACKET)* RBRACKET (LPAREN | LCURLY)) => lambda_expression_full_cpp |

            (block_lambda_expression_full) => block_lambda_expression_full |

            { inLanguage(LANGUAGE_OBJECTIVE_C) }? bracket_pair |

            // found two names in a row, so this is not an expression
            // cause this to fail by explicitly throwing exception
            { depth == 0 }?
            (identifier | generic_selection) throw_exception[true] |

            // forbid parentheses (handled recursively) and cfg tokens
            { !keyword_token_set.member(LA(1)) }? ~(LPAREN | RPAREN | TERMINATE) set_bool[name, false]
        )*

        RPAREN
;

perform_ternary_check[] returns [bool is_ternary] {

    is_ternary = false;

    int start = mark();
    inputState->guessing++;

    try {

        ternary_check();
        if(LA(1) == QMARK) is_ternary = true;

        if(!is_qmark) {

            if(LA(1) == TERMINATE) skip_ternary = true;
            if(LA(1) == LCURLY) skip_ternary = true;

        }

    } catch(...) { 

        if(!is_qmark) {

            if(LA(1) == TERMINATE) skip_ternary = true;
            if(LA(1) == LCURLY) skip_ternary = true;

        }

    }

    inputState->guessing--;
    rewind(start);

    ENTRY_DEBUG

}:;

ternary_check[] { ENTRY_DEBUG } :


    // ends are catch alls ok if overlap
    ({ LA(1) != 1 }? (options { generateAmbigWarnings = false; } : paren_pair | bracket_pair (options { greedy = true; } : paren_pair | curly_pair)*
         | ~(QMARK | TERMINATE | LCURLY | COLON | RPAREN | COMMA | RBRACKET | RCURLY | EQUAL | ASSIGNMENT)))

    // ends are catch alls ok if overlap
    ({ LA(1) != 1 }? (options { generateAmbigWarnings = false; } : paren_pair | bracket_pair (options { greedy = true; } : paren_pair | curly_pair)*
         | ~(QMARK | TERMINATE | LCURLY  | COLON | RPAREN | COMMA | RBRACKET | RCURLY | EQUAL | ASSIGNMENT)))* 

;


// records the current token, even in guessing mode
markend[int& token] { token = LA(1); } :;

/* Keyword Statements */

// while statement
while_statement[] { ENTRY_DEBUG } :
        {
            // statement with nested statement (after condition)
            startNewMode(MODE_STATEMENT | MODE_NEST);

            // start the while element
            startElement(SWHILE_STATEMENT);

            // expect a condition to follow the keyword
            startNewMode(MODE_CONDITION | MODE_EXPECT);
        }
        WHILE
;

// Qt forever statement
forever_statement[] { ENTRY_DEBUG } :
        {
            // statement with nested statement (after condition)
            startNewMode(MODE_STATEMENT | MODE_NEST);

            // start the while element
            startElement(SFOREVER_STATEMENT);

            // expect a condition to follow the keyword
            //startNewMode(MODE_CONDITION | MODE_EXPECT);
        }
        FOREVER
;

// do while statement
do_statement[] { ENTRY_DEBUG } :
        {
            // statement with nested statement (after condition)
            // set to top mode so that end of block will
            // not end statement itself
            startNewMode(MODE_STATEMENT | MODE_TOP | MODE_DO_STATEMENT);

            // start of do statement
            startElement(SDO_STATEMENT);

            // mode to nest while part of do while statement
            startNewMode(MODE_STATEMENT | MODE_NEST);
        }
        DO

        {

            if(isoption(parser_options, SRCML_OPTION_PSEUDO_BLOCK) && LA(1) != LCURLY)
                startElement(SPSEUDO_BLOCK);

        }
;

// while part of do statement
do_while[] { ENTRY_DEBUG } :
        {
            // mode for do statement is in top mode so that
            // end of the block will not end the statement
            clearMode(MODE_TOP);

            // expect a condition to follow
            startNewMode(MODE_CONDITION | MODE_EXPECT);
        }
        WHILE
;

// start of for statement
for_statement[] { ENTRY_DEBUG } :
        {
            // statement with nested statement after the for group
            startNewMode(MODE_STATEMENT | MODE_NEST);

            // start the for statement
            startElement(SFOR_STATEMENT);
        }
        FOR
        {
            // statement with nested statement after the for group
            startNewMode(MODE_EXPECT | MODE_FOR_CONTROL);
        }
;

// start of foreach statement (C#/Qt)
foreach_statement[] { ENTRY_DEBUG } :
        {
            // statement with nested statement after the for group
            startNewMode(MODE_STATEMENT | MODE_NEST);

            // start the for statement
            startElement(SFOREACH_STATEMENT);
        }
        FOREACH
        {
            // statement with nested statement after the for group
            if(inLanguage(LANGUAGE_CSHARP))
                startNewMode(MODE_EXPECT | MODE_FOR_CONTROL);
            else
                startNewMode(MODE_EXPECT | MODE_FOR_CONTROL | MODE_END_AT_COMMA);
        }
;

// start of for group, i.e., initialization, test, increment
for_control[] { ENTRY_DEBUG } :
        {
            // start the for group mode that will end at the next matching
            // parentheses
            replaceMode(MODE_FOR_CONTROL, MODE_TOP | MODE_FOR_INITIALIZATION | MODE_IGNORE_TERMINATE |
                        MODE_INTERNAL_END_PAREN | MODE_LIST);

            // start the for heading group element
            startElement(SFOR_CONTROL);
        }
        LPAREN
;

// for parameter list initialization.  used in multiple places
for_initialization_action[] { ENTRY_DEBUG } :
        {
            assertMode(MODE_FOR_INITIALIZATION | MODE_EXPECT);

            // setup next stage for condition in the for group mode
            replaceMode(MODE_FOR_INITIALIZATION, MODE_FOR_CONDITION);

            // setup a mode for initialization that will end with a ";"
            startNewMode(MODE_EXPRESSION | MODE_EXPECT | MODE_STATEMENT | MODE_LIST);

            startElement(SFOR_INITIALIZATION);
        }
;

// handle initilization portion of a for.
for_initialization[] { int type_count = 0;  int secondtoken = 0; STMT_TYPE stmt_type = NONE; ENTRY_DEBUG } :
        for_initialization_action
        (
            // explicitly check for a variable declaration since it can easily
            // be confused with an expression
            { pattern_check(stmt_type, secondtoken, type_count) && stmt_type == VARIABLE }?
            for_initialization_variable_declaration[type_count] |

            { if(secondtoken == COLON) setMode(MODE_RANGED_FOR); } expression
        )
;

// Statement for the declaration of a variable or group of variables
// in a for initialization
for_initialization_variable_declaration[int type_count] { ENTRY_DEBUG } :
        {
            // start a new mode for the expression which will end
            // inside of the terminate
            startNewMode(MODE_LIST);
        }
        variable_declaration[type_count]
;


// for parameter list condition setup.  Used in multiple places.
for_condition_action[] { ENTRY_DEBUG } :
        {
            assertMode(MODE_FOR_CONDITION | MODE_EXPECT);

            // setup next stage for condition
            replaceMode(MODE_FOR_CONDITION, MODE_FOR_INCREMENT | MODE_INTERNAL_END_PAREN | MODE_LIST);

            // setup a mode for initialization that will end with a ";"
            startNewMode(MODE_EXPRESSION | MODE_EXPECT | MODE_STATEMENT | MODE_LIST );

            startElement(SFOR_CONDITION);
        }
;

// for condition
for_condition[] { ENTRY_DEBUG } :
        for_condition_action

        // non-empty condition
        expression
;

// increment in for parameter list
for_increment[] { ENTRY_DEBUG } :
        {
            assertMode(MODE_EXPECT | MODE_FOR_INCREMENT);

            clearMode(MODE_EXPECT | MODE_FOR_INCREMENT);

            // setup a mode for initialization that will end with a ";"
            startNewMode(MODE_FOR_INCREMENT | MODE_EXPRESSION | MODE_EXPECT | MODE_STATEMENT | MODE_LIST);

            if (LA(1) == RPAREN)
                // empty increment issued as single element
                emptyElement(SFOR_INCREMENT);
            else
                startElement(SFOR_INCREMENT);
        }
        expression
;

/*
 start of if statement

 if statement is first processed here.  Then prepare for a condition.  The end of the
 condition will setup for the then part of the statement.  The end of the then looks
 ahead for an else.  If so, it ends the then part.  If not, it ends the entire statement.*/
if_statement[] { ENTRY_DEBUG } :
        {
            // statement with nested statement
            // detection of else
            startNewMode(MODE_STATEMENT | MODE_NEST | MODE_IF);

            ++ifcount;

            // start the if statement
            startElement(SIF_STATEMENT);

            // expect a condition
            // start THEN after condition
            startNewMode(MODE_CONDITION | MODE_EXPECT);
        }
        IF
;

/*
 else part of if statement

 else is detected on its own, and as part of termination (semicolon or
 end of a block
*/
else_statement[] { ENTRY_DEBUG } :
        {
            // treat as a statement with a nested statement
            startNewMode(MODE_STATEMENT | MODE_NEST | MODE_ELSE);

            // start the else part of the if statement
            startElement(SELSE);
        }
        ELSE

        {

            if(isoption(parser_options, SRCML_OPTION_PSEUDO_BLOCK) && LA(1) != LCURLY)
                startElement(SPSEUDO_BLOCK);

        }
;

/*
 else if construct

 else and if are detected on their own, and as part of termination (semicolon or
 end of a block
*/
elseif_statement[] { ENTRY_DEBUG } :
        {
            // treat as a statement with a nested statement
            startNewMode(MODE_STATEMENT | MODE_NEST | MODE_IF | MODE_ELSE);

            ++ifcount;

            // start the else part of the if statement
            startElement(SELSEIF);
        }
        ELSE 

        {

            // start the if statement
            startElement(SIF_STATEMENT);

            // expect a condition
            // start THEN after condition
            startNewMode(MODE_CONDITION | MODE_EXPECT);
        }
        IF
;

//  start of switch statement
switch_statement[] { ENTRY_DEBUG } :
        {
            // statement with nested block
            startNewMode(MODE_STATEMENT | MODE_NEST | MODE_SWITCH);

            // start the switch statement
            startElement(SSWITCH);

            // expect a condition to follow
            startNewMode(MODE_CONDITION | MODE_EXPECT);
        }
        SWITCH
;

// actions to perform before first starting a section.  Uses in multiple places.
section_entry_action_first[] :
        {
            // start a new section inside the block with nested statements
            startNewMode(MODE_TOP_SECTION | MODE_TOP | MODE_STATEMENT | MODE_NEST);
        }
;

// actions to perform before starting a section
section_entry_action[] :
        {
            // end any statements inside the section
            endDownToModeSet(MODE_TOP);

            // flush any whitespace tokens since sections should
            // end at the last possible place
            flushSkip();

            // end the section inside the block
            endWhileMode(MODE_TOP_SECTION);
        }
        section_entry_action_first
;

// case treated as a statement
switch_case[] { ENTRY_DEBUG } :
        {
            // start a new mode
            startNewMode(MODE_TOP_SECTION | MODE_TOP | MODE_STATEMENT | MODE_NEST | MODE_DETECT_COLON);

            // start of case element
            startElement(SCASE);

            // expect an expression ended by a colon
            startNewMode(MODE_EXPRESSION | MODE_EXPECT);
        }
        (CASE | macro_case_call)
;

// default treated as a statement
switch_default[] { ENTRY_DEBUG } :
        {
            // start a new mode
            startNewMode(MODE_TOP_SECTION | MODE_TOP | MODE_STATEMENT | MODE_NEST | MODE_DETECT_COLON);
  
            // start of case element
            startElement(SDEFAULT);

            // filler mode ended by the colon
            startNewMode(MODE_STATEMENT);
        }
        DEFAULT
;

// import statement
import_statement[] { ENTRY_DEBUG } :
        {
            // statement with a possible expression
            startNewMode(MODE_STATEMENT | MODE_VARIABLE_NAME | MODE_EXPECT);

            // start the return statement
            startElement(SIMPORT);
        }
        IMPORT
;

// * as name
multop_name[] { SingleElement element(this); ENTRY_DEBUG } :
        {
                startElement(SNAME);
        }
        MULTOPS
;


// package statement
package_statement[] { ENTRY_DEBUG } :
        {
            // statement with a possible expression
            startNewMode(MODE_STATEMENT | MODE_VARIABLE_NAME | MODE_EXPECT);

            // start the return statement
            startElement(SPACKAGE);
        }
        PACKAGE
;

// package statement
assert_statement[] { ENTRY_DEBUG } :
        {
            // statement with a possible expression
            startNewMode(MODE_STATEMENT | MODE_EXPRESSION | MODE_EXPECT);

            // start the return statement
            startElement(SASSERT_STATEMENT);
        }
        ASSERT
;

static_block  { ENTRY_DEBUG } :

    {
        startNewMode(MODE_STATEMENT | MODE_NEST);
        startElement(SSTATIC_BLOCK);

    }

    STATIC lcurly

;

// C _Static_assert statement
static_assert_statement[] { ENTRY_DEBUG } :
        {
            // statement with a possible expression
            startNewMode(MODE_STATEMENT | MODE_EXPRESSION | MODE_EXPECT);

            // start the return statement
            startElement(SSTATIC_ASSERT_STATEMENT);

            startNewMode(MODE_ARGUMENT | MODE_LIST | MODE_ARGUMENT_LIST);
        }

        STATIC_ASSERT call_argument_list
;

// return statement
return_statement[] { ENTRY_DEBUG } :
        {
            // statement with a possible expression
            startNewMode(MODE_STATEMENT | MODE_EXPRESSION | MODE_EXPECT);

            // start the return statement
            startElement(SRETURN_STATEMENT);
        }
        RETURN
;

// yield statements
yield_statements[] { int t = next_token(); ENTRY_DEBUG } :

        { t == RETURN }?
        yield_return_statement |

        { t == BREAK }?
        yield_break_statement
;

// match a special yield specifier
yield_specifier[] { LightweightElement element(this); ENTRY_DEBUG } :
        {
            startElement(SFUNCTION_SPECIFIER);
        }
        YIELD
;

// match a special yield specifier followed by return
yield_return_statement[] { ENTRY_DEBUG } :
        {
            // statement with a possible expression
            startNewMode(MODE_STATEMENT | MODE_EXPRESSION | MODE_EXPECT);

            // start the return statement
            startElement(SRETURN_STATEMENT);
        }
        yield_specifier RETURN
;

// match a special yield specifier followed by break;
yield_break_statement[] { ENTRY_DEBUG } :
        {
            // statement
            startNewMode(MODE_STATEMENT);

            // start the break statement
            startElement(SBREAK_STATEMENT);
        }
        yield_specifier BREAK
;

// break statement
break_statement[] { ENTRY_DEBUG } :
        {
            // statement
            startNewMode(MODE_STATEMENT | MODE_VARIABLE_NAME);

            // start the break statement
            startElement(SBREAK_STATEMENT);
        }
        BREAK
;

// start of continue statement
continue_statement[] { ENTRY_DEBUG } :
        {
            // statement
            startNewMode(MODE_STATEMENT | MODE_VARIABLE_NAME);

            // start the continue statement
            startElement(SCONTINUE_STATEMENT);
        }
        CONTINUE
;

// start of goto statement
goto_statement[] { ENTRY_DEBUG } :
        {
            // statement with an expected label name
            // label name is a subset of variable names
            startNewMode(MODE_STATEMENT | MODE_VARIABLE_NAME);

            // start the goto statement
            startElement(SGOTO_STATEMENT);
        }
        GOTO
;

goto_case[] { LightweightElement element(this); ENTRY_DEBUG } :
    {

        startElement(SNAME);


    }
    CASE (literals | ~TERMINATE)*

;

// complete assembly declaration statement
asm_declaration[] { ENTRY_DEBUG } :
        {
            // statement
            startNewMode(MODE_STATEMENT);

            // start the asm statement
            startElement(SASM);
        }
        ASM (options { greedy = true; } : { LA(1) == VOLATILE }? specifier)*
        ({ true }? paren_pair | ~(LCURLY | RCURLY | TERMINATE))*
;

// complete assembly declaration statement
visual_cxx_asm_declaration[] { CompleteElement element(this); ENTRY_DEBUG } :
        {
            // statement
            startNewMode(MODE_LOCAL);

            // start the asm statement
            startElement(SASM);
        }
        VISUAL_CXX_ASM ({ LA(1) == LCURLY}? visual_cxx_asm_declaration_curly_pair | (options { greedy = true; } : visual_cxx_asm_inner)*) (options { greedy = true; } : TERMINATE)*
;

visual_cxx_asm_declaration_curly_pair[] { ENTRY_DEBUG } :

    LCURLY (options { generateAmbigWarnings = false; } : visual_cxx_asm_declaration | visual_cxx_block_inner | ~(RCURLY))* RCURLY

;

visual_cxx_block_inner[] { CompleteElement element(this);  ENTRY_DEBUG } :
        {
            // statement
            startNewMode(MODE_LOCAL);

            // start the asm statement
            startElement(SASM);
        }
        ({ LA(1) == LCURLY}? visual_cxx_asm_declaration_curly_pair | (visual_cxx_asm_inner (options { greedy = true; } : visual_cxx_asm_inner)*)) (options { greedy = true; } : TERMINATE)*

;

visual_cxx_asm_inner[] { ENTRY_DEBUG } :

     (~(EOL | TERMINATE | RCURLY | VISUAL_CXX_ASM))

;

extern_alias[] { SingleElement element(this); ENTRY_DEBUG } :
        {
            startElement(SFUNCTION_SPECIFIER);
        }
        ALIAS

;

// extern definition
extern_definition[] { ENTRY_DEBUG } :
        {
            // statement
            startNewMode(MODE_STATEMENT | MODE_EXTERN);

            // start the namespace definition
            startElement(SEXTERN);
        }
        EXTERN (extern_alias (options { greedy = true; } : variable_identifier)*)*
;

// name of extern section
extern_name[] { ENTRY_DEBUG } :
        string_literal
        {
            // nest a block inside the namespace
            setMode(MODE_STATEMENT | MODE_NEST);
        }
;

namespace_inline_specifier[] { SingleElement element(this); ENTRY_DEBUG } :
        {
            startElement(SFUNCTION_SPECIFIER);
        }
        INLINE

;

// namespaces
namespace_definition[] { ENTRY_DEBUG } :
        {
            // statement
            startNewMode(MODE_STATEMENT | MODE_NAMESPACE | MODE_VARIABLE_NAME);

            // start the namespace definition
            startElement(SNAMESPACE);
        }
        (namespace_inline_specifier)* NAMESPACE
;

// a namespace alias
namespace_alias[] { ENTRY_DEBUG } :
        EQUAL
        {
            // expect a label name
            // label name is a subset of variable names
            setMode(MODE_VARIABLE_NAME);
        }
;

// namespace block
namespace_block[] { ENTRY_DEBUG } :
        {
            // nest a block inside the namespace
            setMode(MODE_STATEMENT | MODE_NEST);
        }
        lcurly
;

// using directive
namespace_directive[] { ENTRY_DEBUG } :
        {
            // statement with an expected namespace name after the keywords
            startNewMode(MODE_STATEMENT | MODE_LIST | MODE_VARIABLE_NAME | MODE_INIT | MODE_EXPECT | MODE_USING);

            // start the using directive
            startElement(SUSING_DIRECTIVE);
        }
        (options { greedy = true; } : { !isoption(parser_options, SRCML_OPTION_WRAP_TEMPLATE) && next_token() == TEMPOPS }? template_declaration_full)*
        USING
;

using_aliasing[]  { int type_count;  int secondtoken = 0; STMT_TYPE stmt_type = NONE; ENTRY_DEBUG } :
        {
            // start a new mode that will end after the argument list
            startNewMode(MODE_LIST | MODE_IN_INIT | MODE_EXPRESSION | MODE_EXPECT);

            // start the initialization element
            startElement(SDECLARATION_INITIALIZATION);
        }
        EQUAL 

        (
            { pattern_check(stmt_type, secondtoken, type_count) && (stmt_type == FUNCTION_DECL || stmt_type == FUNCTION
            || stmt_type == OPERATOR_FUNCTION_DECL || stmt_type == OPERATOR_FUNCTION) }?
            {
                startElement(STYPE);
            }
            function_declaration[type_count] |

            set_int[type_count, type_count + 1] variable_declaration_type[type_count]
            )*

;

//  Objectice-C compatibility alias
compatibility_alias[] { ENTRY_DEBUG } :
    {

        // statement
        startNewMode(MODE_STATEMENT| MODE_VARIABLE_NAME);

        // start the namespace definition
        startElement(SCOMPATIBILITY_ALIAS);

    }
    COMPATIBILITY_ALIAS

;

//  Objectice-C @class directive
class_directive[] { ENTRY_DEBUG } :
    {

        // statement
        startNewMode(MODE_STATEMENT | MODE_VARIABLE_NAME | MODE_LIST);

        // start the namespace definition
        startElement(SCLASS_DECLARATION);

    }
    ATCLASS (identifier | COMMA)*

;

protocol_declaration[] { ENTRY_DEBUG } :

    {

        startNewMode(MODE_STATEMENT | MODE_LOCAL);

        startElement(SPROTOCOL_DECLARATION);

    }
   ATPROTOCOL (variable_identifier | COMMA)*

;

// Qt emit statement
emit_statement[] { ENTRY_DEBUG } :
        {
            // statement with nested statement (after condition)
            startNewMode(MODE_STATEMENT);

            // start the while element
            startElement(SEMIT_STATEMENT);

            startNewMode(MODE_EXPRESSION | MODE_EXPECT);
        }
        EMIT
;

friend_statement[] { ENTRY_DEBUG } :
    {
    
        startNewMode(MODE_STATEMENT | MODE_NEST | MODE_FRIEND);

        startElement(SFRIEND);

    }
    FRIEND

;

/* Declarations Definitions CFG */

// check the ending token
check_end[int& token] { token = LA(1); ENTRY_DEBUG } :
        LCURLY | TERMINATE | COLON | COMMA | RPAREN | EQUAL
;

// handle a class declaration
class_declaration[] { ENTRY_DEBUG } :
        {
            // statement
            startNewMode(MODE_STATEMENT);

            // start the class definition
            startElement(SCLASS_DECLARATION);
        }

        class_preamble (CLASS | CXX_CLASS) class_post class_header
        (options { greedy = true; } : COMMA class_post class_header)*
;

// class preprocessing items
class_preprocessing[int token] { ENTRY_DEBUG } :
        {
            bool intypedef = inMode(MODE_TYPEDEF);

            if(intypedef)
                startElement(STYPE);

            // statement
            startNewMode(MODE_STATEMENT | MODE_NEST | MODE_BLOCK | MODE_CLASS | MODE_DECL);

            if(intypedef)
                setMode(MODE_INNER_DECL);

            // start the class definition
            startElement(token);
            // classes end at the end of the block
            if (intypedef || inLanguage(LANGUAGE_JAVA_FAMILY) || inLanguage(LANGUAGE_CSHARP)) {
                setMode(MODE_END_AT_BLOCK);
            }
        }
;

// handle stuff before CLASS token
class_preamble[] { ENTRY_DEBUG } :
        // suppress warning probably do to only having ()*
        (options { greedy = true; } : { inLanguage(LANGUAGE_JAVA) && next_token() != INTERFACE }? annotation | { inLanguage(LANGUAGE_CSHARP) }? attribute_csharp |
        { inLanguage(LANGUAGE_CXX) && next_token() == LBRACKET}? attribute_cpp)*
        (specifier | { LA(1) != TEMPLATE || next_token() != TEMPOPS }? template_specifier | { !isoption(parser_options, SRCML_OPTION_WRAP_TEMPLATE) }? template_declaration_full)*
;

// a class definition
class_definition[] { ENTRY_DEBUG } :
        class_preprocessing[SCLASS]

        class_preamble (CLASS | CXX_CLASS) class_post (class_header lcurly | lcurly)
        {

            if (inLanguage(LANGUAGE_CXX))
                class_default_access_action(SPRIVATE_ACCESS_DEFAULT);
        }
;

// handle stuff after CLASS token
class_post[] { ENTRY_DEBUG } :
        (options { greedy = true; } : { inLanguage(LANGUAGE_CXX) && next_token() == LBRACKET}? attribute_cpp)*
        (options { greedy = true; } : { LA(1) != CRESTRICT && LA(1) != MUTABLE }? specifier)*

;

objective_c_class[] { bool first = true; ENTRY_DEBUG } :

    {

        startNewMode(MODE_STATEMENT | MODE_CLASS);

        if(LA(1) == ATINTERFACE)
            startElement(SCLASS_INTERFACE);
        else
            startElement(SCLASS_IMPLEMENTATION);

        startNewMode(MODE_STATEMENT | MODE_NEST | MODE_BLOCK  | MODE_TOP | MODE_CLASS);

    }

    (ATINTERFACE | ATIMPLEMENTATION) ({ first }? objective_c_class_header set_bool[first, false])*

    (lcurly
        {

            class_default_access_action(SPROTECTED_ACCESS_DEFAULT);

        }
    )*
;

protocol[] { ENTRY_DEBUG } :

    { look_past_rule(&srcMLParser::protocol_declaration) == TERMINATE }? protocol_declaration |
    protocol_definition

;



protocol_definition[] { bool first = true; ENTRY_DEBUG } :

    {

        startNewMode(MODE_STATEMENT | MODE_CLASS);

        startElement(SPROTOCOL);

        startNewMode(MODE_STATEMENT | MODE_NEST | MODE_BLOCK  | MODE_TOP | MODE_CLASS);

    }

    ATPROTOCOL ({ first }? objective_c_class_header set_bool[first, false])*

    {

        class_default_access_action(SREQUIRED_DEFAULT);

    }

;

// handle class header
objective_c_class_header[] { ENTRY_DEBUG } :

        { isoption(parser_options, SRCML_OPTION_CPP) }?
        (macro_call_check class_header_base LCURLY)=>
           macro_call objective_c_class_header_base |

        objective_c_class_header_base
;

// class header base
objective_c_class_header_base[] { ENTRY_DEBUG } :

        // suppress ()* warning
        identifier

        // suppressed ()* warning
        (options { greedy = true; } : derived)*

        // suppressed ()* warning
        (category)*

        // suppressed ()* warning
        (protocol_list)*

;

objective_c_class_end[] { ENTRY_DEBUG } :

    {

        if(inTransparentMode(MODE_ACCESS_REGION)) {

            endDownToMode(MODE_TOP);

            // flush any whitespace tokens since sections should
            // end at the last possible place
            flushSkip();

            endWhileMode(MODE_TOP_SECTION);

        }


        endDownOverMode(MODE_TOP | MODE_CLASS);

    }

    ATEND

    {
        endDownOverMode(MODE_CLASS);
    }

;

// Handle an enum class
enum_class_definition[] { ENTRY_DEBUG } :
        class_preprocessing[SENUM]
        
        { setMode(MODE_ENUM); }

        class_preamble ENUM (class_header enum_block | enum_block)

;

// Handle an enum class
enum_class_declaration[] { ENTRY_DEBUG } :

        class_preprocessing[SENUM_DECLARATION]
        
        class_preamble ENUM class_post class_header
        (options { greedy = true; } : COMMA class_post class_header)*
;

// anonymous class definition
anonymous_class_definition[] { ENTRY_DEBUG } :
        {
            // statement
            startNewMode(MODE_STATEMENT | MODE_NEST | MODE_BLOCK | MODE_CLASS | MODE_END_AT_BLOCK);

            // start the class definition
            startElement(SCLASS);
        }

        // first name in an anonymous class definition is the class it extends
        // or the interface that it implements
        anonymous_class_super

        // argument list
        {
            // start a new mode that will end after the argument list
            startNewMode(MODE_ARGUMENT | MODE_LIST);
        }
        call_argument_list
;

// super within an anonymous class
anonymous_class_super[] { CompleteElement element(this); ENTRY_DEBUG } :
        {
            // statement
            startNewMode(MODE_LOCAL);

            // start the super name of an anonymous class
            startElement(SDERIVATION_LIST);
        }
        compound_name_inner[false]
;

// do an interface definition
interface_definition[] { ENTRY_DEBUG } :
        {
            // statement
            startNewMode(MODE_STATEMENT | MODE_NEST | MODE_BLOCK | MODE_CLASS);

            // start the interface definition
            startElement(SINTERFACE);

            // java interfaces end at the end of the block
            setMode(MODE_END_AT_BLOCK);
        }

        class_preamble INTERFACE class_post class_header lcurly
;


// do an interface declaration
interface_declaration[] { ENTRY_DEBUG } :
        {
            // statement
            startNewMode(MODE_STATEMENT);

            // start the interface definition
            startElement(SINTERFACE_DECLARATION);
        }

        class_preamble INTERFACE class_post class_header
        (options { greedy = true; } : COMMA class_post class_header)*
;

// match struct declaration
struct_declaration[] { ENTRY_DEBUG } :
        {
            // statement
            startNewMode(MODE_STATEMENT);

            // start the class definition
            startElement(SSTRUCT_DECLARATION);
        }

        class_preamble STRUCT class_post class_header
        (options { greedy = true; } : COMMA class_post class_header)*
;

// handle struct union definition
struct_union_definition[int element_token] { ENTRY_DEBUG } :
        class_preprocessing[element_token]

        class_preamble (STRUCT | UNION) class_post (class_header lcurly | lcurly)
        {
           if (inLanguage(LANGUAGE_CXX))
               class_default_access_action(SPUBLIC_ACCESS_DEFAULT);
        }
;

// process union declaration beginning
union_declaration[] { ENTRY_DEBUG } :
        {
            // statement
            startNewMode(MODE_STATEMENT);

            // start the class definition
            startElement(SUNION_DECLARATION);
        }
        class_preamble UNION class_post class_header
        (options { greedy = true; } : COMMA class_post class_header)*
;

annotation_definition[] { ENTRY_DEBUG } :
        {
            // statement
            startNewMode(MODE_STATEMENT | MODE_NEST | MODE_BLOCK | MODE_CLASS);

            // start the interface definition
            startElement(SANNOTATION_DEFN);

            // java interfaces end at the end of the block
            setMode(MODE_END_AT_BLOCK);
        }
        class_preamble ATSIGN INTERFACE class_header lcurly
;

// default private/public section for C++
class_default_access_action[int access_token] { ENTRY_DEBUG } :
        {
            if ((inLanguage(LANGUAGE_CXX) || inLanguage(LANGUAGE_OBJECTIVE_C)) && (SkipBufferSize() > 0 ||
                !(LA(1) == PUBLIC || LA(1) == PRIVATE || LA(1) == PROTECTED || LA(1) == SIGNAL
                    || LA(1) == ATREQUIRED || LA(1) == ATOPTIONAL))) {

                // setup block section
                section_entry_action_first();

                // start private element
                if (LA(1) == RCURLY && SkipBufferSize() == 0)
                    // empty element for empty (no ws even) block
                    emptyElement(access_token);
                else {
                    // start private element before whitespace
                    startNoSkipElement(access_token);
                    setMode(MODE_ACCESS_REGION);
                }

            /* Have to setup an empty section for anonymouse structs, not sure why */
            } else if (inLanguage(LANGUAGE_C)) {
                section_entry_action_first();
            }
        }
;

// handle class header
class_header[] { ENTRY_DEBUG } :

        { isoption(parser_options, SRCML_OPTION_CPP) && next_token() != DCOLON }?
        (macro_call_check class_header_base LCURLY)=>
           macro_call class_header_base |

        class_header_base
;

// class header base
class_header_base[] { bool insuper = false; ENTRY_DEBUG } :

    {

        setMode(MODE_CLASS_NAME);

    }

        // suppress ()* warning
        ({ LA(1) != FINAL }? compound_name | keyword_name)

    {

        clearMode(MODE_CLASS_NAME);

    }

        (options { greedy = true; } : specifier)*

        ({ inLanguage(LANGUAGE_CXX_FAMILY) }? (options { greedy = true; } : derived))*

        // move suppressed ()* warning to begin
        (options { greedy = true; } : { inLanguage(LANGUAGE_CXX_FAMILY) }? generic_type_constraint)*

        ({ inLanguage(LANGUAGE_JAVA_FAMILY) }? (options { greedy = true; } : super_list_java { insuper = true; } 
            (extends_list | implements_list) (options { greedy = true; } : extends_list | implements_list)*))*
        {
            if (insuper)
                endMode();
        }
;

// Each instance of an access specifier defines a region in the class
access_specifier_region[] { bool first = true; ENTRY_DEBUG } :
        section_entry_action
        {
            // mark access regions to detect statements that only occur in them
            setMode(MODE_ACCESS_REGION);
        }
        (
            // start access region
            {
                startElement(SPUBLIC_ACCESS);
            }
            PUBLIC |
            {
                startElement(SPRIVATE_ACCESS);
            }
            PRIVATE |
            {
                startElement(SPROTECTED_ACCESS);
            }
            PROTECTED |
            {
                startElement(SSIGNAL_ACCESS);
            }
            SIGNAL |
            {
                startElement(SREQUIRED);
            }
            ATREQUIRED |
            {
                startElement(SOPTIONAL);
            }
            ATOPTIONAL

        ) 
    ({ !inLanguage(LANGUAGE_OBJECTIVE_C) && first }? (compound_name)* COLON set_bool[first, false])*
;

/*
  left curly brace

  Marks the start of a block.  End of the block is handled in right curly brace
*/
lcurly[] { ENTRY_DEBUG } :
        {

            // special end for conditions
            if (inTransparentMode(MODE_CONDITION) && !inMode(MODE_ANONYMOUS)) {
                endDownToMode(MODE_CONDITION);
                endMode(MODE_CONDITION);
            }

            if(inTransparentMode(MODE_TRAILING_RETURN)) {
                endDownToMode(MODE_TRAILING_RETURN);
                endMode(MODE_TRAILING_RETURN);
            }

            if (inMode(MODE_IF)) {

                // then part of the if statement (after the condition)
                startNewMode(MODE_STATEMENT | MODE_NEST | MODE_THEN);

                // start the then element
                startNoSkipElement(STHEN);
            }

            // special end for constructor member initialization list
            if (inMode(MODE_LIST | MODE_CALL)) {
                // flush any whitespace tokens since sections should
                // end at the last possible place
                flushSkip();

                endMode();
            }
        }
        lcurly_base
        {


            incCurly();

            // alter the modes set in lcurly_base
            setMode(MODE_TOP | MODE_STATEMENT | MODE_NEST | MODE_LIST);

        }
;

// left curly brace.  Used in multiple places
lcurly_base[] { ENTRY_DEBUG } :
        {
            // need to pass on class mode to detect constructors for Java
            bool inclassmode = (inLanguage(LANGUAGE_JAVA_FAMILY) || inLanguage(LANGUAGE_CSHARP)) && inMode(MODE_CLASS);

            bool in_function_body = inTransparentMode(MODE_FUNCTION_TAIL);

            startNewMode(MODE_BLOCK);

            if (inclassmode)
                setMode(MODE_CLASS);

            if(in_function_body)
                setMode(MODE_FUNCTION_BODY);

            startElement(SBLOCK);

            ++curly_count;

        }
        LCURLY
        set_bool[skip_ternary, false]
;

// end of a block.  Also indicates the end of some open elements.
block_end[] { bool in_issue_empty = inTransparentMode(MODE_ISSUE_EMPTY_AT_POP); ENTRY_DEBUG } :
        // handling of if with then block followed by else
        // handle the block, however scope of then completion stops at if

        rcurly
        {
            if (inMode(MODE_ANONYMOUS)) {
                endMode();
                if(LA(1) == LPAREN) { call_argument_list(); }
                return;
            }

            // end all statements this statement is nested in
            // special case when ending then of if statement
            // end down to either a block or top section, or to an if, whichever is reached first
            endDownToModeSet(MODE_BLOCK | MODE_TOP | MODE_IF | MODE_ELSE | MODE_TRY | MODE_ANONYMOUS);

            bool endstatement = inMode(MODE_END_AT_BLOCK);
            bool anonymous_class = (inMode(MODE_CLASS) | inMode(MODE_ENUM)) && inMode(MODE_END_AT_BLOCK);

            // some statements end with the block
            if (inMode(MODE_END_AT_BLOCK)) {
                endMode();

                if (inTransparentMode(MODE_TEMPLATE))
                    endMode();
            }

            // looking for a terminate (';')
            // some statements end with the block if there is no terminate
            if (inMode(MODE_END_AT_BLOCK_NO_TERMINATE) && LA(1) != TERMINATE) {
                endstatement = true;
                endMode();
            }

            if (!(anonymous_class) && (!(inMode(MODE_CLASS) || inMode(MODE_ENUM)) || endstatement))
                else_handling();

            // then we needed to markup the (abbreviated) variable declaration
            if (inMode(MODE_DECL) && LA(1) != TERMINATE)
                short_variable_declaration();

            if(!in_issue_empty && inMode(MODE_END_AT_ENDIF | MODE_TOP | MODE_STATEMENT))
                endMode();

        }
;

// right curly brace.  Not used directly, but called by block_end
rcurly[] { ENTRY_DEBUG } :
        {

            // end any elements inside of the block
            endDownToMode(MODE_TOP);

            // flush any whitespace tokens since sections should
            // end at the last possible place
            flushSkip();

            // end any sections inside the mode
            endWhileMode(MODE_TOP_SECTION);

            if(getCurly() != 0)
                decCurly();

            --curly_count;

        }
        RCURLY
        {
            // end the current mode for the block
            // don't end more than one since they may be nested
            endMode(MODE_TOP);
        }
;

// terminate (';')
terminate[] { ENTRY_DEBUG } :
        {
            if (inMode(MODE_IGNORE_TERMINATE)) {

                if (inMode(MODE_FOR_INITIALIZATION | MODE_EXPECT))
                    for_initialization_action();
                else
                    for_condition_action();
            }
        }
        terminate_pre
        terminate_token
        terminate_post
;

// match the actual terminate token
terminate_token[] { LightweightElement element(this); ENTRY_DEBUG } :
        {
            if (inMode(MODE_STATEMENT | MODE_NEST) && (!inMode(MODE_DECL) && !inTransparentMode(MODE_FRIEND)
            && (!inLanguage(LANGUAGE_JAVA) || !inMode(MODE_ENUM | MODE_LIST))))
                startElement(SEMPTY);

            wait_terminate_post = true;

        }
        TERMINATE
        set_bool[skip_ternary, false]
;

// do the pre terminate processing
terminate_pre[] { ENTRY_DEBUG } :
        {

            // end any elements inside of the statement
            if (!inMode(MODE_TOP | MODE_STATEMENT | MODE_NEST))
                endDownToModeSet(MODE_STATEMENT | MODE_EXPRESSION_BLOCK |
                                   MODE_INTERNAL_END_CURLY | MODE_INTERNAL_END_PAREN);

            if(inTransparentMode(MODE_TRAILING_RETURN)) {
                endDownToMode(MODE_TRAILING_RETURN);
                endMode(MODE_TRAILING_RETURN);
            }

        }
;

// do the post terminate processing
terminate_post[] {  bool in_issue_empty = inTransparentMode(MODE_ISSUE_EMPTY_AT_POP); ENTRY_DEBUG } :
        {

            // end all statements this statement is nested in
            // special case when ending then of if statement
            if (!isoption(parser_options, SRCML_OPTION_EXPRESSION) &&
                 (!inMode(MODE_EXPRESSION_BLOCK) || inMode(MODE_EXPECT)) &&
                !inMode(MODE_INTERNAL_END_CURLY) && !inMode(MODE_INTERNAL_END_PAREN)
                && !inMode(MODE_STATEMENT | MODE_ISSUE_EMPTY_AT_POP)
                && !inMode(MODE_END_AT_ENDIF)) {

                // end down to either a block or top section, or to an if or else
                endDownToModeSet(MODE_TOP | MODE_IF | MODE_ELSE | MODE_SWITCH);

            }

        }

        else_handling

        {

            if(inMode(MODE_SWITCH))
                endMode();

            if(inMode(MODE_STATEMENT | MODE_ISSUE_EMPTY_AT_POP))
                endMode();

            if(!in_issue_empty && inMode(MODE_END_AT_ENDIF))
                endMode();

            wait_terminate_post = false;

        }

;

/*
  Handle possible endings of else statements.

  Called from all places that end a statement, and could possibly end the else that the target statement was in.
  I.e., terminate ';', end of a statement block, etc.

  If in an if-statement, relatively straightforward.  Note that we could be ending with multiple else's.

  Special case:  else with no matching if.  This occurs with a) a single else, or more likely with b) an
  else in a preprocessor #if .. #else ... #endif construct (actually, very common).
*/
else_handling[] { ENTRY_DEBUG } :
        {

            // record the current size of the top of the cppmode stack to detect
            // any #else or #endif in consumeSkippedTokens
            // see below
            std::deque<int>::size_type cppmode_size = !cppmode.empty() ? cppmode.top().statesize.size() : 0;

            // catch and finally statements are nested inside of a try, if at that level
            // so if no CATCH or FINALLY, then end now
            bool intry = inMode(MODE_TRY);
            bool restoftry = LA(1) == CATCH || LA(1) == CXX_CATCH || LA(1) == FINALLY;
            if (intry && !restoftry) {
                endMode(MODE_TRY);
                endDownToMode(MODE_TOP);
            }

            // handle parts of if
            if (inTransparentMode(MODE_IF) && !(intry && restoftry)) {

                if (LA(1) != ELSE) {

                    endDownToMode(MODE_TOP);

                // when an ELSE is next and already in an else, must end properly (not needed for then)
                } else if (LA(1) == ELSE && inMode(MODE_ELSE)) {

                    // when an else but not elseif
                    while (inMode(MODE_ELSE) && !inMode(MODE_IF)) {

                        // end the else
                        endMode();

                        /*
                          @todo  Can we only do this if we detect a cpp change?
                          This would occur EVEN if we have an ifcount of 2.
                        */
                        // we have an extra else that is rogue
                        // it either is a single else statement, or part of an #ifdef ... #else ... #endif
                        if (LA(1) == ELSE && ifcount == 1)
                            break;

                        // ending an else means ending an if
                        if (inMode(MODE_IF)) {
                            endMode();
                            --ifcount;
                        }
                    }

                    // following ELSE indicates end of outer then
                    if (inMode(MODE_THEN))
                        endMode();

                    // if in elseif then end it
                    if(inMode(MODE_IF | MODE_ELSE)) {
                        endMode();
                        --ifcount;
                    }

                }
            } else if (inTransparentMode(MODE_ELSE)) {

                // have an else, but are not in an if.  Could be a fragment,
                // or could be due to an #ifdef ... #else ... #endif
                if (inMode(MODE_ELSE))
                    endMode(MODE_ELSE);
            }

            // update the state size in cppmode if changed from using consumeSkippedTokens
            if (!cppmode.empty() && cppmode_size != cppmode.top().statesize.size()) {

                cppmode.top().statesize.back() = size();

                // remove any finished ones
                if (cppmode.top().isclosed)
                        cppmode_cleanup();
            }
        }
;

// mid-statement
statement_part[] { int type_count;  int secondtoken = 0; STMT_TYPE stmt_type = NONE;
                   CALL_TYPE type = NOCALL;  bool isempty = false; int call_count = 0; ENTRY_DEBUG } :

        { inMode(MODE_EAT_TYPE) }?
        type_identifier
        update_typecount[MODE_FUNCTION_NAME] |

        // block right after argument list, e.g., throws list in Java
        { inTransparentMode(MODE_END_LIST_AT_BLOCK) }?
        { endDownToMode(MODE_LIST); endMode(MODE_LIST); }
        lcurly |


        { inMode(MODE_ENUM) && inMode(MODE_LIST) }?
        enum_short_variable_declaration |

        /*
          MODE_EXPRESSION
        */

        // expression block or expressions
        // must check before expression
        { inMode(MODE_EXPRESSION_BLOCK | MODE_EXPECT) }?
        pure_expression_block |

        /*
          MODE_FUNCTION_TAIL
        */

        // throw list at end of function header
        { (inLanguage(LANGUAGE_OO)) && inMode(MODE_FUNCTION_TAIL) }?
        throw_list |

        // throw list at end of function header
        { (inLanguage(LANGUAGE_OO)) }?
        throw_list complete_arguments (comma complete_arguments)* { endDownToMode(MODE_LIST); endMode(MODE_LIST); } |

        // throw list at end of function header
        { (inLanguage(LANGUAGE_CXX))&& inMode(MODE_FUNCTION_TAIL) }?
        ref_qualifier |

        // throw list at end of function header
        { (inLanguage(LANGUAGE_CXX))&& inTransparentMode(MODE_FUNCTION_TAIL) }?
        noexcept_list |

        // throw list at end of function header
        { (inLanguage(LANGUAGE_CXX))&& inTransparentMode(MODE_FUNCTION_TAIL) && next_token() == LBRACKET }?
        attribute_cpp |

        // K&R function parameters
        { (inLanguage(LANGUAGE_C) || inLanguage(LANGUAGE_CXX)) && inMode(MODE_FUNCTION_TAIL) &&
          pattern_check(stmt_type, secondtoken, type_count) && stmt_type == VARIABLE }?
        kr_parameter[type_count] |

        // function try block, must be before function_specifier
        { inLanguage(LANGUAGE_CXX_FAMILY) && inMode(MODE_FUNCTION_TAIL) }?
        try_statement |

        // function specifier at end of function header
        { inLanguage(LANGUAGE_CXX_FAMILY) && inMode(MODE_FUNCTION_TAIL)
            && (LA(1) != EQUAL || (inLanguage(LANGUAGE_CXX) && (next_token() == CONSTANTS || next_token() == DEFAULT || next_token() == DELETE))) }?
        function_specifier |

        { inMode(MODE_FUNCTION_TAIL) }?
        function_pointer_initialization |

        // function specifier at end of function header
        { inLanguage(LANGUAGE_CXX) && inMode(MODE_FUNCTION_TAIL) }?
        trailing_return |

        { inLanguage(LANGUAGE_JAVA) && inMode(MODE_FUNCTION_TAIL) }?
        annotation_default |

        { inTransparentMode(MODE_OBJECTIVE_C_CALL | MODE_ARGUMENT_LIST) }?
        (function_identifier (COLON | RBRACKET)) => objective_c_call_message |

        { inTransparentMode(MODE_OBJECTIVE_C_CALL) }?
        (function_identifier (COLON | RBRACKET) | COLON) => objective_c_call_argument |

        // start of argument for return or throw statement
        { inMode(MODE_EXPRESSION | MODE_EXPECT) &&
            isoption(parser_options, SRCML_OPTION_CPP) && perform_call_check(type, isempty, call_count, secondtoken) && type == MACRO }?
        macro_call |

        { inMode(MODE_EXPRESSION | MODE_EXPECT) }?
        expression[type, call_count] |

        // already in an expression, and run into a keyword
        // so stop the expression, and markup the keyword statement
        { inMode(MODE_EXPRESSION)
         && !(inLanguage(LANGUAGE_OBJECTIVE_C) && LA(1) == IMPORT)
         && !(LA(1) == ATPROTOCOL && next_token() == LPAREN)
         && (LA(1) != DEFAULT || next_token() == COLON)
         && (LA(1) != CHECKED || next_token() == LCURLY)
         && (LA(1) != UNCHECKED || next_token() == LCURLY)
         && (LA(1) != CXX_TRY || next_token() == LCURLY)
         && (LA(1) != INLINE || next_token() == NAMESPACE)
         && (LA(1) != STATIC || (inLanguage(LANGUAGE_JAVA) && next_token() == LCURLY))
         && (LA(1) != CXX_CATCH || next_token() == LPAREN || next_token() == LCURLY)
         && (LA(1) != ASM || look_past_two(ASM, VOLATILE) == LPAREN) }?
        terminate_pre
        terminate_post
        keyword_statements |
        // already in an expression
        { inMode(MODE_EXPRESSION) }?
        expression_part_plus_linq |

        // call list in member initialization list
        { inMode(MODE_CALL | MODE_LIST) && (LA(1) != LCURLY || inLanguage(LANGUAGE_CXX)) }?
        member_init |

        // call list in member initialization list
        { inMode(MODE_CALL | MODE_LIST) && (LA(1) != LCURLY || inLanguage(LANGUAGE_CXX)) }?
        keyword_calls |

        /*
          MODE_VARIABLE_NAME
        */

        // special case for type modifiers
        { inMode(MODE_VARIABLE_NAME | MODE_INIT) }?
        multops |

        { inMode(MODE_VARIABLE_NAME | MODE_INIT) }?
        tripledotop |

        // start of argument for return or throw statement
        { inMode(MODE_VARIABLE_NAME | MODE_INIT) }?
        variable_declaration_nameinit |

        { inMode(MODE_ENUM) }?
        enum_class_header |

        // variable name
        { inMode(MODE_VARIABLE_NAME) }?
        variable_identifier |

        // function identifier
        { inMode(MODE_FUNCTION_NAME) }?
        function_header[0] |

        // function identifier
        { inMode(MODE_FUNCTION_PARAMETER) }?
        parameter_list |

        // start of argument for return or throw statement
        { inMode(MODE_INIT | MODE_EXPECT) && inTransparentMode(MODE_TEMPLATE) }?
        parameter_declaration_initialization |

        // start of argument for return or throw statement
        { inMode(MODE_INIT | MODE_EXPECT) }?
        variable_declaration_initialization |

        // start of argument for return or throw statement
        { inMode(MODE_INIT | MODE_EXPECT) && ((LA(1) == COLON && ((inLanguage(LANGUAGE_C_FAMILY) && !inLanguage(LANGUAGE_CSHARP)) || inLanguage(LANGUAGE_JAVA)))
                || LA(1) == IN) }?
        variable_declaration_range |

        // in an argument list expecting an argument
        { inMode(MODE_ARGUMENT | MODE_LIST) }?
        argument |

        // start of condition for if/while/switch
        { inMode(MODE_PARAMETER | MODE_EXPECT) }?
        parameter |

        { inMode(MODE_VARIABLE_NAME) }?
        goto_case | 

        /*
          Check for MODE_FOR_CONDITION before template stuff, since it can conflict
        */

        // inside of for group expecting initialization
        { inMode(MODE_FOR_CONTROL | MODE_EXPECT) }?
        for_control |

        // inside of for group expecting initialization
        { inMode(MODE_FOR_INITIALIZATION | MODE_EXPECT) }?
        for_initialization |

        // inside of for group expecting initialization
        { inMode(MODE_FOR_CONDITION | MODE_EXPECT) }?
        for_condition |

        // inside of for group expecting initialization
        { inMode(MODE_FOR_INCREMENT | MODE_EXPECT) }?
        for_increment |

        { inTransparentMode(MODE_TEMPLATE) && inMode(MODE_LIST | MODE_EXPECT) && !inMode(MODE_TEMPLATE_PARAMETER_LIST)}?
        class_declaration |

        { inTransparentMode(MODE_TEMPLATE) && inMode(MODE_LIST | MODE_EXPECT) }?
        template_param_list |

        // expecting a template parameter
        { inTransparentMode(MODE_TEMPLATE) && inMode(MODE_LIST) }?
        template_param |

        // start of condition for if/while/switch
        { inMode(MODE_CONDITION | MODE_EXPECT) }?
        condition |

        // while part of do statement
        { inMode(MODE_DO_STATEMENT) }?
        do_while |

        { inMode(MODE_NAMESPACE) }?
        namespace_alias |

        { inMode(MODE_NAMESPACE) }?
        namespace_block |

        // string literal of extern
        { inMode(MODE_EXTERN) }?
        extern_name |

        // sometimes end up here, as when for group ends early, or with for-each
        rparen |

        // seem to end up here for colon in ternary operator
        colon_marked |

        // markup namespace tag in using namespace
        namespace_definition

;

// mark ( operator
lparen_marked[] { LightweightElement element(this); ENTRY_DEBUG } :
        {
            incParen();

            if (!isoption(parser_options, SRCML_OPTION_OPTIONAL_MARKUP) || isoption(parser_options, SRCML_OPTION_OPERATOR))
                startElement(SOPERATOR);
        }
        LPAREN
;

// marking | operator
bar[] { LightweightElement element(this); ENTRY_DEBUG } :
        {
            if ((!isoption(parser_options, SRCML_OPTION_OPTIONAL_MARKUP) || isoption(parser_options, SRCML_OPTION_OPERATOR)) && !inMode(MODE_PARAMETER))
                startElement(SOPERATOR);
        }
        BAR
;

// handle comma
comma[] { bool markup_comma = true; ENTRY_DEBUG } :
        {
            // comma ends the current item in a list
            // or ends the current expression
            if (!inTransparentMode(MODE_PARSE_EOL)
                && (inTransparentMode(MODE_LIST) || inTransparentMode(MODE_STATEMENT)))

                // might want to check for !inMode(MODE_INTERNAL_END_CURLY)
                endDownToModeSet(MODE_LIST | MODE_STATEMENT);

            // comma in a variable initialization end init of current variable
            if (inMode(MODE_IN_INIT))
                endMode(MODE_IN_INIT);

            if(inMode(MODE_LOCAL | MODE_VARIABLE_NAME) && !inTransparentMode(MODE_FOR_CONDITION | MODE_END_AT_COMMA))
                endMode();

            if(inTransparentMode(MODE_ENUM) && inMode(MODE_INIT | MODE_EXPECT))
                endDownToModeSet(MODE_ENUM | MODE_TOP);

            if(inMode(MODE_INIT | MODE_VARIABLE_NAME | MODE_LIST) || inTransparentMode(MODE_FOR_CONDITION | MODE_END_AT_COMMA))
                markup_comma = false;

        }
        comma_marked[markup_comma]
        {
            if(inTransparentMode(MODE_FOR_CONDITION | MODE_END_AT_COMMA)) {

                startNewMode(MODE_LIST | MODE_IN_INIT | MODE_EXPRESSION | MODE_EXPECT);
                startNoSkipElement(SDECLARATION_RANGE);

            }
        }

;

// marking comma operator
comma_marked[bool markup_comma = true] { LightweightElement element(this); ENTRY_DEBUG } :
        {
            if (markup_comma && ((!isoption(parser_options, SRCML_OPTION_OPTIONAL_MARKUP) || isoption(parser_options, SRCML_OPTION_OPERATOR))
                 && !inMode(MODE_PARAMETER) && !inMode(MODE_ARGUMENT) && !(inTransparentMode(MODE_IN_INIT) && inMode(MODE_EXPRESSION | MODE_LIST)))
                && !inMode(MODE_ENUM) && !inMode(MODE_INTERNAL_END_CURLY) && !inMode(MODE_INITIALIZATION_LIST))
                startElement(SOPERATOR);
        }
        COMMA
;

// mark COLON
colon_marked[] { bool in_ternary = inTransparentMode(MODE_TERNARY | MODE_THEN); bool markup_colon = true; LightweightElement element(this); ENTRY_DEBUG } :
        {

            if(in_ternary) {

                endDownToMode(MODE_THEN);
                flushSkip();
                endMode(MODE_THEN);
                startNewMode(MODE_ELSE | MODE_EXPRESSION | MODE_EXPECT);
                startElement(SELSE);

                markup_colon = false;

            }

            // only needed when ranged for and not a declaration
            if(inTransparentMode(MODE_RANGED_FOR)) {

                // start a new mode that will end after the argument list
                startNewMode(MODE_LIST | MODE_IN_INIT | MODE_EXPRESSION | MODE_EXPECT);

                // start the initialization element
                startElement(SDECLARATION_RANGE);

                markup_colon = false;

            }

            if(inLanguage(LANGUAGE_OBJECTIVE_C) && inTransparentMode(MODE_INTERNAL_END_CURLY)) {

                endDownToMode(MODE_INTERNAL_END_CURLY);

            }

            if (markup_colon && !(in_ternary && isoption(parser_options, SRCML_OPTION_TERNARY))
                && (!isoption(parser_options, SRCML_OPTION_OPTIONAL_MARKUP) || isoption(parser_options, SRCML_OPTION_OPERATOR))
                && (!inLanguage(LANGUAGE_OBJECTIVE_C) || !inMode(MODE_INTERNAL_END_CURLY)))
                startElement(SOPERATOR);

        }

        COLON
;

// process colon not marked.
colon[] { ENTRY_DEBUG } :
        {
            // colon ends the current item in a list
            if (inTransparentMode(MODE_TOP_SECTION))
                endDownToMode(MODE_TOP_SECTION);

        }
        COLON
        {
            if(inMode(MODE_DETECT_COLON))
                endMode(MODE_DETECT_COLON);
        }
;

/*
  Condition contained in if/while/switch.

  Triggered by mode MODE_CONDITION | MODE_EXPECT and left parentheses.
  Starts condition mode and prepares to handle embedded expression.
  End of the element is handled in condition_rparen.
*/
condition[] { ENTRY_DEBUG } :
        {
            assertMode(MODE_CONDITION | MODE_EXPECT);

            // start element condition outside of the left parentheses
            startElement(SCONDITION);

            // mark the condition mode as the one to stop at a right parentheses
            // non-empty conditions contain an expression
            setMode(MODE_LIST | MODE_EXPRESSION | MODE_EXPECT);
        }
        LPAREN

        {
            int type_count = 0; int secondtoken = 0;  STMT_TYPE stmt_type = NONE; 
            pattern_check(stmt_type, secondtoken, type_count);
            if(stmt_type == VARIABLE) {
                startNewMode(MODE_INTERNAL_END_PAREN);
                for_initialization_variable_declaration(type_count);
            }

        }

;

// perform an arbitrary look ahead looking for a pattern
pattern_check[STMT_TYPE& type, int& token, int& type_count, bool inparam = false] returns [bool isdecl] {

    isdecl = true;

    /** @todo may need to also pass and check other such as template and attribute/annotations */
    int specifier_count;
    int attribute_count;
    int template_count;
    type = NONE;

    int start = mark();
    inputState->guessing++;

    bool sawtemplate;
    bool sawcontextual;
    int posin = 0;
    int fla = 0;

    try {

        pattern_check_core(token, fla, type_count, specifier_count, attribute_count, template_count, type, inparam, sawtemplate, sawcontextual, posin);

    } catch (...) {

        if (type == VARIABLE && type_count == 0) {
            type_count = 1;
        }

    }

    if(type == VARIABLE && inTransparentMode(MODE_CONDITION) && LA(1) != EQUAL)
        type = NONE;

    if(type == NONE && (sawtemplate || (sawcontextual && type_count > 0))
     && (!keyword_name_token_set.member(LA(1)) || LA(1) == MULTOPS || LA(1) == REFOPS || LA(1) == RVALUEREF || LA(1) == TERMINATE))
        type = VARIABLE;
    
    // may just have an expression
    if (type == VARIABLE && posin)
        type_count = posin - 1;

    // may just have a single macro (no parens possibly) before a statement
    else if (type == 0 && type_count == 0 && keyword_token_set.member(LA(1)))
        type = SINGLE_MACRO;

    else if(type == 0 && type_count == 1 && (LA(1) == CLASS || LA(1) == CXX_CLASS || LA(1) == STRUCT || LA(1) == UNION)) {

        pattern_check(type, token, type_count, inparam);
        type_count += 1;

        if(type == CLASS_DECL || type == CLASS_DEFN || type == UNION_DECL || type == UNION_DEFN || type == STRUCT_DECL || type == STRUCT_DEFN || type == ENUM_DECL || type == ENUM_DEFN || type == 0) {

            type = SINGLE_MACRO;
            type_count = 1;

        }

    }

    // may just have an expression
    else if (type == DESTRUCTOR && !inLanguage(LANGUAGE_CXX_FAMILY))
        type = NULLOPERATOR;

    // declaration form
    else if (type == CONSTRUCTOR && fla == TERMINATE)
        type = CONSTRUCTOR_DECL;

    // declaration form
    else if (type == DESTRUCTOR && fla == TERMINATE)
        type = DESTRUCTOR_DECL;

    // declaration form
    else if (type == FUNCTION && (fla == TERMINATE || fla == COMMA || fla == EQUAL))
        type = FUNCTION_DECL;

    // declaration form
    else if (type == OPERATOR_FUNCTION && (fla == TERMINATE || fla == COMMA || fla == EQUAL))
        type = OPERATOR_FUNCTION_DECL;

    // we actually have a macro and then a constructor
    else if(type == FUNCTION && fla == COLON)
        type = SINGLE_MACRO;

    // not really a destructor
    if (type == DESTRUCTOR_DECL && (!inTransparentMode(MODE_CLASS) || inTransparentMode(MODE_FUNCTION_TAIL)))
        type = EXPRESSION;

    if((type == FUNCTION || type == FUNCTION_DECL) && fla == COMMA && !inparam)
        type = VARIABLE;

    int save_la = LA(1);

    inputState->guessing--;
    rewind(start);

    if(type == VARIABLE && type_count == (specifier_count + attribute_count + template_count))
        ++type_count;

    if(!inMode(MODE_FUNCTION_TAIL) && type == 0 && type_count == 0 
       && (enum_preprocessing_token_set.member(LA(1)) || LA(1) == DECLTYPE) && (!inLanguage(LANGUAGE_CXX) || !(LA(1) == FINAL || LA(1) == OVERRIDE))
       && save_la == TERMINATE) {

        type = VARIABLE;
        type_count = 1;

    }

    if(type == NONE && LA(1) == TEMPLATE)
        type = GLOBAL_TEMPLATE;

} :;

/*
  Figures out if we have a declaration, either variable or function.

  This is pretty complicated as it has to figure out whether it is a declaration or not,
  and whether it is a function or a variable declaration.
*/
pattern_check_core[int& token,      /* second token, after name (always returned) */
              int& fla,             /* for a function, TERMINATE or LCURLY, 0 for a variable */
              int& type_count,      /* number of tokens in type (not including name) */
              int& specifier_count, /* number of tokens that are specifiers */
              int& attribute_count, /* number of tokens that are attributes */
              int& template_count,  /* number of tokens that are templates */
              STMT_TYPE& type,      /* type discovered */
              bool inparam,         /* are we in a parameter */
              bool& sawtemplate,    /* have we seen a template */
              bool& sawcontextual,  /* have we seen a contextual keyword */
              int& posin            /* */
        ] {
            token = 0;
            int parameter_pack_pos = -1;
            fla = 0;
            type_count = 0;
            specifier_count = 0;
            attribute_count = 0;
            template_count = 0;
            type = NONE;
            sawtemplate = false;
            sawcontextual= false;
            posin = 0;
            isdestructor = false;           // global flag detected during name matching
            bool foundpure = false;
            bool isoperator = false;
            bool ismain = false;
            bool isconstructor = false;
            bool saveisdestructor = false;
            bool endbracket = false;
            bool modifieroperator = false;
            bool is_c_class_identifier = false;
            is_qmark = false;
            int real_type_count = 0;
            bool lcurly = false;
            bool is_event = false;
        ENTRY_DEBUG } :

        // main pattern for variable declarations, and most function declaration/definitions.
        // trick isv to look for function declarations/definitions, and along the way record
        // if a declaration

        // int -> NONE
        // int f -> VARIABLE
        // int f(); -> FUNCTION
        // int f() {} -> FUNCTION

        /*
          Process all the parts of a potential type.  Keep track of total
          parts, specifier parts, and second token
        */
        (
        ({ ((inLanguage(LANGUAGE_JAVA_FAMILY) || inLanguage(LANGUAGE_CSHARP) || (type_count == 0)) || (LA(1) != LBRACKET || next_token() == LBRACKET))
         && (LA(1) != IN || !inTransparentMode(MODE_FOR_CONDITION)) }?

            set_bool[is_qmark, (is_qmark || (LA(1) == QMARK)) && inLanguage(LANGUAGE_CSHARP)]

            set_int[posin, LA(1) == IN ? posin = type_count : posin]
            set_int[parameter_pack_pos, LA(1) == DOTDOTDOT ? parameter_pack_pos = type_count : parameter_pack_pos]

            set_bool[isoperator, isoperator || LA(1) == OPERATOR]

            // was their a bracket on the end?  Need to know for Java
            set_bool[endbracket, inLanguage(LANGUAGE_JAVA_FAMILY) && LA(1) == LBRACKET]

            // record any type modifiers that are also operators
            // this is for disambiguation of destructor declarations from expressions involving
            // the ~ operator
            set_bool[modifieroperator, modifieroperator || LA(1) == REFOPS || LA(1) == MULTOPS || LA(1) == QMARK]

            set_bool[sawcontextual, sawcontextual || LA(1) == CRESTRICT || LA(1) == MUTABLE]
            (

                { 
#ifdef SRCML_BOOST_MPL_LARGE
                    argument_token_set.member(LA(1))
#else
                    (argument_token_set_one.member(LA(1)) || argument_token_set_two.member(LA(1)) || argument_token_set_three.member(LA(1)))
#endif
                    && (LA(1) != SIGNAL || (LA(1) == SIGNAL && look_past(SIGNAL) == COLON)) && (!inLanguage(LANGUAGE_CXX) || (LA(1) != FINAL && LA(1) != OVERRIDE))
                     && (LA(1) != TEMPLATE || next_token() != TEMPOPS) && (LA(1) != ATOMIC || next_token() != LPAREN)
                 }?
                set_int[token, LA(1)]
                set_bool[foundpure, foundpure || (LA(1) == CONST || LA(1) == TYPENAME)]
                (options { generateAmbigWarnings = false; } : EXTERN (options { greedy = true; } : ALIAS set_int[specifier_count, specifier_count + 1])* |
                    { LA(1) != NEW || (inLanguage(LANGUAGE_CSHARP) && (inPrevMode(MODE_CLASS) || specifier_count > 0)) }? specifier | template_specifier set_bool[sawtemplate, true] |
                    { next_token() == COLON }? SIGNAL | ATREQUIRED | ATOPTIONAL | { inLanguage(LANGUAGE_JAVA) }? default_specifier)
                set_int[specifier_count, specifier_count + 1]
                set_type[type, ACCESS_REGION,
                        ((inLanguage(LANGUAGE_CXX) && look_past_two(NAME, VOID) == COLON) || inLanguage(LANGUAGE_OBJECTIVE_C)) 
                        && (token == PUBLIC || token == PRIVATE || token == PROTECTED || token == SIGNAL || token == ATREQUIRED || token == ATOPTIONAL)]
                throw_exception[type == ACCESS_REGION] |
                { !isoption(parser_options, SRCML_OPTION_WRAP_TEMPLATE) }? template_declaration_full set_int[template_count, template_count + 1] | 

                { inLanguage(LANGUAGE_CSHARP) }?
                LBRACKET
                        // suppress warning
                        (options { greedy = true; } : COMMA)*

                        // ~RBRACKET matches these as well suppress warning. 
                        (options { warnWhenFollowAmbig = false; } : (RETURN | EVENT |

                        set_type[type, GLOBAL_ATTRIBUTE, check_global_attribute()]
                        throw_exception[type == GLOBAL_ATTRIBUTE] 
                        identifier))?

                        //complete_expression
                        (~(RBRACKET))*
                RBRACKET
                set_int[attribute_count, attribute_count + 1] |

                { inLanguage(LANGUAGE_CXX) && next_token() == LBRACKET}?
                LBRACKET LBRACKET

                        //complete_expression
                        (~(RBRACKET))*
                RBRACKET RBRACKET
                set_type[type, GLOBAL_ATTRIBUTE]
                set_int[attribute_count, attribute_count + 1] |

                { type_count == (attribute_count + specifier_count) }?
                property_method_name
                set_type[type, PROPERTY_ACCESSOR, true] |

                { type_count == attribute_count + specifier_count + template_count  && (!inLanguage(LANGUAGE_JAVA) 
            || (inLanguage(LANGUAGE_JAVA) && (LA(1) != ATSIGN 
                                             || (LA(1) == ATSIGN && next_token() == INTERFACE))))
                                              && (!inLanguage(LANGUAGE_CXX)
                                               || (!keyword_name_token_set.member(next_token())
                                                || (next_token() == LBRACKET && next_token_two() == LBRACKET)))
                                               }?
                (CLASS               set_type[type, CLASS_DECL]       |
                 CXX_CLASS           set_type[type, CLASS_DECL]       |
                 STRUCT              set_type[type, STRUCT_DECL]      |
                 UNION               set_type[type, UNION_DECL]       |
                 INTERFACE           set_type[type, INTERFACE_DECL]   |
                 ATSIGN INTERFACE    set_type[type, ANNOTATION_DEFN])
                set_bool[lcurly, LA(1) == LCURLY]
                (options { greedy = true; } : { inLanguage(LANGUAGE_CXX) && next_token() == LBRACKET}? attribute_cpp)*
                ({ LA(1) == DOTDOTDOT }? DOTDOTDOT set_int[type_count, type_count + 1])*
                class_post
                (class_header | LCURLY)
                set_type[type, CLASS_DEFN,     type == CLASS_DECL     && (LA(1) == LCURLY || lcurly)]
                set_type[type, STRUCT_DEFN,    type == STRUCT_DECL    && (LA(1) == LCURLY || lcurly)]
                set_type[type, UNION_DEFN,     type == UNION_DECL     && (LA(1) == LCURLY || lcurly)]
                set_type[type, INTERFACE_DEFN, type == INTERFACE_DECL && (LA(1) == LCURLY || lcurly)]
                set_type[type, NONE, !(LA(1) == TERMINATE || LA(1) == COMMA || LA(1) == LCURLY || lcurly)]
                throw_exception[type != NONE]
                set_bool[foundpure]
                set_int[type_count, type_count + 1] |

                { type_count == attribute_count + specifier_count + template_count }?
                (ENUM set_type[type, ENUM_DECL])
                set_bool[lcurly, LA(1) == LCURLY]
                (options { greedy = true; } : { inLanguage(LANGUAGE_CXX) && next_token() == LBRACKET}? attribute_cpp)*
                ({ LA(1) == DOTDOTDOT }? DOTDOTDOT set_int[type_count, type_count + 1])*
                ({ inLanguage(LANGUAGE_JAVA) }? class_header | { inLanguage(LANGUAGE_CSHARP)}? variable_identifier (derived)* | enum_class_header | LCURLY)
                set_type[type, ENUM_DEFN, type == ENUM_DECL && (LA(1) == LCURLY || lcurly)]
                set_type[type, NONE, !(LA(1) == TERMINATE || LA(1) == COMMA || LA(1) == LCURLY || lcurly)]
                throw_exception[type != NONE]
                set_bool[foundpure]
                set_int[type_count, type_count + 1] |

                (
                    USING set_type[type, USING_STMT]
                    throw_exception[true]
                ) |

                { inLanguage(LANGUAGE_JAVA_FAMILY) }?
                generic_argument_list set_int[specifier_count, specifier_count + 1] |

                { inLanguage(LANGUAGE_JAVA_FAMILY) }?
                annotation
                set_int[attribute_count, attribute_count + 1] |

                // typical type name
                { !inLanguage(LANGUAGE_CSHARP) || LA(1) != ASYNC }?
                set_bool[operatorname, false]
                compound_name set_bool[foundpure]
                set_bool[isoperator, isoperator || (inLanguage(LANGUAGE_CXX_FAMILY) && 
                             operatorname)] 
                set_bool[operatorname, false] |

                // always count as a name for now since is always used as a type or type modifier
                auto_keyword[false] | 

                EVENT set_bool[is_event] |

                // special function name
                MAIN set_bool[ismain, type_count == 0] |

                { is_c_class_identifier || keyword_name_token_set.member(next_token()) }?
                     keyword_name |

        { inLanguage(LANGUAGE_JAVA) && inMode(MODE_PARAMETER) }? bar |

                // type parts that can occur before other type parts (excluding specifiers)
                // do not match a struct class or union.  If was class/struct/union decl will not reach here.
                // if elaborated type specifier should also be handled above. Reached here because 
                // non-specifier then class/struct/union.
                { LA(1) != LBRACKET && (LA(1) != CLASS && LA(1) != CXX_CLASS && LA(1) != STRUCT && LA(1) != UNION) }?
                ({ LA(1) == DECLTYPE }? type_specifier_call | { next_token() == LPAREN }? atomic | pure_lead_type_identifier_no_specifiers) set_bool[foundpure] |

                // type parts that must only occur after other type parts (excluding specifiers)
                non_lead_type_identifier throw_exception[!foundpure]
            )

            // another type part
            set_int[type_count, type_count + 1]

            // record second (before we parse it) for label detection
            set_int[token, LA(1), type_count == 1]
        )*

        // special case for property attributes as names, e.g., get, set, etc.
        throw_exception[type == PROPERTY_ACCESSOR && (type_count == attribute_count + specifier_count + 1) && LA(1) == LCURLY]
        set_type[type, PROPERTY_ACCESSOR_DECL, type == PROPERTY_ACCESSOR]
        throw_exception[type == PROPERTY_ACCESSOR_DECL && (type_count == attribute_count + specifier_count + 1) && LA(1) == TERMINATE]
        set_type[type, NONE, type == PROPERTY_ACCESSOR_DECL]

        set_int[real_type_count, type_count]

        // special case for ternary operator on its own
        throw_exception[LA(1) == COLON && is_qmark]

        // adjust specifier tokens to account for keyword async used as name (only for C#)
        set_int[specifier_count, token == ASYNC ? specifier_count - 1 : specifier_count]

        // adjust type tokens to eliminate for last left bracket (only for Java)
        set_int[type_count, endbracket ? type_count - 1 : type_count]

        // have a sequence of type tokens, last one is function/variable name
        // (except for function pointer, which is handled later).
        // Using also has no name so counter operation.
        set_int[type_count, inMode(MODE_USING) ? type_count + 1 : type_count]

        set_int[type_count, type_count > 1 && inLanguage(LANGUAGE_CXX) && parameter_pack_pos >= 0
             && parameter_pack_pos == (type_count - 1) ? type_count + 1 : type_count]

        set_int[type_count, type_count > 1 ? type_count - 1 : 0]

        // special case for what looks like a destructor declaration
        // @todo need a case where == 1 then , merge it with > 1
        throw_exception[isdestructor && (modifieroperator || (type_count - specifier_count - attribute_count - template_count) > 1 || ((type_count - specifier_count - attribute_count - template_count) == 1))]

        // check if an event
        set_type[type, EVENT_STMT, is_event]
        throw_exception[is_event]

        // check if property
        set_type[type, PROPERTY_STMT, inLanguage(LANGUAGE_CSHARP) && (type_count - specifier_count) > 0 && LA(1) == LCURLY]
        throw_exception[type == PROPERTY_STMT]

        /*
          We have a declaration (at this point a variable) if we have:

            - At least one non-specifier in the type
            - There is nothing in the type (what was the name is the type)
              and it is part of a parameter list

            For now attribute and template counts are left out on purpose.
        */
        /*! @todo verify this is correct */
        set_type[type, VARIABLE, ((((type_count - specifier_count - template_count) > 0 && LA(1) != OPERATORS && LA(1) != CSPEC && LA(1) != MSPEC
                && ((inLanguage(LANGUAGE_CXX) && !inMode(MODE_ACCESS_REGION)) || LA(1) == TERMINATE || LA(1) == COMMA || LA(1) == BAR || LA(1) == LBRACKET
                                              || (LA(1) == LPAREN && next_token() != RPAREN) || LA(1) == LCURLY || LA(1) == EQUAL || LA(1) == IN
                                              || ((inTransparentMode(MODE_FOR_CONDITION) || inLanguage(LANGUAGE_C) || inLanguage(LANGUAGE_CXX)) && LA(1) == COLON)
                                              || (inLanguage(LANGUAGE_CSHARP) && LA(1) == RBRACKET)))) ||
                                                (inparam && (LA(1) == RPAREN || LA(1) == COMMA || LA(1) == BAR || LA(1) == LBRACKET || LA(1) == EQUAL || LA(1) == IN
                                                    || (inLanguage(LANGUAGE_CSHARP) && LA(1) == RBRACKET))))]

        // need to see if we possibly have a constructor/destructor name, with no type
        set_bool[isconstructor,

                 // operator methods may not have non-specifier types also
                 !isoperator &&

                 !ismain &&

                 !isdestructor &&

                 !inLanguage(LANGUAGE_OBJECTIVE_C) &&

                 // entire type is specifiers
                 (type_count == (specifier_count + attribute_count + template_count)) &&

                 (
                    // inside of a C++ class definition
                    inMode(MODE_ACCESS_REGION) ||

                    (inTransparentMode(MODE_ACCESS_REGION) && inMode(MODE_TEMPLATE)) ||

                    // right inside the block of a Java or C# class
                    (inPrevMode(MODE_CLASS) && (inLanguage(LANGUAGE_JAVA_FAMILY) || inLanguage(LANGUAGE_CSHARP))) ||

                    // by itself, but has specifiers so is not a call
                    (specifier_count > 0 && (inLanguage(LANGUAGE_JAVA_FAMILY) || inLanguage(LANGUAGE_CSHARP))) ||

                    // outside of a class definition in C++, but with properly prefixed name
                    (inLanguage(LANGUAGE_CXX_FAMILY) && namestack[0] != "" && namestack[0] == namestack[1])
                )
        ]

        // detecting a destructor name uses a data member, since it is detected in during the
        // name detection.  If the parameters use this method, it is reentrant, so cache it
        set_bool[saveisdestructor, isdestructor]

        // we have a declaration, so do we have a function?
        (

            (
                // check for function pointer, which must have a non-specifier part of the type
                { (inLanguage(LANGUAGE_C) || inLanguage(LANGUAGE_CXX)) && real_type_count > 0 }?
                (function_pointer_name_grammar eat_optional_macro_call LPAREN)=>
                function_pointer_name_grammar

                // what was assumed to be the name of the function is actually part of the type
                set_int[type_count, type_count + 1]

                // this ain't a constructor
                set_bool[isconstructor, false]

                function_rest[fla] |

                // POF (Plain Old Function)
                // need at least one non-specifier in the type (not including the name)
                { (type_count - specifier_count - attribute_count - template_count > 0) || isoperator || ismain || saveisdestructor || isconstructor}?
                function_rest[fla]
            ) |

            { real_type_count == 0 && specifier_count == 0 && attribute_count == 0 }? (objective_c_method set_int[fla, LA(1)] throw_exception[fla != TERMINATE && fla != LCURLY])

        )
    
        // default to variable in function body.  However, if anonymous function (does not end in :) not a variable
        throw_exception[inTransparentMode(MODE_FUNCTION_BODY) && type == VARIABLE && fla == TERMINATE]

        // since we got this far, we have a function
        set_type[type, FUNCTION, !isoperator]

        set_type[type, OPERATOR_FUNCTION, isoperator]

        // however, we could have a destructor
        set_type[type, DESTRUCTOR, saveisdestructor]

        // could also have a constructor
        set_type[type, CONSTRUCTOR, isconstructor && !saveisdestructor && !isoperator && !ismain]
)
;

// C# global attribute target
check_global_attribute[] returns [bool flag] {
        const std::string& s = LT(1)->getText();

        flag = s == "module" || s == "assembly";
} :;

/*
  Utility rules

  Work even in guessing mode, which explicit code segments cannot
*/

/* Throws an exception if the condition is true */
throw_exception[bool condition = true] { if (condition) throw antlr::RecognitionException(); } :;

/* sets the declaration type to a value if the condition is true */
set_type[STMT_TYPE& name, STMT_TYPE value, bool condition = true] { if (condition) name = value; } :;

/* sets the int to a value if the condition is true */
set_int[int& name, int value, bool condition = true] { if (condition) name = value; } :;

/* sets the bool to a value */
set_bool[bool& variable, bool value = true] { variable = value; } :;

trace[const char*s ] { std::cerr << s << std::endl; } :;


trace_int[int s] { std::cerr << "HERE " << s << std::endl; } :;
/*traceLA { std::cerr << "LA(1) is " << LA(1) << " " << LT(1)->getText() << std::endl; } :;
marker[] { CompleteElement element(this); startNewMode(MODE_LOCAL); startElement(SMARKER); } :;
*/

// update type count
update_typecount[srcMLState::MODE_TYPE mode] {} :
        {
            decTypeCount();
            if(inTransparentMode(MODE_ARGUMENT) && inLanguage(LANGUAGE_CXX))
                return;

            if (getTypeCount() <= 0) {
                endMode();
                setMode(mode);
            }
        }
;

// count type identifiers
type_identifier_count[int& type_count] { ++type_count; ENTRY_DEBUG } :

        // overloaded parentheses operator
        { LA(1) == OPERATOR /* turns off ANTLR warning, and is nooped */ }?
        overloaded_operator |
        type_identifier |
        MAIN
;

// check the type identifier count
type_identifier_count_check returns [int type_count] {


    int start = mark();
    ++inputState->guessing;

    type_count = type_identifier_count_check_core();

    rewind(start);
    --inputState->guessing;
} :;

// core functionality for type identifier count check
type_identifier_count_check_core returns [int type_count] { type_count = 0; ENTRY_DEBUG } :

        (type_identifier_count[type_count])*

;

/*
// --a;
deduct[int& type_count] { --type_count; } :;
*/

// consume a type
eat_type[int & count] { if (count <= 0 || LA(1) == BAR) return; ENTRY_DEBUG } :

        // Mark as name before mark without name
        (options { generateAmbigWarnings = false;} :  keyword_name | type_identifier)

        set_int[count, count - 1]
        eat_type[count]

;

// type identifier
pure_lead_type_identifier[] { ENTRY_DEBUG } :

        // ambigous on template keyword from template specifier and probably class_preamble template
        (options { generateAmbigWarnings = false; } : 
        // specifiers that occur in a type

        { 
#ifdef SRCML_BOOST_MPL_LARGE
            argument_token_set.member(LA(1))
#else
            (argument_token_set_one.member(LA(1)) || argument_token_set_two.member(LA(1)) || argument_token_set_three.member(LA(1)))
#endif
        }?
        specifier | template_specifier | auto_keyword[true] |

        { inLanguage(LANGUAGE_CSHARP) && look_past(COMMA) == RBRACKET }?
        LBRACKET (COMMA)* RBRACKET |

        { inLanguage(LANGUAGE_JAVA) }? annotation |

        { inLanguage(LANGUAGE_CSHARP) }? attribute_csharp |

        { inLanguage(LANGUAGE_CXX) && next_token() == LBRACKET}? attribute_cpp |

        pure_lead_type_identifier_no_specifiers
        )
;

// type identifier
pure_lead_type_identifier_no_specifiers[] { ENTRY_DEBUG } :

        // class/struct/union before a name in a type, e.g., class A f();
        (options { generateAmbigWarnings = false; } :

        class_lead_type_identifier | typename_keyword |

        // enum use in a type
        { inLanguage(LANGUAGE_C_FAMILY) && !inLanguage(LANGUAGE_CSHARP) }?
        (ENUM variable_identifier (variable_identifier | multops | tripledotop | INLINE))=> ENUM |

        // entire enum definition
        { inLanguage(LANGUAGE_C_FAMILY) && !inLanguage(LANGUAGE_CSHARP) }?
        enum_definition_complete |

        { LA(1) == DECLTYPE }? type_specifier_call | atomic

        )

;

// more lead type identifier
class_lead_type_identifier[]  { SingleElement element(this); ENTRY_DEBUG } :
        {

            if(inTransparentMode(MODE_TEMPLATE))
                startElement(SNAME);
            else
                startElement(SNOP);

        }
        (CLASS | CXX_CLASS | STRUCT | UNION | ENUM)
;

// type identifier
lead_type_identifier[] { ENTRY_DEBUG } :

//        specifier |

//        (macro_call_paren identifier)=> macro_call |

        // typical type name
        { LA(1) != ASYNC && (inLanguage(LANGUAGE_CXX) || (LA(1) != FINAL && LA(1) != OVERRIDE)) && 
            LA(1) != CRESTRICT && LA(1) != MUTABLE }?
        compound_name |

        pure_lead_type_identifier
;

// type identifier
type_identifier[] { ENTRY_DEBUG } :

        // any identifier that can appear first can appear later
        // true suppresses warning.  antlr forms rules as LA(1) && (true )
        // so this does nothing.
        { true }? lead_type_identifier |

        non_lead_type_identifier
;

// type identifier
non_lead_type_identifier[] { bool iscomplex = false; ENTRY_DEBUG } :

        tripledotop |

        { inLanguage(LANGUAGE_C_FAMILY) }? multops |

        { inLanguage(LANGUAGE_JAVA_FAMILY) && look_past(LBRACKET) == RBRACKET }?
        variable_identifier_array_grammar_sub[iscomplex]
;

type_specifier_call[] { ENTRY_DEBUG } :

    { inputState->guessing }? (decltype_call_full) | decltype_call

;

// C++11 markup decltype 
decltype_call[] { CompleteElement element(this); int save_type_count = getTypeCount(); ENTRY_DEBUG } :
        {

            // start a mode for the macro that will end after the argument list
            startNewMode(MODE_ARGUMENT | MODE_LIST);

            // start the macro call element
            startElement(SDECLTYPE);
         
        }
        DECLTYPE complete_argument_list
        { setTypeCount(save_type_count); }
;

// C++ completely match without markup decltype
decltype_call_full[] { ENTRY_DEBUG } :
        DECLTYPE paren_pair
;

// C11 markup _Atomic 
atomic[] { ENTRY_DEBUG } :

    { next_token() == LPAREN }? ({ inputState->guessing }? atomic_call_full | atomic_call) | atomic_specifier

;

// C11 markup _Atomic as specifier
atomic_specifier[] { SingleElement element(this); ENTRY_DEBUG } :
        {
            startElement(SFUNCTION_SPECIFIER);
        }
        ATOMIC

;

// C11 markup _Atomic as call
atomic_call[] { CompleteElement element(this);  int save_type_count = getTypeCount(); ENTRY_DEBUG } :
        {

            // start a mode for the macro that will end after the argument list
            startNewMode(MODE_ARGUMENT | MODE_LIST);

            // start the macro call element
            startElement(SATOMIC);
         
        }
        ATOMIC (options { greedy = true; } : complete_argument_list)?
        { setTypeCount(save_type_count); }

;

// C++ completely match without markup _Atomic
atomic_call_full[] { ENTRY_DEBUG } :
        ATOMIC (options { greedy = true; } : paren_pair)?
;

// qmark
qmark_name[] { SingleElement element(this); ENTRY_DEBUG } :
        {
            startElement(SNAME);
        }
        QMARK
;

qmark_marked[] { bool in_ternary = inTransparentMode(MODE_TERNARY | MODE_CONDITION); LightweightElement element(this); ENTRY_DEBUG } :
        {
            if (!(in_ternary && isoption(parser_options, SRCML_OPTION_TERNARY)) && (!isoption(parser_options, SRCML_OPTION_OPTIONAL_MARKUP) || isoption(parser_options, SRCML_OPTION_OPERATOR)))
                startElement(SOPERATOR);
        }
        QMARK ({ SkipBufferSize() == 0 }? QMARK)?

;

qmark[] { is_qmark = true; ENTRY_DEBUG } :
        {
            if(inTransparentMode(MODE_TERNARY | MODE_CONDITION))
                endDownToMode(MODE_CONDITION);
        }

        qmark_marked
        {
            if(inTransparentMode(MODE_TERNARY | MODE_CONDITION)) {

                endMode(MODE_CONDITION);
                startNewMode(MODE_THEN | MODE_EXPRESSION | MODE_EXPECT);
                startNoSkipElement(STHEN);

            }
        }
;

/* linq expressions */
linq_expression[] { CompleteElement element(this); ENTRY_DEBUG } :
        {
            startNewMode(MODE_LOCAL);

            startElement(SLINQ);
        }
        linq_expression_pure
        (options { greedy = true; } : linq_expression_pure)*
;

// match linq expressions
linq_expression_pure[] { ENTRY_DEBUG } :
        linq_from | linq_where | linq_select | linq_let | linq_group | linq_join | linq_orderby
;

// a linq from
linq_from[] { CompleteElement element(this); ENTRY_DEBUG } :
        {
            startNewMode(MODE_LOCAL);

            startElement(SFROM);
        }
        FROM linq_expression_complete (options { greedy = true; } : linq_in)*
;

// a linq in
linq_in[] { SingleElement element(this); ENTRY_DEBUG } :
        {
            startElement(SIN);
        }
        IN linq_expression_complete
;

// a linq where
linq_where[] { SingleElement element(this); ENTRY_DEBUG } :
        {
            startElement(SWHERE);
        }
        WHERE linq_expression_complete
;

// a linq select
linq_select[] { SingleElement element(this); ENTRY_DEBUG } :
        {
            startElement(SSELECT);
        }
        SELECT linq_expression_complete
;

// a linq let
linq_let[] { SingleElement element(this); ENTRY_DEBUG } :
        {
            startElement(SLET);
        }
        LET linq_expression_complete
;

// a linq group
linq_group[] { CompleteElement element(this); ENTRY_DEBUG } :
        {
            startNewMode(MODE_LOCAL);

            startElement(SGROUP);
        }
        GROUP linq_expression_complete
        (options { greedy = true; } : linq_by)*
        (options { greedy = true; } : linq_into)*
;

// linq by
linq_by[] { SingleElement element(this); ENTRY_DEBUG } :
        {
            startElement(SBY);
        }
        BY linq_expression_complete
;

// linq into
linq_into[] { SingleElement element(this); ENTRY_DEBUG } :
        {
            startElement(SINTO);
        }
        INTO linq_expression_complete
;

// linq join
linq_join[] { CompleteElement element(this); ENTRY_DEBUG } :
        {
            startNewMode(MODE_LOCAL);

            startElement(SJOIN);
        }
        JOIN linq_expression_complete

        (options { greedy = true; } : linq_in | linq_on | linq_equals | linq_into)*
;

// linq on
linq_on[] { SingleElement element(this); ENTRY_DEBUG } :
        {
            startElement(SON);
        }
        ON linq_expression_complete
;

// linq equals
linq_equals[] { SingleElement element(this); ENTRY_DEBUG } :
        {
            startElement(SEQUALS);
        }
        EQUALS linq_expression_complete
;

// linq orderby
linq_orderby[] { CompleteElement element(this); ENTRY_DEBUG } :
        {
            startNewMode(MODE_LOCAL);

            startElement(SORDERBY);
        }
        ORDERBY linq_expression_complete

        (options { greedy = true; } : linq_ascending | linq_descending)*

        (options { greedy = true; } : COMMA linq_expression_complete (options { greedy = true; } : linq_ascending | linq_descending)* )*
;

// linq ascending
linq_ascending[] { SingleElement element(this); ENTRY_DEBUG } :
        {
            startElement(SNAME);
        }
        ASCENDING
;

// linq descending
linq_descending[] { SingleElement element(this); ENTRY_DEBUG } :
        {
            startElement(SNAME);
        }
        DESCENDING
;

// variables array index
variable_identifier_array_grammar_sub[bool& iscomplex] { CompleteElement element(this); ENTRY_DEBUG } :
        {
            iscomplex = true;

            // start a mode to end at right bracket with expressions inside
            if (inLanguage(LANGUAGE_CSHARP) || (LA(1) == ATLBRACKET && LANGUAGE_OBJECTIVE_C))
                startNewMode(MODE_LOCAL | MODE_TOP | MODE_LIST | MODE_END_AT_COMMA);
            else
                startNewMode(MODE_LOCAL | MODE_TOP | MODE_LIST);

            startElement(SINDEX);
        }
        (LBRACKET | ATLBRACKET)

        variable_identifier_array_grammar_sub_contents

        RBRACKET
;

// contents of array index
variable_identifier_array_grammar_sub_contents{ ENTRY_DEBUG } :
        { !inLanguage(LANGUAGE_CSHARP) && !inLanguage(LANGUAGE_OBJECTIVE_C) }? complete_expression |

        { inLanguage(LANGUAGE_CSHARP) || inLanguage(LANGUAGE_OBJECTIVE_C) }? (options { greedy = true; } : { LA(1) != RBRACKET }?
            ({ /* stop warning */ LA(1) == COMMA }? COMMA | complete_expression)
        )*
;

// handle C# attribute
attribute_csharp[] { CompleteElement element(this); ENTRY_DEBUG } :
        {
            // start a mode to end at right bracket with expressions inside
            startNewMode(MODE_TOP | MODE_LIST | MODE_EXPRESSION | MODE_EXPECT | MODE_END_AT_COMMA);

            startElement(SATTRIBUTE);
        }
        LBRACKET

        // do not warn as identifier list and colon are in complete expression as well, but need special processing here.
        (options { warnWhenFollowAmbig = false; } : { next_token() == COLON }? attribute_csharp_target COLON)*

        attribute_inner_list

        RBRACKET
;

// handle target for C# target
attribute_csharp_target[] { SingleElement element(this); ENTRY_DEBUG } :
        {
            startElement(STARGET);
        }
        (RETURN | EVENT | identifier_list)
;

// inner attribute list handling
attribute_inner_list[] { ENTRY_DEBUG } :

    complete_expression (COMMA complete_expression)*

;

// C++11 attributes
attribute_cpp[] { CompleteElement element(this); ENTRY_DEBUG } :
        {
            // start a mode to end at right bracket with expressions inside
            startNewMode(MODE_TOP | MODE_LIST | MODE_EXPRESSION | MODE_EXPECT | MODE_END_AT_COMMA);

            startElement(SATTRIBUTE);
        }
        LBRACKET LBRACKET

        attribute_inner_list

        RBRACKET RBRACKET
;

// Do a complete argument list
complete_argument_list[] { ENTRY_DEBUG } :
        call_argument_list (options { greedy = true; } : { LA(1) != RPAREN && LA(1) != RCURLY }? complete_arguments)* rparen[false]
;

// Full, complete expression matched all at once (no stream).
complete_arguments[] { CompleteElement element(this); int count_paren = 1; CALL_TYPE type = NOCALL; 
    bool isempty = false; int call_count = 0; ENTRY_DEBUG } :
        { getParen() == 0 }? rparen[false] |
        { getCurly() == 0 }? rcurly_argument |
        {
            // argument with nested expression
            startNewMode(MODE_ARGUMENT | MODE_EXPRESSION | MODE_EXPECT);

            // start the argument
            startElement(SARGUMENT);
        }
        (options { warnWhenFollowAmbig = false; } : { count_paren > 0 && (count_paren != 1 || LA(1) != RPAREN) }?

            (options { generateAmbigWarnings = false; } :
                { LA(1) == LPAREN }? expression { ++count_paren; } |

                { LA(1) == RPAREN }? expression { --count_paren; } |

                { perform_call_check(type, isempty, call_count, -1) && type == CALL }? { if(!isempty) ++count_paren; }
                    expression_process (call[call_count] | keyword_calls) complete_arguments |

                expression | (type_identifier) => expression_process type_identifier |

                comma
                {
                    // argument with nested expression
                    startNewMode(MODE_ARGUMENT | MODE_EXPRESSION | MODE_EXPECT);

                    // start the argument
                    startElement(SARGUMENT);
                }
            )
        )*

;

// Full, complete expression matched all at once (no stream).
// May be better version of complete_expression
complete_default_parameter[] { CompleteElement element(this); int count_paren = 0; CALL_TYPE type = NOCALL; 
    bool isempty = false; int call_count = 0; ENTRY_DEBUG } : 
       { getParen() == 0 }? rparen[false] |
        { getCurly() == 0 }? rcurly_argument |
        {
            // argument with nested expression
            startNewMode(MODE_TOP | MODE_EXPECT | MODE_EXPRESSION);
        }
        (options {warnWhenFollowAmbig = false; } : { (LA(1) != RPAREN && LA(1) != COMMA) || count_paren > 0 }?

        ({ LA(1) == LPAREN }? expression set_int[count_paren, count_paren + 1] |

        { LA(1) == RPAREN && inputState->guessing }? rparen set_int[count_paren, count_paren - 1] |

        { LA(1) == RPAREN && !inputState->guessing}? expression set_int[count_paren, count_paren - 1] |

        { perform_call_check(type, isempty, call_count, -1) && type == CALL }? 
        set_int[count_paren, isempty ? count_paren : count_paren + 1] expression |

        expression | comma

        ))*

;


// match a complete objective_c_call no stream
complete_objective_c_call[] { CompleteElement element(this); int bracket_count = 0; ENTRY_DEBUG} :

    { inputState->guessing }? bracket_pair |

    {
        // start a mode to end at right bracket with expressions inside
        if(!inMode(MODE_EXPRESSION) || inMode(MODE_EXPRESSION | MODE_EXPECT))
            startNewMode(MODE_TOP | MODE_EXPECT | MODE_EXPRESSION);
        else 
            startNewMode(MODE_TOP);

    }

    (options { greedy = true; } :

            // end of objective c call
            { inTransparentMode(MODE_OBJECTIVE_C_CALL) && bracket_count }? rbracket set_int[bracket_count, bracket_count - 1] |

            // objective c argument list
            { LA(1) == LBRACKET }? expression set_int[bracket_count, bracket_count + 1] |

            // objective c argument list
            { inTransparentMode(MODE_OBJECTIVE_C_CALL | MODE_ARGUMENT_LIST) }?
            (function_identifier (COLON | RBRACKET)) => objective_c_call_message |

            // objective c argument
            { inTransparentMode(MODE_OBJECTIVE_C_CALL) }?
            (function_identifier (COLON | RBRACKET) | COLON) => objective_c_call_argument |

            // commas as in a list
            { inTransparentMode(MODE_END_ONLY_AT_RPAREN) || !inTransparentMode(MODE_END_AT_COMMA)}?
            comma |

            // right parentheses, unless we are in a pair of parentheses in an expression
            { !inTransparentMode(MODE_INTERNAL_END_PAREN) }? rparen[false] |

            // argument mode (as part of call)
            { inMode(MODE_ARGUMENT) }? argument |

            // expression with right parentheses if a previous match is in one
            { LA(1) != RPAREN || inTransparentMode(MODE_INTERNAL_END_PAREN) }? expression |

            colon_marked

    )*

;

// match a complete expression no stream
complete_expression[] { CompleteElement element(this); ENTRY_DEBUG } :
        {
            // start a mode to end at right bracket with expressions inside
            startNewMode(MODE_TOP | MODE_EXPECT | MODE_EXPRESSION);

        }
        (options { greedy = true; } :

            // commas as in a list
            { (inTransparentMode(MODE_END_ONLY_AT_RPAREN) && (getFirstMode(MODE_END_ONLY_AT_RPAREN | MODE_END_AT_COMMA) & MODE_END_AT_COMMA) == 0) || !inTransparentMode(MODE_END_AT_COMMA) }?
            comma |

            // right parentheses, unless we are in a pair of parentheses in an expression
            { !inTransparentMode(MODE_INTERNAL_END_PAREN) }? rparen[false] |

            { inLanguage(LANGUAGE_OBJECTIVE_C) && LA(1) == LBRACKET }? complete_objective_c_call |

            // argument mode (as part of call)
            { inMode(MODE_ARGUMENT) }? argument |

            // expression with right parentheses if a previous match is in one
            { LA(1) != RPAREN || inTransparentMode(MODE_INTERNAL_END_PAREN) }? expression |

            colon_marked

        )*
;


// match a linq_expression completely
linq_expression_complete[] { CompleteElement element(this); int count_paren = 0; ENTRY_DEBUG } :
        {
            // start a mode to end at right bracket with expressions inside
            startNewMode(MODE_TOP | MODE_EXPECT | MODE_EXPRESSION);
        }
        (options {warnWhenFollowAmbig = false; } : { LA(1) != RPAREN || count_paren > 0 }?


            { (LA(1) != RPAREN || count_paren > 0) && try_linq_expression_complete_inner(count_paren) }? linq_expression_complete_inner[count_paren, true]
            
        )*
;

try_linq_expression_complete_inner[int & count_paren] returns[bool success = false] {

    int start = mark();
    ++inputState->guessing;

    try {

        linq_expression_complete_inner(count_paren);
        success = true;

    } catch(antlr::RecognitionException & e) {

        success = false;

    }

    rewind(start);
    --inputState->guessing;


} :;

linq_expression_complete_inner[int & count_paren, bool update = false] { CALL_TYPE type = NOCALL; bool isempty = false; int call_count = 0; ENTRY_DEBUG } :

    // commas as in a list
    comma |

    // right parentheses, unless we are in a pair of parentheses in an expression
    { LA(1) == LPAREN }? expression_setup_linq ({ update }? set_int[count_paren, count_paren + 1])? |

    { LA(1) == RPAREN && inputState->guessing }? rparen ({ update }? set_int[count_paren, count_paren - 1])? |

    { LA(1) == RPAREN && !inputState->guessing}? expression_setup_linq ({ update }? set_int[count_paren, count_paren - 1])? |

    { perform_call_check(type, isempty, call_count, -1) && type == CALL }? 
    ({ update }? set_int[count_paren, isempty ? count_paren : count_paren + 1])? expression_setup_linq |

    // argument mode (as part of call)
    { inMode(MODE_ARGUMENT) }? argument |

    // expression with right parentheses if a previous match is in one
    { LA(1) != ASCENDING && LA(1) != DESCENDING && LA(1) != ON && LA(1) != BY && LA(1) != FROM && LA(1) != SELECT 
        && LA(1) != LET && LA(1) != WHERE && LA(1) != ORDERBY && LA(1) != GROUP && LA(1) != JOIN && LA(1) != IN 
        && LA(1) != EQUALS && LA(1) != INTO && (LA(1) != RPAREN || inTransparentMode(MODE_INTERNAL_END_PAREN)) }? expression_setup_linq |

    COLON

;

// variable name in an expression.  Includes array names, but not function calls
variable_identifier[] { ENTRY_DEBUG } :
        compound_name
;

// name including template argument list
simple_name_optional_template[] { CompleteElement element(this); TokenPosition tp; ENTRY_DEBUG } :
        {
            // local mode that is automatically ended by leaving this function
            startNewMode(MODE_LOCAL);

            // start outer name
            startElement(SCNAME);

            // record the name token so we can replace it if necessary
            setTokenPosition(tp);
        }
        push_namestack identifier (
            { inLanguage(LANGUAGE_CXX_FAMILY) || inLanguage(LANGUAGE_JAVA_FAMILY) || inLanguage(LANGUAGE_OBJECTIVE_C) }?
            (generic_argument_list)=>
                generic_argument_list (options { greedy = true; } : generic_type_constraint)* |

            (cuda_argument_list) => cuda_argument_list |

            {
               // set the token to NOP since we did not find a template argument list
               tp.setType(SNOP);
            }
       )
;

// name including template argument list
simple_name_optional_template_optional_specifier[] { CompleteElement element(this); TokenPosition tp; bool is_nop = true; ENTRY_DEBUG } :
        {
            // local mode that is automatically ended by leaving this function
            startNewMode(MODE_LOCAL);

            // start outer name
            startElement(SCNAME);

            // record the name token so we can replace it if necessary
            setTokenPosition(tp);
        }
        push_namestack (template_specifier { is_nop = false; })* identifier
    (
        (generic_argument_list)=> generic_argument_list (options { greedy = true; } : generic_type_constraint)*  |

        (cuda_argument_list) => cuda_argument_list |

        {
            // set the token to NOP since we did not find a template argument list
            if(is_nop)
                tp.setType(SNOP);
        }
    )

;

// an identifier
identifier[] { SingleElement element(this); ENTRY_DEBUG } :
        {
                startElement(SNAME);
        }
        identifier_list
;

// the list of identifiers that are also marked up as tokens for other things.
identifier_list[] { ENTRY_DEBUG } :
            NAME | INCLUDE | DEFINE | ELIF | ENDIF | ERRORPREC | IFDEF | IFNDEF | LINE | PRAGMA | UNDEF |
            WARNING | SUPER | REGION | ENDREGION | GET | SET | ADD | REMOVE | ASYNC | YIELD |
            SIGNAL | FINAL | OVERRIDE | VOID | ASM |

            // C# linq
            FROM | WHERE | SELECT | LET | ORDERBY | ASCENDING | DESCENDING | GROUP | BY | JOIN | ON | EQUALS |
            INTO | THIS | ALIAS |

            // Objective-C
            IMPORT | ATPROTOCOL |

            // C
            CRESTRICT | MUTABLE | CXX_TRY | CXX_CATCH/*| CXX_CLASS| THROW | CLASS | PUBLIC | PRIVATE | PROTECTED | NEW |
            SIGNAL | FOREACH | FOREVER | VIRTUAL | FRIEND | OPERATOR | EXPLICIT | NAMESPACE | USING |
            DELETE | FALSE | TRUE | FINAL | OVERRIDE | CONSTEXPR | NOEXCEPT | THREADLOCAL | NULLPTR |
            DECLTYPE | ALIGNAS | TYPENAME | ALIGNOF*/

;

// most basic name
simple_identifier[] { SingleElement element(this); ENTRY_DEBUG } :
        {
            startElement(SNAME);
        }
        (
        NAME | VOID
        )
;

typename_keyword[] { SingleElement element(this); ENTRY_DEBUG } :
        {
            if(!inTransparentMode(MODE_TEMPLATE_PARAMETER_LIST))
                startElement(STYPENAME);
            else
                startElement(SNAME);
        }
        TYPENAME
;

function_pointer_name_check[] returns[bool is_fp_name = false] {

    if(LA(1) == LPAREN && (inLanguage(LANGUAGE_C) || inLanguage(LANGUAGE_CXX))) {

        ++inputState->guessing;
        int start = mark();

        try {

            function_pointer_name_grammar();
            is_fp_name = LA(1) == PERIOD || LA(1) == TRETURN
                || (inLanguage(LANGUAGE_CXX) && (LA(1) == MPDEREF || LA(1) == DOTDEREF));

        } catch(...) {}
       

        rewind(start);
        --inputState->guessing;

    }

ENTRY_DEBUG } :;

function_pointer_name[] { CompleteElement element(this); ENTRY_DEBUG }:

        {

            startNewMode(MODE_LOCAL);

            startElement(SNAME);

        }

        pointer_dereference (period | member_pointer | member_pointer_dereference | dot_dereference)

        ({ function_pointer_name_check() }? pointer_dereference (period | member_pointer | member_pointer_dereference | dot_dereference))*

        compound_name_inner[false]
        
    ;

pointer_dereference[] { ENTRY_DEBUG bool flag = false; } :

    lparen_marked

    // special case for function pointer names that don't have '*'
    (
        { macro_call_token_set.member(LA(1)) }?
        (compound_name_inner[false])* |

        // special name prefix of namespace or class
        identifier (generic_argument_list (generic_type_constraint)*)* DCOLON pointer_dereference |

        // typical function pointer name
        // need greedy for general operators and possibly end
        general_operators (options { greedy = true; } : general_operators)* (options { greedy = true; } : compound_name_inner[false])*

        // optional array declaration
        (variable_identifier_array_grammar_sub[flag])*

    )

    rparen[true]

;

// Markup names
compound_name[] { CompleteElement element(this); bool iscompound = false; ENTRY_DEBUG } :
        compound_name_inner[true]
        (options { greedy = true; } : {(!inLanguage(LANGUAGE_CXX) || next_token() != LBRACKET)}? variable_identifier_array_grammar_sub[iscompound] |
        { inLanguage(LANGUAGE_CXX) && next_token() == LBRACKET}? attribute_cpp)*

;

// name markup internals
compound_name_inner[bool index] { CompleteElement element(this); TokenPosition tp; bool iscompound = false; ENTRY_DEBUG 
} :
        {
            // There is a problem detecting complex names from
            // complex names of operator methods in namespaces or
            // classes for implicit casting, e.g., A::operator String // () {}.
            // Detecting before here means lookahead on all A::B::... names
            // causing a slowdown of almost 20%.  Solution (hack) is to start all complex
            // names as operator methods, then replace by NOP if not.

            // local mode that is automatically ended by leaving this function
            startNewMode(MODE_LOCAL);

            // start outer name
            startElement(SONAME);

            // start inner name
            startElement(SCNAME);

            // record the name token so we can replace it if necessary
            setTokenPosition(tp);
        }
        (

        { inLanguage(LANGUAGE_JAVA_FAMILY) }?
        compound_name_java[iscompound] |

        { inLanguage(LANGUAGE_CSHARP) }?
        compound_name_csharp[iscompound] |

        { inLanguage(LANGUAGE_OBJECTIVE_C) }?
        compound_name_objective_c[iscompound] |

        { inLanguage(LANGUAGE_C) }?
        compound_name_c[iscompound] |

        { !inLanguage(LANGUAGE_JAVA_FAMILY) && !inLanguage(LANGUAGE_C) && !inLanguage(LANGUAGE_CSHARP) && !inLanguage(LANGUAGE_OBJECTIVE_C) }?
        compound_name_cpp[iscompound] |

        macro_type_name_call 
        )

        (options { greedy = true; } : { inLanguage(LANGUAGE_CXX) && next_token() == LBRACKET}? attribute_cpp)*

        (options { greedy = true; } : { index && /*!inTransparentMode(MODE_EAT_TYPE) &&*/ (!inLanguage(LANGUAGE_CXX) || next_token() != LBRACKET)}?
            variable_identifier_array_grammar_sub[iscompound]
        )*

        {
            // if it isn't a compound name, nop the element
            if (!iscompound)
                // set the token to NOP
                tp.setType(SNOP);
        }
;

multops_star[] { ENTRY_DEBUG } :

    (options { greedy = true; } : multops)*

;

// C++ compound name handling
compound_name_cpp[bool& iscompound] { namestack[0] = namestack[1] = ""; ENTRY_DEBUG } :

        (dcolon { iscompound = true; })*
        (DESTOP set_bool[isdestructor] { iscompound = true; })*
        (simple_name_optional_template | push_namestack overloaded_operator)
        (options { greedy = true; } : { !inTransparentMode(MODE_EXPRESSION) }? multops)*

        // "a::" causes an exception to be thrown
        ( options { greedy = true; } :
            ({ !modifier_tokens_set.member(last_consumed) }? dcolon { iscompound = true; } | (period | member_pointer | member_pointer_dereference | dot_dereference) { iscompound = true; })
            (options { greedy = true; } : dcolon)*
            (DESTOP set_bool[isdestructor])*
            (multops)*
            (simple_name_optional_template_optional_specifier | push_namestack overloaded_operator | function_identifier_main | keyword_identifier)
            //(options { greedy = true; } : { look_past_rule(&srcMLParser::multops_star) == DCOLON }? multops)*
        )*

        { notdestructor = LA(1) == DESTOP; }

;
exception
catch[antlr::RecognitionException] {
}

// compound name for C#
compound_name_csharp[bool& iscompound] { namestack[0] = namestack[1] = ""; ENTRY_DEBUG } :

        (modifiers_csharp)*
        (dcolon { iscompound = true; })*
        (DESTOP set_bool[isdestructor] { iscompound = true; })*
        (simple_name_optional_template | push_namestack overloaded_operator)
        (options { greedy = true; } : { !inTransparentMode(MODE_EXPRESSION) }? multops)*

        // "a::" causes an exception to be thrown
        ( options { greedy = true; } :
            ({ !modifier_tokens_set.member(last_consumed) }? dcolon { iscompound = true; } | (period | member_pointer) { iscompound = true; })
            ( options { greedy = true; } : dcolon)*
            (multops)*
            (DESTOP set_bool[isdestructor])*
            (simple_name_optional_template | push_namestack overloaded_operator | function_identifier_main)
            //(options { greedy = true; } : { look_past_rule(&srcMLParser::multops_star) == DCOLON }? multops)*
        )*

;
exception
catch[antlr::RecognitionException] {
}

// compound name for C
compound_name_c[bool& iscompound] { ENTRY_DEBUG } :

        (simple_name_optional_template | generic_selection) (options { greedy = true; }: { !inTransparentMode(MODE_EXPRESSION) && (LA(1) == MULTOPS || LA(1) == BLOCKOP) }? multops)*

        ( options { greedy = true; } :
            (period | member_pointer) { iscompound = true; }
            ({ LA(1) == MULTOPS || LA(1) == BLOCKOP }? multops)*
            identifier
        )*

;

// compound name for C
compound_name_objective_c[bool& iscompound] { ENTRY_DEBUG } :

        (simple_name_optional_template | generic_selection) (options { greedy = true; }: { !inTransparentMode(MODE_EXPRESSION) && (LA(1) == MULTOPS || LA(1) == BLOCKOP) }? multops)*

        ( options { greedy = true; } :
            (period | member_pointer) { iscompound = true; }
            ({ LA(1) == MULTOPS || LA(1) == BLOCKOP }? multops)*
            simple_name_optional_template
        )*

;

// compound name for Java
compound_name_java[bool& iscompound] { ENTRY_DEBUG } :

        generic_argument_list |
        simple_name_optional_template
        (options { greedy = true; } : (period { iscompound = true; } (keyword_name | simple_name_optional_template | { next_token() == TERMINATE }? multop_name)))*

;


keyword_name[] { CompleteElement element(this); TokenPosition tp; bool iscompound = false; ENTRY_DEBUG } :
        {
            // local mode that is automatically ended by leaving this function
            startNewMode(MODE_LOCAL);

            // start outer name
            startElement(SONAME);

            // start inner name
            startElement(SCNAME);

            // record the name token so we can replace it if necessary
            setTokenPosition(tp);
        }

        keyword_name_inner[iscompound]

        (options { greedy = true; } : { inLanguage(LANGUAGE_CXX) && next_token() == LBRACKET}? attribute_cpp)*

        (options { greedy = true; } : { /*!inTransparentMode(MODE_EAT_TYPE) &&*/ (!inLanguage(LANGUAGE_CXX) || next_token() != LBRACKET)}?
            variable_identifier_array_grammar_sub[iscompound]
        )*

        {
            // if it isn't a compound name, nop the element
            if (!iscompound)
                // set the token to NOP
                tp.setType(SNOP);
        }

;

// C++ compound name handling
keyword_name_inner[bool& iscompound] { namestack[0] = namestack[1] = ""; ENTRY_DEBUG } :

        //( options { greedy = true; } : dcolon)*
        //(DESTOP set_bool[isdestructor] { iscompound = true; })*
        keyword_identifier
        (options { greedy = true; } : { !inTransparentMode(MODE_EXPRESSION) }? multops)*

        // "a::" causes an exception to be thrown
        ( options { greedy = true; } :
            (dcolon { iscompound = true; } | (period | member_pointer | member_pointer_dereference | dot_dereference) { iscompound = true; })
            ( options { greedy = true; } : dcolon)*
            (DESTOP set_bool[isdestructor])*
            (multops)*
            (simple_name_optional_template_optional_specifier | push_namestack overloaded_operator | function_identifier_main | keyword_identifier)
            (options { greedy = true; } : { look_past_rule(&srcMLParser::multops_star) == DCOLON }? multops)*
        )*

        { notdestructor = LA(1) == DESTOP; }

;
exception
catch[antlr::RecognitionException] {
}

// an identifier
keyword_identifier[] { SingleElement element(this); ENTRY_DEBUG } :
        {
                startElement(SNAME);
        }
        (CLASS | CXX_CLASS)
        
;

// Specifier for a function
function_specifier[] { CompleteElement element(this); ENTRY_DEBUG } :
        { LA(1) == WHERE }? generic_type_constraint |

        ({ LA(1) != ASYNC }? specifier |

        // pure virtual specifier, = default, and = delete
        EQUAL (literal | function_equal_specifier) |

        simple_name_optional_template)
;

// function declaration can be set to delete or default.
function_equal_specifier[] { LightweightElement element(this); ENTRY_DEBUG } :
        {
            // only markup strings in literal option
            startElement(SFUNCTION_SPECIFIER);
        }
        (

            DEFAULT | DELETE

        )

;

// mark specifiers
specifier[] { ENTRY_DEBUG } :
        single_keyword_specifier | alignas_specifier | macro_specifier_call | atomic

;

// match a single word specifier
single_keyword_specifier[] { SingleElement element(this); ENTRY_DEBUG } :
        {
            startElement(SFUNCTION_SPECIFIER);
        }
        (
            // access
            PUBLIC | PRIVATE | PROTECTED |

            // C++
            FINAL | STATIC | ABSTRACT | { inLanguage(LANGUAGE_CSHARP) }? NEW | MUTABLE |
            CONSTEXPR | THREAD_LOCAL |

            // C
            REGISTER | RESTRICT | NORETURN | COMPLEX | IMAGINARY |

            // C/C++ mode
            CRESTRICT | 

            // C# & Java
            INTERNAL | SEALED | OVERRIDE | IMPLICIT | EXPLICIT | UNSAFE | READONLY | VOLATILE |
            DELEGATE | PARTIAL | ASYNC | VIRTUAL | EXTERN | INLINE | IN | PARAMS |
            { inLanguage(LANGUAGE_JAVA) }? (SYNCHRONIZED | NATIVE | STRICTFP | TRANSIENT) |

            CONST |

            // Apple
            BLOCK | WEAK | STRONG

        )
;

// C/C++ auto specifier (as either type name or specifier)
auto_keyword[bool is_specifier] { SingleElement element(this); ENTRY_DEBUG } :
        {
            if(is_specifier)
                startElement(SFUNCTION_SPECIFIER);
            else
                startElement(SNAME);
        }
        AUTO
;

// match a single word specifier
template_specifier[] { SingleElement element(this); ENTRY_DEBUG } :
        {
            startElement(SFUNCTION_SPECIFIER);
        }
        TEMPLATE

;

// C++11 specifier
alignas_specifier[] { CompleteElement element(this); ENTRY_DEBUG } :
        {
            startNewMode(MODE_LOCAL | MODE_ARGUMENT);

            startElement(SALIGNAS);
        }
        ALIGNAS

        ({ inputState->guessing }? paren_pair | 

        complete_argument_list)

;

// default specifier (Java Methods)
default_specifier[] { SingleElement element(this); ENTRY_DEBUG } :
        {
            startElement(SFUNCTION_SPECIFIER);
        }
        DEFAULT

;

this_specifier[] { SingleElement element(this); ENTRY_DEBUG } :
        {
            startElement(SFUNCTION_SPECIFIER);
        }
        THIS

;

// A constructor declaration
constructor_declaration[] { ENTRY_DEBUG } :
        {
            // statement
            startNewMode(MODE_STATEMENT);

            // start the constructor declaration
            startElement(SCONSTRUCTOR_DECLARATION);
        }
        constructor_header
;

// A constructor definition
constructor_definition[] { ENTRY_DEBUG } :
        {
            // statement with nested block
            startNewMode(MODE_STATEMENT | MODE_NEST);

            // start the construction definition
            startElement(SCONSTRUCTOR_DEFINITION);
        }
        constructor_header

        ({ inLanguage(LANGUAGE_CXX_FAMILY) }? try_statement)*

        ({ inLanguage(LANGUAGE_CXX_FAMILY) }? member_initialization_list)*
;

// header portion of constructor
constructor_header[] { ENTRY_DEBUG } :

        (options { greedy = true; } :

            { inLanguage(LANGUAGE_JAVA) }? annotation |

            { inLanguage(LANGUAGE_CSHARP) }? attribute_csharp |

            { inLanguage(LANGUAGE_CXX) && next_token() == LBRACKET}? attribute_cpp |

            specifier | { next_token() != TEMPOPS }? template_specifier | template_declaration_full |

            { inLanguage(LANGUAGE_JAVA_FAMILY) }? generic_parameter_list
        )*
        compound_name_inner[false]
        parameter_list
        {
            setMode(MODE_FUNCTION_TAIL);
        }
;

// member initialization list markup
member_initialization_list[] { ENTRY_DEBUG } :
        {
            // handle member initialization list as a list of calls
            startNewMode(MODE_LIST | MODE_CALL | MODE_INITIALIZATION_LIST);

            startElement(SMEMBER_INITIALIZATION_LIST);
        }
        COLON
;

// call  function call, macro, etc.
member_init[] { ENTRY_DEBUG } :
        {

            // start a new mode that will end after the argument list
            startNewMode(MODE_ARGUMENT | MODE_LIST | MODE_ARGUMENT_LIST);

            // start the function call element
            startElement(SMEMBER_INITIALIZATION);

        }
        function_identifier call_argument_list
        
;

// push name onto namestack
push_namestack[] { namestack[1].swap(namestack[0]); namestack[0] = LT(1)->getText(); } :;

// identifier stack
identifier_stack[std::string s[]] { s[1].swap(s[0]); s[0] = LT(1)->getText(); ENTRY_DEBUG } :
        identifier
;

// destructor definition
destructor_definition[] { ENTRY_DEBUG } :
        {
            // statement with nested block
            startNewMode(MODE_STATEMENT | MODE_NEST);

            // start the destructor definition
            startElement(SDESTRUCTOR_DEFINITION);
        }
        destructor_header

        ({ inLanguage(LANGUAGE_CXX_FAMILY) }? try_statement)*

;

// destructor declaration
destructor_declaration[] { ENTRY_DEBUG } :
        {
            // just a statement
            startNewMode(MODE_STATEMENT);

            // start the destructor declaration
            startElement(SDESTRUCTOR_DECLARATION);
        }
        destructor_header
;

// a destructor header
destructor_header[] { ENTRY_DEBUG } :

        (options { greedy = true; } :

            { inLanguage(LANGUAGE_JAVA) }? annotation |

            { inLanguage(LANGUAGE_CSHARP) }? attribute_csharp |

            { inLanguage(LANGUAGE_CXX) && next_token() == LBRACKET}? attribute_cpp |

             specifier | { next_token() != TEMPOPS }? template_specifier | template_declaration_full | 

            { LA(1) == VOID }? simple_identifier
        )*
        compound_name_inner[false]
        parameter_list
        {
            setMode(MODE_FUNCTION_TAIL);
        }
;

// Java annotation
annotation[] { CompleteElement element(this); ENTRY_DEBUG } :
        {
            // start a new mode that will end after the argument list
            startNewMode(MODE_ARGUMENT | MODE_LIST);

            // start the function call element
            startElement(SANNOTATION);
        }
        ATSIGN

        function_identifier

        // warnings seem to be caused by antlr ()* ending the rules.
        // first greedy eliminates LPAREN LCURLY
        (options { greedy = true; } : call_argument_list 
        // second greedy get rid of rparen
        (options { greedy = true; } : { LA(1) != RPAREN && LA(1) != COMMA }? annotation_argument 
        // third greedy gets rid of comma
        (options { greedy = true; } : comma)*)* rparen)*
;

// call  function call, macro, etc.
call[int call_count = 1] { ENTRY_DEBUG } :
        {

            do {

                // start a new mode that will end after the argument list
                startNewMode(MODE_ARGUMENT | MODE_LIST | MODE_ARGUMENT_LIST);

                // start the function call element
                startElement(SFUNCTION_CALL);

            } while(--call_count > 0);

        }
        ({inLanguage(LANGUAGE_OBJECTIVE_C) }? objective_c_call | function_identifier call_argument_list
            | (typename_specifier_name)=>typename_specifier_name call_argument_list)
        
;

typename_specifier_name[] { ENTRY_DEBUG } :

    typename_keyword function_identifier

;


// argument list to a call
call_argument_list[] { ENTRY_DEBUG } :
        {
            // list of parameters
            replaceMode(MODE_ARGUMENT_LIST, MODE_EXPECT | MODE_LIST | MODE_INTERNAL_END_PAREN | MODE_END_ONLY_AT_RPAREN);

            // start the argument list
            startElement(SARGUMENT_LIST);
        }
        (LPAREN | { setMode(MODE_INTERNAL_END_CURLY); } LCURLY)
;

// function call for Objective_C
objective_c_call[] { ENTRY_DEBUG } :
    {

        // start a new mode that will end after the argument list
        startNewMode(MODE_OBJECTIVE_C_CALL);

        // start the function call element
        startElement(SFUNCTION_CALL);

        startNewMode(MODE_ARGUMENT_LIST | MODE_LIST);

    }

    LBRACKET
    objective_c_call_receiver

;

// function call object for Objective_C
objective_c_call_receiver[] { ENTRY_DEBUG } :
    {

        startNewMode(MODE_EXPRESSION | MODE_EXPECT);

        // start the function call element
        startElement(SRECEIVER);
    
    }
    expression

;

// function call message for Objective_C
objective_c_call_message[] { ENTRY_DEBUG } :
    {

        endDownToMode(MODE_ARGUMENT_LIST);
        clearMode(MODE_ARGUMENT_LIST);

        // start the function call element
        startElement(SMESSAGE);

    }
    objective_c_call_argument

;

// function call argument name:value pair for Objective_C
objective_c_call_argument[] { bool first = true; ENTRY_DEBUG } :
    {

        if(inTransparentMode(MODE_LIST))
            endDownToMode(MODE_LIST);

        startNewMode(MODE_ARGUMENT);

    }
    objective_c_selector (options { greedy = true; } : { first && LA(1) != RBRACKET }? argument set_bool[first, false])*
;

// function call message for Objective_C
objective_c_selector[] { CompleteElement element(this); ENTRY_DEBUG } :
    {
        startNewMode(MODE_LOCAL);

        startElement(SSELECTOR);
    }
    (function_identifier (options { greedy = true; } : COLON)* | COLON)

;

ternary_expression[] { ENTRY_DEBUG } :
    {
        startNewMode(MODE_TERNARY);
        startElement(STERNARY);
 
        startNewMode(MODE_CONDITION);
        startElement(SCONDITION);
        startNewMode(MODE_TERNARY_CONDITION | MODE_LIST | MODE_EXPRESSION | MODE_EXPECT);
    }
    (
        { LA(1) == LPAREN }?
        expression_process lparen_marked
            {
                startNewMode(MODE_EXPRESSION | MODE_LIST | MODE_INTERNAL_END_PAREN);
            } 
        ({ perform_ternary_check() }? ternary_expression)? |
        expression_no_ternary
)
;

// an expression
expression_no_ternary[CALL_TYPE type = NOCALL, int call_count = 1] { ENTRY_DEBUG } :

        expression_process

        expression_part_plus_linq_no_ternary[type, call_count]
;

// expression with linq
expression_part_plus_linq_no_ternary[CALL_TYPE type = NOCALL, int call_count = 1] { ENTRY_DEBUG } :

        { inLanguage(LANGUAGE_CSHARP) && next_token() != RPAREN && next_token() != ASSIGNMENT && next_token() != EQUAL }?
        (linq_expression_pure)=> linq_expression |

        expression_part_no_ternary[type, call_count]
;
expression_part_no_ternary[CALL_TYPE type = NOCALL, int call_count = 1] { bool flag; bool isempty = false; bool end_for_incr = false; ENTRY_DEBUG } :

        // cast
        { inTransparentMode(MODE_INTERNAL_END_PAREN) }?
        UNION |

        // cast
        { inTransparentMode(MODE_INTERNAL_END_PAREN) && (LA(1) != CXX_CLASS || !keyword_name_token_set.member(next_token())) }?
        (CLASS | CXX_CLASS) |

        { next_token() == LPAREN || next_token() == LCURLY }?
        delegate_anonymous |

        { next_token() == LCURLY }?
        lambda_anonymous |

        { inLanguage(LANGUAGE_CSHARP) }?
        (lambda_expression_full_csharp) => lambda_expression_csharp |

        { inLanguage(LANGUAGE_CXX) }?
        (bracket_pair (options { warnWhenFollowAmbig = false; } : paren_pair)* function_tail LCURLY) => lambda_expression_cpp |

        { inLanguage(LANGUAGE_C_FAMILY) && !inLanguage(LANGUAGE_CSHARP) }?
        (block_lambda_expression_full) => block_lambda_expression |

        { inLanguage(LANGUAGE_JAVA) }?
        ((paren_pair | variable_identifier) TRETURN) => lambda_expression_java |

        { inLanguage(LANGUAGE_JAVA_FAMILY) }?
        (NEW generic_argument_list)=> sole_new generic_argument_list |

        { inLanguage(LANGUAGE_JAVA_FAMILY) }?
        (NEW function_identifier paren_pair LCURLY)=> sole_new anonymous_class_definition |

        { notdestructor }? sole_destop { notdestructor = false; } |

        { next_token() != LPAREN && next_token() != DOTDOTDOT }? sizeof_unary_expression |

        // call
        // distinguish between a call and a macro
        { type == CALL || (perform_call_check(type, isempty, call_count, -1) && type == CALL) }?

            // Added argument to correct markup of default parameters using a call.
            // normally call claims left paren and start calls argument.
            // however I believe parameter_list matches a right paren of the call.
           (call[call_count] | keyword_calls) argument |

        // macro call
        { type == MACRO }? macro_call |

        // general math operators
        // looks like general operators and variable identifier can match same thing
        (options { generateAmbigWarnings = false; } : general_operators
        {
            if (inLanguage(LANGUAGE_CXX_FAMILY) && LA(1) == DESTOP)
                general_operators();
        }
        | qmark | /* newop | */ period | member_pointer | member_pointer_dereference | dot_dereference |

        // left parentheses
        { function_pointer_name_check() }?
        function_pointer_name |
        lparen_marked
        {
            startNewMode(MODE_EXPRESSION | MODE_LIST | MODE_INTERNAL_END_PAREN);
        } |

        // right parentheses that only matches a left parentheses of an expression
        { inTransparentMode(MODE_INTERNAL_END_PAREN) }?
        {

            end_for_incr = inTransparentMode(MODE_FOR_INCREMENT);

            // stop at this matching paren, or a preprocessor statement
            endDownToModeSet(MODE_INTERNAL_END_PAREN | MODE_PREPROC);
            
            if (inMode(MODE_EXPRESSION | MODE_LIST | MODE_INTERNAL_END_PAREN))
                endMode(MODE_EXPRESSION | MODE_LIST | MODE_INTERNAL_END_PAREN);

            end_for_incr = end_for_incr && !inTransparentMode(MODE_FOR_INCREMENT);

        }

        // treat as operator for operator markup
        rparen[!end_for_incr, end_for_incr] |

        // left curly brace
        {
            startNewMode(MODE_EXPRESSION | MODE_LIST | MODE_TOP);

            startElement(SBLOCK);
        }
        LCURLY
        {
            incCurly();
            startNewMode(MODE_EXPRESSION | MODE_EXPECT | MODE_LIST | MODE_INTERNAL_END_CURLY);
        } |
        { inTransparentMode(MODE_INTERNAL_END_CURLY) }?
        {

            if(!inTransparentMode(MODE_CALL) && !inTransparentMode(MODE_INIT)) {

                endDownToMode(MODE_INTERNAL_END_CURLY);

                endMode(MODE_INTERNAL_END_CURLY);

            }

        }
        rcurly_argument |

        // variable or literal
        variable_identifier | keyword_name | auto_keyword[false]) | literals | noexcept_list | 

        variable_identifier_array_grammar_sub[flag] |

        single_keyword_specifier
;

// Keyword based calls with special markup
keyword_calls[] { ENTRY_DEBUG } :

    // C++
    sizeof_call | alignof_call | typeid_call | const_cast_call | dynamic_cast_call | reinterpret_cast_call | static_cast_call | decltype_call |


    // Objective-C
    encode_call | selector_call |

    // C#
    typeof_call | { inLanguage(LANGUAGE_CSHARP) }? default_call | checked_call | unchecked_call

;


keyword_call_tokens[] { ENTRY_DEBUG } :

    // C++
    SIZEOF | ALIGNOF | TYPEID | CONST_CAST | DYNAMIC_CAST | REINTERPRET_CAST | STATIC_CAST | DECLTYPE |

    // Objective-C
    ENCODE | SELECTOR |

    // C#
    TYPEOF | DEFAULT | CHECKED | UNCHECKED

;

// sizeof unary_expression
sizeof_unary_expression[] { CompleteElement element(this); ENTRY_DEBUG } :
    {
        startNewMode(MODE_LOCAL);

        startElement(SSIZEOF_CALL);

    }
    SIZEOF
    variable_identifier
;

// sizeof(...)
sizeof_call[] { ENTRY_DEBUG } :
        {
            // start a new mode that will end after the argument list
            startNewMode(MODE_ARGUMENT | MODE_LIST);

            // start the function call element
            if(next_token() != DOTDOTDOT)
                startElement(SSIZEOF_CALL);
            else
                startElement(SSIZEOF_PACK);

        }
        SIZEOF
        (DOTDOTDOT)*
        call_argument_list
;

// alignof
alignof_call[] { ENTRY_DEBUG } :
        {
            // start a new mode that will end after the argument list
            startNewMode(MODE_ARGUMENT | MODE_LIST);

            // start the function call element
            startElement(SALIGNOF);
        }
        ALIGNOF
        call_argument_list
;

// typeid
typeid_call[] { ENTRY_DEBUG } :
        {
            // start a new mode that will end after the argument list
            startNewMode(MODE_ARGUMENT | MODE_LIST);

            // start the function call element
            startElement(STYPEID);
        }
        TYPEID
        call_argument_list
;

// const_cast
const_cast_call[] { ENTRY_DEBUG } :
        {
            // start a new mode that will end after the argument list
            startNewMode(MODE_ARGUMENT | MODE_LIST);

            // start the function call element
            startElement(SCONST_CAST);
        }
        CONST_CAST (generic_argument_list)*
        call_argument_list
;

// dynamic_cast
dynamic_cast_call[] { ENTRY_DEBUG } :
        {
            // start a new mode that will end after the argument list
            startNewMode(MODE_ARGUMENT | MODE_LIST);

            // start the function call element
            startElement(SDYNAMIC_CAST);
        }
        DYNAMIC_CAST (generic_argument_list)*
        call_argument_list
;

// reinterpret_cast
reinterpret_cast_call[] { ENTRY_DEBUG } :
        {
            // start a new mode that will end after the argument list
            startNewMode(MODE_ARGUMENT | MODE_LIST);

            // start the function call element
            startElement(SREINTERPRET_CAST);
        }
        REINTERPRET_CAST (generic_argument_list)*
        call_argument_list
;

// static_cast
static_cast_call[] { ENTRY_DEBUG } :
        {
            // start a new mode that will end after the argument list
            startNewMode(MODE_ARGUMENT | MODE_LIST);

            // start the function call element
            startElement(SSTATIC_CAST);
        }
        STATIC_CAST (generic_argument_list)*
        call_argument_list
;

// @encode(...)
encode_call[] { ENTRY_DEBUG } :
        {
            // start a new mode that will end after the argument list
            startNewMode(MODE_ARGUMENT | MODE_LIST);

            // start the function call element
            startElement(SENCODE);
        }
        ENCODE
        call_argument_list
;

// @selector(...)
selector_call[] { ENTRY_DEBUG } :
        {
            // start a new mode that will end after the argument list
            startNewMode(MODE_ARGUMENT | MODE_LIST);

            // start the function call element
            startElement(SSELECTOR);
        }
        SELECTOR
        call_argument_list
;

// typeof
typeof_call[] { ENTRY_DEBUG } :
        {
            // start a new mode that will end after the argument list
            startNewMode(MODE_ARGUMENT | MODE_LIST);

            // start the function call element
            startElement(STYPEOF);
        }
        TYPEOF
        call_argument_list
;

// default
default_call[] { ENTRY_DEBUG } :
        {
            // start a new mode that will end after the argument list
            startNewMode(MODE_ARGUMENT | MODE_LIST);

            // start the function call element
            startElement(SDEFAULT);
        }
        DEFAULT
        call_argument_list
;

// checked
checked_call[] { ENTRY_DEBUG } :
        {
            // start a new mode that will end after the argument list
            startNewMode(MODE_ARGUMENT | MODE_LIST);

            // start the function call element
            startElement(SCHECKED_STATEMENT);
        }
        CHECKED
        call_argument_list
;


// unchecked
unchecked_call[] { ENTRY_DEBUG } :
        {
            // start a new mode that will end after the argument list
            startNewMode(MODE_ARGUMENT | MODE_LIST);

            // start the function call element
            startElement(SUNCHECKED_STATEMENT);
        }
        UNCHECKED
        call_argument_list
;
// check if macro call
macro_call_check[] { ENTRY_DEBUG } :
        simple_identifier (options { greedy = true; } : paren_pair)*
;

// eat an optional macro call
eat_optional_macro_call[] {

    bool success = false;

    // find out if we have a macro call
    int start = mark();
    inputState->guessing++;

    try {
        // check for the name
        if(LA(1) == NAME)
            match(NAME);
        else 
            match(VOID);

        // handle the parentheses
        paren_pair();

        success = true;

    } catch (...) {
    }

    inputState->guessing--;
    rewind(start);

    // when successfull, eat the macro
    if (success)
        macro_call();

    ENTRY_DEBUG
} :;

// markup macro call
macro_call[] { ENTRY_DEBUG } :
        macro_call_inner
        {
            if (inMode(MODE_THEN) && LA(1) == ELSE)
                endMode(MODE_THEN);
        }
;

// handle the actual macro call
macro_call_inner[] { CompleteElement element(this); bool first = true; ENTRY_DEBUG } :
        {
            // start a mode for the macro that will end after the argument list
            startNewMode(MODE_STATEMENT | MODE_TOP);

            // start the macro call element
            startElement(SMACRO_CALL);
        }
        (identifier | CXX_CLASS)
        (options { greedy = true; } : { first }?
        {
            // start a mode for the macro argument list
            startNewMode(MODE_LIST | MODE_TOP);

            // start the argument list
            startElement(SARGUMENT_LIST);
        }
        LPAREN
        macro_call_contents
        {
            // end anything started inside of the macro argument list
            endDownToMode(MODE_LIST | MODE_TOP);
        }
        RPAREN
        {
            // end the macro argument list
            endMode(MODE_LIST | MODE_TOP);
        } set_bool[first, false] )*
;
exception
catch[antlr::RecognitionException] {

        // no end found to macro
        if (isoption(parser_options, SRCML_OPTION_DEBUG))
            emptyElement(SERROR_PARSE);
}

// do a macro call.
macro_pattern_call[] { CompleteElement element(this) ;ENTRY_DEBUG } :
        {
            // start a mode for the macro that will end after the argument list
            startNewMode(MODE_STATEMENT | MODE_TOP);

            // start the macro call element
            startElement(SMACRO_CALL);

            startNewMode(MODE_LOCAL);
            startElement(SNAME);

        }

        MACRO_NAME
        { endMode(); }
        macro_call_argument_list

;

// do a macro call.
macro_type_name_call[] { CompleteElement element(this) ;ENTRY_DEBUG } :
        {
            // start a mode for the macro that will end after the argument list
            startNewMode(MODE_STATEMENT | MODE_TOP);

            // start the macro call element
            startElement(SMACRO_CALL);

            startNewMode(MODE_LOCAL);
            startElement(SNAME);

        }

        MACRO_TYPE_NAME
        { endMode(); }
        macro_call_argument_list

;


// do a macro call.
macro_case_call[] { CompleteElement element(this) ;ENTRY_DEBUG } :
        {
            // start a mode for the macro that will end after the argument list
            startNewMode(MODE_STATEMENT | MODE_TOP);

            // start the macro call element
            startElement(SMACRO_CALL);

            startNewMode(MODE_LOCAL);
            startElement(SNAME);

        }

        MACRO_CASE
        { endMode(); }
        macro_call_argument_list

;

// do a macro call.
macro_label_call[] { CompleteElement element(this) ;ENTRY_DEBUG } :
        {
            // start a mode for the macro that will end after the argument list
            startNewMode(MODE_STATEMENT | MODE_TOP);

            // start the macro call element
            startElement(SMACRO_CALL);

            startNewMode(MODE_LOCAL);
            startElement(SNAME);

        }

        MACRO_LABEL
        { endMode(); }
        macro_call_argument_list

;

// do a macro call.
macro_specifier_call[] { CompleteElement element(this) ;ENTRY_DEBUG } :
        {
            // start a mode for the macro that will end after the argument list
            startNewMode(MODE_STATEMENT | MODE_TOP);

            // start the macro call element
            startElement(SFUNCTION_SPECIFIER);
            startElement(SMACRO_CALL);

            startNewMode(MODE_LOCAL);
            startElement(SNAME);

        }

        MACRO_SPECIFIER
        { endMode(); }
        macro_call_argument_list

;

// handle the actual macro call
macro_call_argument_list[] { bool first = true; ENTRY_DEBUG } :
        (options { greedy = true; } : { first }?
        {
            // start a mode for the macro argument list
            startNewMode(MODE_LIST | MODE_TOP);

            // start the argument list
            startElement(SARGUMENT_LIST);
        }
        LPAREN
        macro_call_contents
        {
            // end anything started inside of the macro argument list
            endDownToMode(MODE_LIST | MODE_TOP);
        }
        RPAREN
        {
            // end the macro argument list
            endMode(MODE_LIST | MODE_TOP);
        } set_bool[first, false] )*
;
exception
catch[antlr::RecognitionException] {

        // no end found to macro
        if (isoption(parser_options, SRCML_OPTION_DEBUG))
            emptyElement(SERROR_PARSE);
}

// handle macro list/pattern name by itself
macro_type_name[]  { SingleElement element(this); ENTRY_DEBUG } :
        {

            startElement(SNAME);

        }
        MACRO_TYPE_NAME
;

// inner part of call
macro_type_name_call_inner[] { CompleteElement element(this); bool first = true; ENTRY_DEBUG } :
        {
            // start a mode for the macro that will end after the argument list
            startNewMode(MODE_STATEMENT | MODE_TOP);

            // start the macro call element
            startElement(SMACRO_CALL);
        }
        macro_type_name
        (options { greedy = true; } : { first }?
        {
            // start a mode for the macro argument list
            startNewMode(MODE_LIST | MODE_TOP);

            // start the argument list
            startElement(SARGUMENT_LIST);
        }
        LPAREN
        macro_call_contents
        {
            // end anything started inside of the macro argument list
            endDownToMode(MODE_LIST | MODE_TOP);
        }
        RPAREN
        {
            // end the macro argument list
            endMode(MODE_LIST | MODE_TOP);
        } 
        set_bool[first, false] )*
;
exception
catch[antlr::RecognitionException] {

        // no end found to macro
        if (isoption(parser_options, SRCML_OPTION_DEBUG))
            emptyElement(SERROR_PARSE);
}

// contents of macro call
macro_call_contents[] {

    ENTRY_DEBUG

    CompleteElement element(this);

    int parencount = 0;
    bool start = true;
    while (LA(1) != 1 /* EOF? */ && !(parencount == 0 && LA(1) == RPAREN)) {

        if (LA(1) == LPAREN)
            ++parencount;

        if (LA(1) == RPAREN)
            --parencount;

        if (inputState->guessing == 0 && start) {
            // argument with nested expression
            startNewMode(MODE_ARGUMENT);

            // start of the try statement
            startElement(SARGUMENT);

            start = false;
        }

        if (inputState->guessing == 0 && LA(1) == COMMA && parencount == 0) {
            endMode();
            start = true;
        }

        if(literal_tokens_set.member(LA(1)))
            literals();
        else
            consume();

    }

} :;

// try statement
try_statement[] { ENTRY_DEBUG } :
        {
            // treat try block as nested block statement
            startNewMode(MODE_STATEMENT | MODE_NEST | MODE_TRY);

            // start of the try statement
            startElement(STRY_BLOCK);
        }
        (TRY | CXX_TRY)
;

// try statement with resources
try_statement_with_resource[] { ENTRY_DEBUG } :
        for_like_statement_pre[STRY_BLOCK]

        TRY

        for_like_statement_post 

;

// a checked statement
checked_statement[] { ENTRY_DEBUG } :
        {
            // treat try block as nested block statement
            startNewMode(MODE_STATEMENT | MODE_NEST);

            // start of the try statement
            startElement(SCHECKED_STATEMENT);
        }
        CHECKED
;

// unsafe statement
unsafe_statement[] { ENTRY_DEBUG } :
        {
            // treat try block as nested block statement
            startNewMode(MODE_STATEMENT | MODE_NEST);

            // start of the try statement
            startElement(SUNSAFE_STATEMENT);
        }
        UNSAFE
;

// using namespace 
using_namespace_statement[] { ENTRY_DEBUG } :

        { inLanguage(LANGUAGE_CSHARP) && next_token() == LPAREN }?
        using_statement |

        namespace_directive
;

// using statement
using_statement[] { ENTRY_DEBUG } :

        // sometimes doing something like this does not work in antlr because it looks for something like EOF instead of nothing.
        // However, this seems to work in this case possibly, becaused it is used with tokens required afterwards.
        for_like_statement_pre[SUSING_STATEMENT]

        USING 

        for_like_statement_post

;

for_like_statement_pre[int tag] { ENTRY_DEBUG } :
        {
            
            // treat try block as nested block statement
            startNewMode(MODE_STATEMENT | MODE_NEST);

            // start of the try statement
            startElement(tag);

        }

;

for_like_statement_post[] { int type_count = 0; int secondtoken = 0;  STMT_TYPE stmt_type = NONE; ENTRY_DEBUG } :

    {

        // expect a condition to follow the keyword
        startNewMode(MODE_TOP | MODE_LIST | MODE_EXPECT | MODE_INTERNAL_END_PAREN);

        startElement(SFOR_LIKE_CONTROL);

    }
    LPAREN
    {

        startNewMode(MODE_EXPRESSION | MODE_EXPECT | MODE_STATEMENT | MODE_INTERNAL_END_PAREN | MODE_LIST);

        //startElement(SFOR_INITIALIZATION);
    }

    (
        // explicitly check for a variable declaration since it can easily
        // be confused with an expression
        { pattern_check(stmt_type, secondtoken, type_count) && stmt_type == VARIABLE }?
        for_initialization_variable_declaration[type_count] |

        {
            // use a new mode without the expect so we don't nest expression parts
            startNewMode(MODE_EXPRESSION);

            // start the expression element
            startElement(SEXPRESSION);
        }
        // explicitly check for non-terminate so that a large switch statement
        // isn't needed
        expression
    )

;

// lock statement
lock_statement[] { ENTRY_DEBUG } :

        for_like_statement_pre[SLOCK_STATEMENT]

        LOCK

        for_like_statement_post

;

// fix the statement
fixed_statement[] { ENTRY_DEBUG } :

        for_like_statement_pre[SFIXED_STATEMENT]

        FIXED

        for_like_statement_post
;

// a synchonized statement
synchronized_statement[] { ENTRY_DEBUG } :

        for_like_statement_pre[SSYNCHRONIZED_STATEMENT]

        SYNCHRONIZED

        for_like_statement_post
;

// unchecked statement
unchecked_statement[] { ENTRY_DEBUG } :
        {
            // treat try block as nested block statement
            startNewMode(MODE_STATEMENT | MODE_NEST);

            // start of the try statement
            startElement(SUNCHECKED_STATEMENT);
        }

        UNCHECKED

;

// a synchonized statement
autoreleasepool_block[] { ENTRY_DEBUG } :
        {
            // treat try block as nested block statement
            startNewMode(MODE_STATEMENT | MODE_NEST);

            // start of the try statement
            startElement(SAUTORELEASEPOOL);

        }
        AUTORELEASEPOOL lcurly

;

// the catch statement
catch_statement[] { ENTRY_DEBUG } :
        {
            // treat catch block as nested block statement
            startNewMode(MODE_STATEMENT | MODE_NEST);

            // start of the catch statement
            startElement(SCATCH_BLOCK);
        }
        (CATCH | CXX_CATCH) (parameter_list)*
;

// finally statement
finally_statement[] { ENTRY_DEBUG } :
        {
            // treat catch block as nested block statement
            startNewMode(MODE_STATEMENT | MODE_NEST);

            // start of the catch statement
            startElement(SFINALLY_BLOCK);
        }
        FINALLY
;

// lambda function
lambda_anonymous[] { ENTRY_DEBUG } :
        {
            // treat catch block as nested block statement
            startNewMode(MODE_STATEMENT | MODE_NEST | MODE_ANONYMOUS);
        }
        lambda_csharp

        /* completely parse a function until it is done */
        (options { greedy = true; } : { inputState->guessing }? curly_pair)*
;

// anonymous delegate
delegate_anonymous[] { ENTRY_DEBUG } :
        {
            // treat catch block as nested block statement
            startNewMode(MODE_STATEMENT | MODE_NEST | MODE_ANONYMOUS);

            // start of the catch statement
            startElement(SFUNCTION_DELEGATE);
        }
        delegate_marked
        (options { greedy = true; } : parameter_list)*

        /* completely parse a function until it is done */
        (options { greedy = true; } : { inputState->guessing }? curly_pair)*

;

// mark the delegate function
delegate_marked[] { SingleElement element(this); ENTRY_DEBUG } :
        {
            startElement(SNAME);
        }
        DELEGATE
;

lambda_csharp[] { ENTRY_DEBUG } :

    LAMBDA

    {

        if(isoption(parser_options, SRCML_OPTION_PSEUDO_BLOCK) && LA(1) != LCURLY) {

            startElement(SPSEUDO_BLOCK);

        } else if(LA(1) == LCURLY)
            startNewMode(MODE_FUNCTION_TAIL | MODE_ANONYMOUS);

    }

;

// throw statement
throw_statement[] { ENTRY_DEBUG } :
        {
            // statement with expected expression
            startNewMode(MODE_STATEMENT | MODE_EXPRESSION | MODE_EXPECT);

            // start of throw statement
            startElement(STHROW_STATEMENT);
        }
        THROW
;

// C _Generic (generic selection)
generic_selection[] { CompleteElement element(this); ENTRY_DEBUG } :
        {
            // statement 
            startNewMode(MODE_LOCAL);

            // start the generic
            startElement(SGENERIC_SELECTION);

            startNewMode(MODE_LIST);

        }
        (
            { inputState->guessing }? GENERIC_SELECTION paren_pair | 
            GENERIC_SELECTION LPAREN generic_selection_selector COMMA generic_selection_association_list rparen[false]
        )

;

generic_selection_selector[] { CompleteElement element(this); ENTRY_DEBUG } :

    {
        startNewMode(MODE_LOCAL);

        startElement(SGENERIC_SELECTOR);

    }
    generic_selection_complete_expression

;

// generic selection association list
generic_selection_association_list[] { CompleteElement element(this); ENTRY_DEBUG } :
        {
            // list of parameters
            setMode(MODE_EXPECT | MODE_LIST | MODE_INTERNAL_END_PAREN |  MODE_END_ONLY_AT_RPAREN | MODE_ASSOCIATION_LIST);

            // start the argument list
            startElement(SGENERIC_ASSOCIATION_LIST);
        }
        (COMMA | { LA(1) != RPAREN }? generic_selection_association)*
        //(LPAREN | { setMode(MODE_INTERNAL_END_CURLY); } LCURLY)
;

generic_selection_complete_expression[] { CompleteElement element(this); int count_paren = 1; CALL_TYPE type = NOCALL; 
    bool isempty = false; int call_count = 0; ENTRY_DEBUG } :
        {
            // start a mode to end at right bracket with expressions inside
            startNewMode(MODE_TOP | MODE_END_AT_COMMA);

            // start the argument list
            startElement(SEXPRESSION);
        }

        (options {warnWhenFollowAmbig = false; } : { count_paren > 0 && (LA(1) != COMMA || !inMode(MODE_END_AT_COMMA)) && (count_paren != 1 || LA(1) != RPAREN) }?

            (
            { !inMode(MODE_END_AT_COMMA) }? comma |

            // argument mode (as part of call)
            { inMode(MODE_ARGUMENT) && LA(1) != RPAREN && LA(1) != RCURLY }? complete_arguments |

            { LA(1) == LPAREN }? expression { ++count_paren; } |

            { LA(1) == RPAREN }? expression { --count_paren; } |

            { perform_call_check(type, isempty, call_count, -1) && type == CALL }? { if(!isempty) ++count_paren; } 
                expression_process (call[call_count] | keyword_calls) complete_arguments  |

            expression
            )
        )*
;

// a generic selection association
generic_selection_association[] { CompleteElement element(this); ENTRY_DEBUG } :

        {
            // argument with nested expression
            startNewMode(MODE_EXPRESSION | MODE_EXPECT);

            // start the argument
            startElement(SGENERIC_ASSOCIATION);
        }

        generic_selection_association_type COLON generic_selection_complete_expression

;

generic_selection_association_type[] { int type_count = 0; int secondtoken = 0;  STMT_TYPE stmt_type = NONE; ENTRY_DEBUG } :

    {

        setMode(MODE_ASSOCIATION_TYPE);

    }

    (
    { pattern_check(stmt_type, secondtoken, type_count, true) }?
    variable_declaration_type[type_count + 1] | generic_selection_association_default
    )

    {

        clearMode(MODE_ASSOCIATION_TYPE);

    }

;

generic_selection_association_default[] { SingleElement element(this); ENTRY_DEBUG} :

    {

            startNewMode(MODE_LOCAL);

            startElement(STYPE);

    }
    DEFAULT

;


// an expression statement pre processing
expression_statement_process[] { ENTRY_DEBUG } :
        {

            bool inenumclass = (inLanguage(LANGUAGE_JAVA_FAMILY) && inTransparentMode(MODE_ENUM) && inMode(MODE_CLASS));

            // statement with an embedded expression
            startNewMode(MODE_STATEMENT | MODE_EXPRESSION | MODE_EXPECT);

            // start the element which will end after the terminate
            if(!inenumclass)
                startElement(SEXPRESSION_STATEMENT);
        }
;

// an expression statement
expression_statement[CALL_TYPE type = NOCALL, int call_count = 1] { ENTRY_DEBUG } :

        expression_statement_process

        expression[type, call_count]
;

// declartion statement
variable_declaration_statement[int type_count] { ENTRY_DEBUG } :
        {
            // statement
            startNewMode(MODE_STATEMENT);

            if(!inTransparentMode(MODE_TYPEDEF) || inTransparentMode(MODE_CLASS | MODE_INNER_DECL))
                // start the declaration statement
                startElement(SDECLARATION_STATEMENT);

        }

        variable_declaration[type_count]
;

// processing for short variable declaration
short_variable_declaration[] { ENTRY_DEBUG } :
        {
            // variable declarations may be in a list
            startNewMode(MODE_LIST | MODE_VARIABLE_NAME | MODE_INIT | MODE_EXPECT);

            // declaration
            startNewMode(MODE_LOCAL | MODE_VARIABLE_NAME | MODE_INIT | MODE_EXPECT);

            // start the declaration
            startElement(SDECLARATION);
        }
;

// more of the inner part of a declaration
variable_declaration[int type_count] { ENTRY_DEBUG } :
        {

            bool output_decl = !inTransparentMode(MODE_TYPEDEF) || inTransparentMode(MODE_CLASS | MODE_INNER_DECL);

            // variable declarations may be in a list
            startNewMode(MODE_LIST | MODE_VARIABLE_NAME | MODE_INIT | MODE_EXPECT);

            // declaration
            startNewMode(MODE_LOCAL| MODE_VARIABLE_NAME | MODE_INIT | MODE_EXPECT);

            if(inTransparentMode(MODE_FOR_CONDITION | MODE_END_AT_COMMA))
                setMode(MODE_LIST);

            if(output_decl)

                // start the declaration
                startElement(SDECLARATION);

        }

        (options { greedy = true; } : { !isoption(parser_options, SRCML_OPTION_WRAP_TEMPLATE) && next_token() == TEMPOPS }? template_declaration_full set_int[type_count, type_count - 1])*

        ({ type_count > 0 && (LA(1) != OVERRIDE || !inLanguage(LANGUAGE_CXX)) && (decl_specifier_tokens_set.member(LA(1)) || (inLanguage(LANGUAGE_JAVA) && LA(1) == ATSIGN) 
            || (inLanguage(LANGUAGE_CSHARP) && LA(1) == LBRACKET) || (inLanguage(LANGUAGE_CXX) && LA(1) == LBRACKET && next_token() == LBRACKET))}?
                decl_pre_type[type_count])*

        variable_declaration_type[type_count]
;

// declaration type
variable_declaration_type[int type_count] {  bool is_compound = false; ENTRY_DEBUG } :
        {

            if(type_count == 0) {

                if(inTransparentMode(MODE_ARGUMENT) && inLanguage(LANGUAGE_CXX))
                    return;

                setMode(MODE_VARIABLE_NAME | MODE_INIT);
                return;

            }

            // start a mode for the type that will end in this grammar rule
            startNewMode(MODE_EAT_TYPE);

            setTypeCount(type_count);

            // type element begins
            startElement(STYPE);
        }

        // match auto keyword first as special case do no warn about ambiguity
        (options { generateAmbigWarnings = false; } : 
            { LA(1) == CXX_CLASS && keyword_name_token_set.member(next_token()) }? keyword_name | auto_keyword[type_count > 1] |
<<<<<<< HEAD
            { is_class_type_identifier() }? (options { greedy = true; } : { !class_tokens_set.member(LA(1)) }? (options { generateAmbigWarnings = false; } : specifier | macro_call) { decTypeCount(); })* class_type_identifier[is_compound] { decTypeCount(); } (options { greedy = true; } : { !is_compound }?  multops)* |
            lead_type_identifier)
=======
            { is_class_type_identifier() }? (options { greedy = true; } : 
                { !class_tokens_set.member(LA(1)) }? 
                    (options { generateAmbigWarnings = false; } : specifier | { look_past_rule(&srcMLParser::identifier) != LPAREN }? identifier | macro_call) { decTypeCount(); })*
                    class_type_identifier[is_compound] { decTypeCount(); } (options { greedy = true; } : { !is_compound }?  multops)* |
            lead_type_identifier | EVENT)
>>>>>>> 3d7313dc
        { if(!inTransparentMode(MODE_TYPEDEF)) decTypeCount(); } 

        (options { greedy = true; } : { !inTransparentMode(MODE_TYPEDEF) && getTypeCount() > 0 }?
        (options { generateAmbigWarnings = false; } : keyword_name | type_identifier) { decTypeCount(); })* 
        update_typecount[MODE_VARIABLE_NAME | MODE_INIT]
;

specifiers_or_macro[] { bool first = true; ENTRY_DEBUG } :

    (options { greedy = true; } : specifier)*

    (options { greedy = true; } : { first && !class_tokens_set.member(LA(1)) }? macro_call set_bool[first, false])*

    (options { greedy = true; } : specifier)*


;

is_class_type_identifier[] returns[bool is_class_type = false] { ENTRY_DEBUG 

    if(inputState->guessing || inTransparentMode(MODE_TEMPLATE_PARAMETER_LIST) || inTransparentMode(MODE_ASSOCIATION_TYPE))
        return is_class_type;

    int token = look_past_rule(&srcMLParser::specifiers_or_macro);

    if(class_tokens_set.member(token))
        is_class_type = true;


} :;

class_type_identifier[bool & is_compound] { CompleteElement element(this); ENTRY_DEBUG } :

    {

        startNewMode(MODE_LOCAL);

     
        startElement(SNAME);

    }

    class_type_identifier_keyword class_type_compound_name[is_compound]

;

class_type_compound_name[bool & is_compound] { ; ENTRY_DEBUG } :

    {

        startNewMode(MODE_EXPRESSION);

    }

    (
    { inLanguage(LANGUAGE_JAVA_FAMILY) }?
    compound_name_java[is_compound] |

    { inLanguage(LANGUAGE_CSHARP) }?
    compound_name_csharp[is_compound] |

    { inLanguage(LANGUAGE_OBJECTIVE_C) }?
    compound_name_objective_c[is_compound] |

    { inLanguage(LANGUAGE_C) }?
    compound_name_c[is_compound] |

    { !inLanguage(LANGUAGE_JAVA_FAMILY) && !inLanguage(LANGUAGE_C) && !inLanguage(LANGUAGE_CSHARP) && !inLanguage(LANGUAGE_OBJECTIVE_C) }?
    compound_name_cpp[is_compound] | keyword_name_inner[is_compound] |

    macro_type_name_call 
    )

    (options { greedy = true; } : { inLanguage(LANGUAGE_CXX) && next_token() == LBRACKET}? attribute_cpp)*

    {

        endMode();

    }

;

// more lead type identifier
class_type_identifier_keyword[]  { SingleElement element(this); ENTRY_DEBUG } :
        {

            startElement(SNAME);

        }
        (CLASS | CXX_CLASS | STRUCT | UNION | ENUM)
;

// Variable declaration name and optional initialization
variable_declaration_nameinit[] { bool isthis = LA(1) == THIS;
        ENTRY_DEBUG } :

         {

             if(!inMode(MODE_LOCAL | MODE_VARIABLE_NAME | MODE_INIT | MODE_EXPECT)
              && inMode(MODE_LIST | MODE_VARIABLE_NAME | MODE_INIT | MODE_EXPECT)
              && !inTransparentMode(MODE_TYPEDEF)
              && !inTransparentMode(MODE_USING)) {

                startNewMode(MODE_LOCAL | MODE_VARIABLE_NAME | MODE_INIT | MODE_EXPECT);

                // start the declaration
                startElement(SDECLARATION);
                emptyElement(STYPEPREV);

            }

        }

        // Mark as name before mark without name
        (options { generateAmbigWarnings = false;} :  { inLanguage(LANGUAGE_CSHARP) }? compound_name_inner[!isthis] | compound_name | keyword_name)
        {
            // expect a possible initialization
            setMode(MODE_INIT | MODE_EXPECT);

            if (isthis && LA(1) == LBRACKET) {

                indexer_parameter_list();

                endDownToMode(MODE_LIST);

                match(RBRACKET);

                endMode();
                endMode();
            }
        }
;

// declartion statement
property_statement[int type_count] { ENTRY_DEBUG } :
        {
            // statement
            startNewMode(MODE_STATEMENT);

            startElement(SPROPERTY);

            // variable declarations may be in a list
            startNewMode(MODE_LIST | MODE_VARIABLE_NAME | MODE_INIT | MODE_EXPECT);

            // declaration
            startNewMode(MODE_LOCAL| MODE_VARIABLE_NAME | MODE_INIT | MODE_EXPECT);

        }

        (options { greedy = true; } : { !isoption(parser_options, SRCML_OPTION_WRAP_TEMPLATE) && next_token() == TEMPOPS }? template_declaration_full set_int[type_count, type_count - 1])*

        ({ type_count > 0 && (LA(1) != OVERRIDE || !inLanguage(LANGUAGE_CXX)) && (decl_specifier_tokens_set.member(LA(1)) || (inLanguage(LANGUAGE_JAVA) && LA(1) == ATSIGN) 
            || (inLanguage(LANGUAGE_CSHARP) && LA(1) == LBRACKET) || (inLanguage(LANGUAGE_CXX) && LA(1) == LBRACKET && next_token() == LBRACKET))}?
                decl_pre_type[type_count])*

        variable_declaration_type[type_count]
;

// declartion statement
event_statement[int type_count] { ENTRY_DEBUG } :
        {
            // statement
            startNewMode(MODE_STATEMENT);

            startElement(SEVENT);

            // variable declarations may be in a list
            startNewMode(MODE_LIST | MODE_VARIABLE_NAME | MODE_INIT | MODE_EXPECT);

            // declaration
            startNewMode(MODE_LOCAL| MODE_VARIABLE_NAME | MODE_INIT | MODE_EXPECT);

        }

        (options { greedy = true; } : { !isoption(parser_options, SRCML_OPTION_WRAP_TEMPLATE) && next_token() == TEMPOPS }? template_declaration_full set_int[type_count, type_count - 1])*

        ({ type_count > 0 && (LA(1) != OVERRIDE || !inLanguage(LANGUAGE_CXX)) && (decl_specifier_tokens_set.member(LA(1)) || (inLanguage(LANGUAGE_JAVA) && LA(1) == ATSIGN) 
            || (inLanguage(LANGUAGE_CSHARP) && LA(1) == LBRACKET) || (inLanguage(LANGUAGE_CXX) && LA(1) == LBRACKET && next_token() == LBRACKET))}?
                decl_pre_type[type_count])*

        EVENT set_int[type_count, type_count - 1]

        variable_declaration_type[type_count]
;

// initializtion of a function pointer.
function_pointer_initialization[] { ENTRY_DEBUG } :
        {
            // end the init correctly
            startNewMode(MODE_LIST | MODE_IN_INIT | MODE_EXPRESSION | MODE_EXPECT);

            // start the initialization element
            startElement(SDECLARATION_INITIALIZATION);
        }
        EQUAL
        complete_default_parameter
;

// initialization of a declared variable
variable_declaration_initialization[] { ENTRY_DEBUG } :
        {
            // start a new mode that will end after the argument list
            startNewMode(MODE_LIST | MODE_IN_INIT | MODE_EXPRESSION | MODE_EXPECT);

            // start the initialization element
            startElement(SDECLARATION_INITIALIZATION);
        }
        EQUAL |
        {
            // start a new mode that will end after the argument list
            startNewMode(MODE_ARGUMENT | MODE_LIST);
        }
        call_argument_list
;

// bit field
variable_declaration_range[] { ENTRY_DEBUG } :
        {
            // start a new mode that will end after the argument list
            startNewMode(MODE_LIST | MODE_IN_INIT | MODE_EXPRESSION | MODE_EXPECT);

            // start the initialization element
            startElement(SDECLARATION_RANGE);
        }

        (COLON | IN) 
;

// parameter variable initialization
parameter_declaration_initialization[] { ENTRY_DEBUG } :
        {
            // end the init correctly
            setMode(MODE_EXPRESSION | MODE_EXPECT);

            // start the initialization element
            startElement(SDECLARATION_INITIALIZATION);
        }
        EQUAL
;

// expression block beginning and setup
pure_expression_block[] { ENTRY_DEBUG } :
        lcurly_base
        {
            // nesting blocks, not statement
            replaceMode(MODE_STATEMENT | MODE_NEST, MODE_BLOCK | MODE_NEST | MODE_END_AT_BLOCK_NO_TERMINATE);

            // end this expression block correctly
            startNewMode(MODE_TOP | MODE_LIST | MODE_EXPRESSION | MODE_EXPECT);
        }
;

// All possible operators
general_operators[] { LightweightElement element(this); ENTRY_DEBUG } :
        {
            if ((!isoption(parser_options, SRCML_OPTION_OPTIONAL_MARKUP) || isoption(parser_options, SRCML_OPTION_OPERATOR))
                && (LA(1) != IN || !inTransparentMode(MODE_FOR_CONDITION)))
                startElement(SOPERATOR);
        }
        (
            OPERATORS | ASSIGNMENT | TEMPOPS |
            TEMPOPE (options { greedy = true;  } : ({ SkipBufferSize() == 0 }? TEMPOPE) ({ SkipBufferSize() == 0 }? TEMPOPE)?
             | ({ inLanguage(LANGUAGE_JAVA) && LT(1)->getText() == "&gt;&gt;=" }? ASSIGNMENT))? |
            EQUAL | /*MULTIMM |*/ DESTOP | /* MEMBERPOINTER |*/ MULTOPS | REFOPS | DOTDOT | RVALUEREF | { inLanguage(LANGUAGE_JAVA) }? BAR |

            // others are not combined
            NEW | DELETE | IN | IS | STACKALLOC | AS | AWAIT | LAMBDA | DOTDOTDOT |

            // Objective-C
            CSPEC | MSPEC |

            // Apple
            BLOCKOP

        )
;

// only new operator
sole_new[] { LightweightElement element(this); ENTRY_DEBUG } :
        {
            if (!isoption(parser_options, SRCML_OPTION_OPTIONAL_MARKUP) || isoption(parser_options, SRCML_OPTION_OPERATOR))
                startElement(SOPERATOR);
        }
        NEW
;

// only ~
sole_destop[] { LightweightElement element(this); ENTRY_DEBUG } :
        {
            if (!isoption(parser_options, SRCML_OPTION_OPTIONAL_MARKUP) || isoption(parser_options, SRCML_OPTION_OPERATOR))
                startElement(SOPERATOR);
        }
        DESTOP
;

/** list of operators @todo is this still needed */
general_operators_list[] { ENTRY_DEBUG } :
        OPERATORS | ASSIGNMENT  | TEMPOPS | TEMPOPE | EQUAL | /*MULTIMM |*/ DESTOP | /* MEMBERPOINTER |*/ MULTOPS | REFOPS |
        DOTDOT | RVALUEREF | QMARK | CSPEC | MSPEC | BLOCKOP | REF | OUT | DOTDOTDOT
;

// mark up )
rparen_operator[bool markup = true] { LightweightElement element(this); ENTRY_DEBUG } :
        {
            if (markup && (!isoption(parser_options, SRCML_OPTION_OPTIONAL_MARKUP) || isoption(parser_options, SRCML_OPTION_OPERATOR))
                 && !inMode(MODE_END_ONLY_AT_RPAREN))
                startElement(SOPERATOR);
        }
        RPAREN
    ;

//processing on )
rparen[bool markup = true, bool end_for_incr = false] { bool isempty = getParen() == 0; ENTRY_DEBUG } :
        {

            if (isempty) {

                // additional right parentheses indicates end of non-list modes
                endDownToModeSet(MODE_LIST | MODE_PREPROC | MODE_END_ONLY_AT_RPAREN | MODE_ONLY_END_TERMINATE);

                // special case:  Get to here, in for-initalization.  Need an extra end mode
                if (inMode(MODE_VARIABLE_NAME) && inTransparentMode(MODE_FOR_CONDITION))
                    endDownToModeSet(MODE_FOR_CONDITION);

                // don't markup since not a normal operator
                markup = false;

            } else

                decParen();

            if(inMode(MODE_ASSOCIATION_LIST))
                endMode(MODE_ASSOCIATION_LIST);

            if(end_for_incr || inMode(MODE_LIST | MODE_FOR_CONDITION))
                setMode(MODE_END_FOR_CONTROL);

        }
        rparen_operator[markup]
        {
            if (isempty) {

                // special handling for then part of an if statement
                // only when in a condition of an if statement
                if (inMode(MODE_CONDITION) && inPrevMode(MODE_IF)) {

                    // end the condition
                    endMode(MODE_CONDITION);

                    // then part of the if statement (after the condition)
                    startNewMode(MODE_STATEMENT | MODE_NEST | MODE_THEN);

                    // start the then element
                    startNoSkipElement(STHEN);

                    if(isoption(parser_options, SRCML_OPTION_PSEUDO_BLOCK) && LA(1) != LCURLY)
                        startElement(SPSEUDO_BLOCK);


                    if(cppif_duplicate) {

                        std::stack<int> open_elements;
                        open_elements.push(STHEN);
                        if(isoption(parser_options, SRCML_OPTION_PSEUDO_BLOCK) && LA(1) != LCURLY)
                            open_elements.push(SPSEUDO_BLOCK);

                        dupMode(open_elements);

                    }

                    cppif_duplicate = false;

                }

                // end while condition, etc. and output pseudo block  @todo may need to have a MODE_WHILE
                if(inMode(MODE_LIST | MODE_CONDITION) && inPrevMode(MODE_STATEMENT | MODE_NEST)) {

                    endMode(MODE_LIST);
                    if(isoption(parser_options, SRCML_OPTION_PSEUDO_BLOCK) && LA(1) != LCURLY)
                        startElement(SPSEUDO_BLOCK);

                    if(cppif_duplicate) {

                        std::stack<int> open_elements;
                        if(isoption(parser_options, SRCML_OPTION_PSEUDO_BLOCK) && LA(1) != LCURLY)
                            open_elements.push(SPSEUDO_BLOCK);

                        dupMode(open_elements);

                    }

                    cppif_duplicate = false;


                // end for group and output pseudo block @todo make sure does not hid other things that use for grammar
                } else if(end_for_incr) {

                    if(inMode(MODE_LIST))
                        endMode(MODE_LIST);
    
                    if(isoption(parser_options, SRCML_OPTION_PSEUDO_BLOCK) && LA(1) != LCURLY)
                        startElement(SPSEUDO_BLOCK);

                    if(cppif_duplicate) {

                        std::stack<int> open_elements;
                        if(isoption(parser_options, SRCML_OPTION_PSEUDO_BLOCK) && LA(1) != LCURLY)
                            open_elements.push(SPSEUDO_BLOCK);

                        dupMode(open_elements);

                    }

                    cppif_duplicate = false;

                } else if(inMode(MODE_LIST | MODE_FOR_CONDITION)) {

                    endMode(MODE_FOR_CONDITION);
                    if(isoption(parser_options, SRCML_OPTION_PSEUDO_BLOCK) && LA(1) != LCURLY)
                        startElement(SPSEUDO_BLOCK);

                    if(cppif_duplicate) {

                        std::stack<int> open_elements;
                        if(isoption(parser_options, SRCML_OPTION_PSEUDO_BLOCK) && LA(1) != LCURLY)                        
                            open_elements.push(SPSEUDO_BLOCK);

                        dupMode(open_elements);

                    }

                    cppif_duplicate = false;

                } else

                // end the single mode that started the list
                // don't end more than one since they may be nested
                if (inMode(MODE_LIST))
                    endMode(MODE_LIST);

            }

        }
;

// } matching and processing
rcurly_argument[] { bool isempty = getCurly() == 0; ENTRY_DEBUG } :
        {

            if(isempty) {

                // additional right parentheses indicates end of non-list modes
                if(inTransparentMode(MODE_LIST))
                    endDownToModeSet(MODE_LIST | MODE_PREPROC | MODE_END_ONLY_AT_RPAREN | MODE_ONLY_END_TERMINATE | MODE_INTERNAL_END_CURLY);
            }

        }
        RCURLY
        {

            // end the single mode that started the list
            // don't end more than one since they may be nested
            if (isempty && inMode(MODE_LIST))
                while(inMode(MODE_LIST) && (!inMode(MODE_INTERNAL_END_PAREN) || inMode(MODE_END_ONLY_AT_RPAREN)))
                    endMode(MODE_LIST);
            
            else if(inTransparentMode(MODE_EXPRESSION | MODE_LIST | MODE_TOP))
                endWhileMode(MODE_EXPRESSION | MODE_LIST | MODE_TOP);

            if(!isempty)
                decCurly();
        }

;

rbracket[] { ENTRY_DEBUG } :
    {

        endDownOverMode(MODE_LIST);

    }

    RBRACKET

    {

        if(inMode(MODE_OBJECTIVE_C_CALL)) {

            endDownOverMode(MODE_OBJECTIVE_C_CALL);

        }

    }

; 

// Dot (period) operator
period[] { LightweightElement element(this); ENTRY_DEBUG } :
        {
            if (!isoption(parser_options, SRCML_OPTION_OPTIONAL_MARKUP) || isoption(parser_options, SRCML_OPTION_OPERATOR))
                startElement(SOPERATOR);
        }
        PERIOD
;

// -> operator
member_pointer[] { LightweightElement element(this); ENTRY_DEBUG } :
        {
            if (!isoption(parser_options, SRCML_OPTION_OPTIONAL_MARKUP) || isoption(parser_options, SRCML_OPTION_OPERATOR))
                startElement(SOPERATOR);
        }
      TRETURN  
;

// ->* operator
member_pointer_dereference[] { LightweightElement element(this); ENTRY_DEBUG } :
        {
            if (!isoption(parser_options, SRCML_OPTION_OPTIONAL_MARKUP) || isoption(parser_options, SRCML_OPTION_OPERATOR))
                startElement(SOPERATOR);
        }
      MPDEREF  
;

// .* operator
dot_dereference[] { LightweightElement element(this); ENTRY_DEBUG } :
        {
            if (!isoption(parser_options, SRCML_OPTION_OPTIONAL_MARKUP) || isoption(parser_options, SRCML_OPTION_OPERATOR))
                startElement(SOPERATOR);
        }
        DOTDEREF
;

// Namespace operator '::'
dcolon[] { LightweightElement element(this); ENTRY_DEBUG } :
        {
            if (!isoption(parser_options, SRCML_OPTION_OPTIONAL_MARKUP) || isoption(parser_options, SRCML_OPTION_OPERATOR))
                startElement(SOPERATOR);
        }
        DCOLON
;

// process portion of expression
expression_process[] { ENTRY_DEBUG } :
        {
            // if expecting an expression start one. except if you are at a right curly brace
            if (inMode(MODE_EXPRESSION | MODE_EXPECT) && LA(1) != RCURLY &&
                !(inMode(MODE_FOR_INCREMENT) && LA(1) == RPAREN)) {

                // use a new mode without the expect so we don't nest expression parts
                startNewMode(MODE_EXPRESSION);

                if(inPrevMode(MODE_TERNARY_CONDITION))
                   setMode(MODE_TERNARY_CONDITION);

                // start the expression element
                startElement(SEXPRESSION);
            }
        }
;

// an expression
expression[CALL_TYPE type = NOCALL, int call_count = 1] { ENTRY_DEBUG } :

        expression_process

        expression_part_plus_linq[type, call_count]
;

// setup for expression linq
expression_setup_linq[CALL_TYPE type = NOCALL] { ENTRY_DEBUG } :

        expression_process

        expression_part[type]
;

// expression with linq
expression_part_plus_linq[CALL_TYPE type = NOCALL, int call_count = 1] { ENTRY_DEBUG } :

        { inLanguage(LANGUAGE_CSHARP) && next_token() != RPAREN && next_token() != ASSIGNMENT && next_token() != EQUAL }?
        (linq_expression_pure)=> linq_expression |

        expression_part[type, call_count]
;

// the expression part
expression_part[CALL_TYPE type = NOCALL, int call_count = 1] { bool flag; bool isempty = false; bool end_for_incr = false; ENTRY_DEBUG } :

       { isoption(parser_options, SRCML_OPTION_TERNARY) && !skip_ternary && !inMode(MODE_TERNARY_CONDITION)
            && (!inLanguage(LANGUAGE_JAVA) || !inTransparentMode(MODE_TEMPLATE_PARAMETER_LIST))
            && perform_ternary_check() }? ternary_expression |

        // cast
        { inTransparentMode(MODE_INTERNAL_END_PAREN) }?
        UNION |

        // cast
        { inTransparentMode(MODE_INTERNAL_END_PAREN) && (LA(1) != CXX_CLASS || !keyword_name_token_set.member(next_token())) }?
        (CLASS | CXX_CLASS) |

        { next_token() == LPAREN || next_token() == LCURLY }?
        delegate_anonymous |

        { next_token() == LCURLY }?
        lambda_anonymous |

        { inLanguage(LANGUAGE_CSHARP) }?
        (lambda_expression_full_csharp) => lambda_expression_csharp |

        { inLanguage(LANGUAGE_CXX) }?
        (bracket_pair (options { warnWhenFollowAmbig = false; } : paren_pair)* function_tail LCURLY) => lambda_expression_cpp |

        { inLanguage(LANGUAGE_C_FAMILY) && !inLanguage(LANGUAGE_CSHARP) }?
        (block_lambda_expression_full) => block_lambda_expression |

        { inLanguage(LANGUAGE_JAVA) }?
        ((paren_pair | variable_identifier) TRETURN) => lambda_expression_java |

        { inLanguage(LANGUAGE_JAVA_FAMILY) }?
        (NEW generic_argument_list)=> sole_new generic_argument_list |

        { inLanguage(LANGUAGE_JAVA_FAMILY) }?
        (NEW function_identifier paren_pair LCURLY)=> sole_new anonymous_class_definition |

        { notdestructor }? sole_destop { notdestructor = false; } |

        { next_token() != LPAREN && next_token() != DOTDOTDOT }? sizeof_unary_expression |

        // call
        // distinguish between a call and a macro
        { type == CALL || (perform_call_check(type, isempty, call_count, -1) && type == CALL) }?

            // Added argument to correct markup of default parameters using a call.
            // normally call claims left paren and start calls argument.
            // however I believe parameter_list matches a right paren of the call.
           (call[call_count] | keyword_calls) argument |

        // macro call
        { type == MACRO }? macro_call |

        { inLanguage(LANGUAGE_OBJECTIVE_C) }?
        objective_c_call | 

        // general math operators
        // looks like general operators and variable identifier can match same thing
        (options { generateAmbigWarnings = false; } : general_operators
        {
            if (inLanguage(LANGUAGE_CXX_FAMILY) && LA(1) == DESTOP)
                general_operators();
        }
        | qmark | /* newop | */ period | member_pointer | member_pointer_dereference | dot_dereference |

        // left parentheses
        { function_pointer_name_check() }?
        function_pointer_name |
        lparen_marked
        {
            startNewMode(MODE_EXPRESSION | MODE_LIST | MODE_INTERNAL_END_PAREN);
        }

        // can have (ternary) in a ternary condition
        (options { greedy = true; } : { isoption(parser_options, SRCML_OPTION_TERNARY) && !skip_ternary && inMode(MODE_TERNARY_CONDITION)
            && (!inLanguage(LANGUAGE_JAVA) || !inTransparentMode(MODE_TEMPLATE_PARAMETER_LIST))
            && perform_ternary_check() }? ternary_expression)* |

        // right parentheses that only matches a left parentheses of an expression
        { inTransparentMode(MODE_INTERNAL_END_PAREN) }?
        {

            end_for_incr = inTransparentMode(MODE_FOR_INCREMENT);

            // stop at this matching paren, or a preprocessor statement
            endDownToModeSet(MODE_INTERNAL_END_PAREN | MODE_PREPROC);
            
            if (inMode(MODE_EXPRESSION | MODE_LIST | MODE_INTERNAL_END_PAREN))
                endMode(MODE_EXPRESSION | MODE_LIST | MODE_INTERNAL_END_PAREN);

            end_for_incr = end_for_incr && !inTransparentMode(MODE_FOR_INCREMENT);

        }

        // treat as operator for operator markup
        rparen[!end_for_incr, end_for_incr] |

        // left curly brace
        {
            startNewMode(MODE_EXPRESSION | MODE_LIST | MODE_TOP);

            startElement(SBLOCK);
        }
        LCURLY
        {
            incCurly();
            startNewMode(MODE_EXPRESSION | MODE_EXPECT | MODE_LIST | MODE_INTERNAL_END_CURLY);
        } |
        { inTransparentMode(MODE_INTERNAL_END_CURLY) }?
        {

            if(!inTransparentMode(MODE_CALL) && !inTransparentMode(MODE_INIT)) {

                endDownToMode(MODE_INTERNAL_END_CURLY);

                endMode(MODE_INTERNAL_END_CURLY);

            }

        }
        rcurly_argument |

        // variable or literal
        variable_identifier | keyword_name | auto_keyword[false]) | literals | noexcept_list | 

        variable_identifier_array_grammar_sub[flag] |

        single_keyword_specifier
;

// rule for literals
literals[] { ENTRY_DEBUG } :
        string_literal | char_literal | literal | boolean | null_literal | complex_literal | nil_literal
;

// Only start and end of strings are put directly through the parser.
// The contents of the string are handled as whitespace.
string_literal[bool markup = true] { LightweightElement element(this); ENTRY_DEBUG } :
        {
            // only markup strings in literal option
            if (markup && (!isoption(parser_options, SRCML_OPTION_OPTIONAL_MARKUP) || isoption(parser_options, SRCML_OPTION_LITERAL)))
                startElement(SSTRING);
        }
        (STRING_START STRING_END)
;

// Only start and end of character are put directly through the parser.
// The contents of the character are handled as whitespace.
char_literal[bool markup = true] { LightweightElement element(this); ENTRY_DEBUG } :
        {
            // only markup characters in literal option
            if (markup && (!isoption(parser_options, SRCML_OPTION_OPTIONAL_MARKUP) || isoption(parser_options, SRCML_OPTION_LITERAL)))
                startElement(SCHAR);
        }
        (CHAR_START CHAR_END)
;

// literals
null_literal[]{ LightweightElement element(this); ENTRY_DEBUG } :
        {
            // only markup literals in literal option
            if (!isoption(parser_options, SRCML_OPTION_OPTIONAL_MARKUP) || isoption(parser_options, SRCML_OPTION_LITERAL))
                startElement(SNULL);
        }
        (NULLPTR | NULLLITERAL)
;

// literals
nil_literal[]{ LightweightElement element(this); ENTRY_DEBUG } :
        {
            // only markup literals in literal option
            if (!isoption(parser_options, SRCML_OPTION_OPTIONAL_MARKUP) || isoption(parser_options, SRCML_OPTION_LITERAL))
                startElement(SNIL);
        }
        NIL
;

// complex numbers
complex_literal[] { LightweightElement element(this); ENTRY_DEBUG } :
        {
            // only markup literals in literal option
            if (!isoption(parser_options, SRCML_OPTION_OPTIONAL_MARKUP) || isoption(parser_options, SRCML_OPTION_LITERAL))
                startElement(SCOMPLEX);
        }
        COMPLEX_NUMBER ({ (LT(1)->getText() == "+" || LT(1)->getText() == "-") && next_token() == CONSTANTS }? OPERATORS CONSTANTS)?
  
;


// literal numbers
literal[bool markup = true] { LightweightElement element(this); TokenPosition tp; ENTRY_DEBUG } :
        {
            // only markup literals in literal option
            if (markup && (!isoption(parser_options, SRCML_OPTION_OPTIONAL_MARKUP) || isoption(parser_options, SRCML_OPTION_LITERAL))) {

                startElement(SLITERAL);

                setTokenPosition(tp);

            }

        }
        CONSTANTS ({ (LT(1)->getText() == "+" || LT(1)->getText() == "-") && next_token() == COMPLEX_NUMBER }? OPERATORS COMPLEX_NUMBER {  tp.setType(SCOMPLEX); })?
;


// booleans
boolean[] { LightweightElement element(this); ENTRY_DEBUG } :
        {
            // only markup boolean values in literal option
            if (!isoption(parser_options, SRCML_OPTION_OPTIONAL_MARKUP) || isoption(parser_options, SRCML_OPTION_LITERAL))
                startElement(SBOOLEAN);
        }
        (TRUE | FALSE)
;

// a derived class
derived[] { CompleteElement element(this); bool first = true; ENTRY_DEBUG } :
        {
            // end all elements at end of rule automatically
            startNewMode(MODE_LOCAL);

            // start the derivation list
            startElement(SDERIVATION_LIST);
        }
        COLON
        (options { greedy = true; } :
            { LA(1) != WHERE && (!inLanguage(LANGUAGE_OBJECTIVE_C) || first) }? (
            (derive_access)*

            ({ inLanguage(LANGUAGE_OBJECTIVE_C) }? identifier | variable_identifier)
            ({ inLanguage(LANGUAGE_CSHARP) }? period variable_identifier)*

            (options { greedy = true; } : { !inLanguage(LANGUAGE_OBJECTIVE_C) }? generic_argument_list)*

            set_bool[first, false]
            )
        |
            COMMA
        )*
;

// super list
super_list_java[] { ENTRY_DEBUG } :
        {
            // end all elements at end of rule automatically
            startNewMode(MODE_LOCAL);

            // start the derivation list
            startElement(SDERIVATION_LIST);
        }
;

// extends list
extends_list[] { CompleteElement element(this); ENTRY_DEBUG } :
        {
            // end all elements at end of rule automatically
            startNewMode(MODE_LOCAL);

            // start the derivation list
            startElement(SEXTENDS);
        }
        EXTENDS
        super_list
;

// implements list
implements_list[] { CompleteElement element(this); ENTRY_DEBUG } :
        {
            // end all elements at end of rule automatically
            startNewMode(MODE_LOCAL);

            // start the derivation list
            startElement(SIMPLEMENTS);
        }
        IMPLEMENTS
        super_list
;

// super list
super_list[] { ENTRY_DEBUG } :
        (options { greedy = true; } :
            (derive_access)*

            variable_identifier
        |
            COMMA
        )*
;

// a derive access
derive_access[] { SingleElement element(this); ENTRY_DEBUG } :
        {
            startElement(SCLASS_SPECIFIER);
        }
        (VIRTUAL)* (PUBLIC | PRIVATE | PROTECTED) (options { greedy = true; } : VIRTUAL)*
;

// do a parameter list
parameter_list[] { CompleteElement element(this); bool lastwasparam = false; bool foundparam = false; ENTRY_DEBUG } :
        {
            // list of parameters
            startNewMode(MODE_PARAMETER | MODE_LIST | MODE_EXPECT);

            // start the parameter list element
            startElement(SPARAMETER_LIST);
        }
        // parameter list must include all possible parts since it is part of
        // function detection
        LPAREN ({ foundparam = true; if (!lastwasparam) empty_element(SPARAMETER, !lastwasparam); lastwasparam = false; }
        {
            // We are in a parameter list.  Need to make sure we end it down to the start of the parameter list
            if (!inMode(MODE_PARAMETER | MODE_LIST | MODE_EXPECT))
                endMode();
        } comma | { inLanguage(LANGUAGE_JAVA) }? bar |
        complete_parameter { foundparam = lastwasparam = true; })* empty_element[SPARAMETER, !lastwasparam && foundparam] rparen[false]
;

// indexer parameter list
indexer_parameter_list[] { bool lastwasparam = false; ENTRY_DEBUG } :
        {
            // list of parameters
            startNewMode(MODE_PARAMETER | MODE_LIST | MODE_EXPECT);

            // start the parameter list element
            startElement(SINDEXER_PARAMETER_LIST);
        }
        // parameter list must include all possible parts since it is part of
        // function detection
        LBRACKET
        { startNewMode(MODE_LIST); }
        ({ if (!lastwasparam) empty_element(SPARAMETER, !lastwasparam); lastwasparam = false; }
        {
            // We are in a parameter list.  Need to make sure we end it down to the start of the parameter list
//            if (!inMode(MODE_PARAMETER | MODE_LIST | MODE_EXPECT))
//                endMode();
        } comma |

        complete_parameter { lastwasparam = true; })*
;

// an empty element
empty_element[int ele, bool cond] { LightweightElement element(this); ENTRY_DEBUG } :
        {
            if (cond)
                startElement(ele);
        }
;

// k & r C parameter
kr_parameter[int type_count] { ENTRY_DEBUG } :
        kr_parameter_type[type_count] kr_parameter_name kr_parameter_terminate
        //complete_parameter terminate_pre terminate_token
;

// k & r C parameter type
kr_parameter_type[int type_count] { ENTRY_DEBUG} :
        // suppress ()* warning
        variable_declaration_statement[type_count] (options { greedy = true; } : { inMode(MODE_EAT_TYPE) }? type_identifier update_typecount[MODE_FUNCTION_NAME])* 
;

// k & r C parameter name
kr_parameter_name[] { ENTRY_DEBUG } :
        ((comma)* variable_declaration_nameinit)*
;

// k & r C terminate
kr_parameter_terminate[] { ENTRY_DEBUG } :
    terminate_pre terminate_token { endDownToModeSet(MODE_FUNCTION_TAIL); }
;

// complete parameter
complete_parameter[] { ENTRY_DEBUG } :
        parameter
        // suppress ()* warning
        (options { greedy = true; } : parameter_declaration_initialization complete_default_parameter)*
;

// an argument
argument[] { ENTRY_DEBUG } :
        { getParen() == 0 }? rparen[false] |
        { getCurly() == 0 }? rcurly_argument |
        {
            // argument with nested expression
            startNewMode(MODE_ARGUMENT | MODE_EXPRESSION | MODE_EXPECT);

            // start the argument
            startElement(SARGUMENT);
        }

        (options { greedy = true; } : { inLanguage(LANGUAGE_CSHARP)  && look_past_rule(&srcMLParser::identifier) == COLON }? argument_named_csharp)*
        (options { greedy = true; } : { inLanguage(LANGUAGE_CSHARP) }? argument_modifier_csharp)*

        (
        { !((LA(1) == RPAREN && inTransparentMode(MODE_INTERNAL_END_PAREN)) || (LA(1) == RCURLY && inTransparentMode(MODE_INTERNAL_END_CURLY))) }? expression |

        (type_identifier) => expression_process type_identifier
        )

;

argument_modifier_csharp[] { LightweightElement element(this); ENTRY_DEBUG } :
        {
            // markup type modifiers if option is on
            if (!isoption(parser_options, SRCML_OPTION_OPTIONAL_MARKUP) || isoption(parser_options, SRCML_OPTION_MODIFIER))
                startElement(SMODIFIER);
        }
        (OUT | REF)

;

argument_named_csharp[] { ENTRY_DEBUG } :

        identifier COLON

;

// annotation argument
annotation_argument[] { ENTRY_DEBUG } :
        { getParen() == 0 }? rparen[false] |
        {
            // argument with nested expression
            startNewMode(MODE_ARGUMENT | MODE_EXPRESSION | MODE_EXPECT);

            // start the argument
            startElement(SARGUMENT);
        }

        // suppress warning of ()*
        (options { greedy = true; } :
        { inputState->guessing }? RCURLY | 
        { !(LA(1) == RPAREN) }? expression | type_identifier)*

;

// a parameter
parameter[] { int type_count = 0; int secondtoken = 0; STMT_TYPE stmt_type = NONE; ENTRY_DEBUG } :
        {
            // end parameter correctly
            startNewMode(MODE_PARAMETER);

            // start the parameter element
            startElement(SPARAMETER);
        }
        (

            { pattern_check(stmt_type, secondtoken, type_count, true) && (stmt_type == FUNCTION_DECL || stmt_type == FUNCTION
                || stmt_type == OPERATOR_FUNCTION_DECL || stmt_type == OPERATOR_FUNCTION) }?
            function_declaration[type_count]

            function_identifier // pointer_name_grammar

            (macro_call_check)*

            parameter_list |
   
            parameter_type_variable[type_count, stmt_type]

        )
;

// handle parameter type if not function_decl
parameter_type_variable[int type_count, STMT_TYPE stmt_type] { bool output_type = true; ENTRY_DEBUG } :
        {

                // start the declaration element
                startElement(SDECLARATION);

                if (stmt_type != VARIABLE)
                    type_count = 1;

                int look_past_token = 0;
                output_type = !((inLanguage(LANGUAGE_JAVA) || inLanguage(LANGUAGE_CSHARP)) && type_count == 1 && LA(1) != DOTDOTDOT && inTransparentMode(MODE_FUNCTION_TAIL | MODE_ANONYMOUS)
                    && ((look_past_token = look_past_rule(&srcMLParser::type_identifier)) == COMMA ||
                        look_past_token == RPAREN || look_past_token == TRETURN || look_past_token == LAMBDA));


        }

        (
        { stmt_type == VARIABLE || stmt_type == CLASS_DECL || stmt_type == STRUCT_DECL || stmt_type == UNION_DECL || stmt_type == ENUM_DECL|| LA(1) == DOTDOTDOT }?
        (parameter_type_count[type_count, output_type])
        // suppress warning caused by ()*
        (options { greedy = true; } : bar set_int[type_count, type_count > 1 ? type_count - 1 : 1] parameter_type_count[type_count])*
        {
            // expect a name initialization
            setMode(MODE_VARIABLE_NAME | MODE_INIT);
        }
        ( options { greedy = true; } : variable_declaration_nameinit)*
        )

;

// count types in parameter
parameter_type_count[int & type_count, bool output_type = true] { CompleteElement element(this); bool is_compound = false; ENTRY_DEBUG } :
        {
            // local mode so start element will end correctly
            startNewMode(MODE_LOCAL);

            // start of type
            if(output_type)
                startElement(STYPE);
        }


        // match auto keyword first as special case do no warn about ambiguity
        ((options { generateAmbigWarnings = false; } : this_specifier | auto_keyword[type_count > 1] |
         { is_class_type_identifier() }? (options { greedy = true; } :
            { !class_tokens_set.member(LA(1)) }?
                (options { generateAmbigWarnings = false; } : specifier | { look_past_rule(&srcMLParser::identifier) != LPAREN }? identifier | macro_call) set_int[type_count, type_count - 1])*
                class_type_identifier[is_compound] set_int[type_count, type_count - 1] (options { greedy = true; } : { !is_compound }? multops)* |
         type_identifier) set_int[type_count, type_count - 1] (options { greedy = true;} : eat_type[type_count])?)

        // sometimes there is no parameter name.  if so, we need to eat it
        ( options { greedy = true; generateAmbigWarnings = false; } : multops | tripledotop | LBRACKET RBRACKET |
         { next_token() == MULTOPS || next_token() == REFOPS || next_token() == RVALUEREF || (inLanguage(LANGUAGE_CSHARP) &&  next_token() == QMARK) || next_token() == BLOCKOP }? type_identifier)*
;

// Modifier ops
multops[] { LightweightElement element(this); ENTRY_DEBUG } :
        {
            // markup type modifiers if option is on
            if (!isoption(parser_options, SRCML_OPTION_OPTIONAL_MARKUP) || isoption(parser_options, SRCML_OPTION_MODIFIER))
                startElement(SMODIFIER);
        }
        (MULTOPS | REFOPS | RVALUEREF | { inLanguage(LANGUAGE_CSHARP) }? QMARK set_bool[is_qmark, true] | BLOCKOP)
;

modifiers_csharp[] { LightweightElement element(this); ENTRY_DEBUG } :
    {
        // markup type modifiers if option is on
        if (!isoption(parser_options, SRCML_OPTION_OPTIONAL_MARKUP) || isoption(parser_options, SRCML_OPTION_MODIFIER))
            startElement(SMODIFIER);
    }
    (REF | OUT)

 ;

// ...
tripledotop[] { LightweightElement element(this); ENTRY_DEBUG } :
        {
            // markup type modifiers if option is on
            if (!isoption(parser_options, SRCML_OPTION_OPTIONAL_MARKUP) || isoption(parser_options, SRCML_OPTION_MODIFIER))
                startElement(SMODIFIER);
        }
        DOTDOTDOT
;

// do a parameter type
parameter_type[] { CompleteElement element(this); int type_count = 0; int secondtoken = 0; STMT_TYPE stmt_type = NONE; bool is_compound = false; ENTRY_DEBUG } :
        {
            // local mode so start element will end correctly
            startNewMode(MODE_LOCAL);

            // start of type
            startElement(STYPE);
        }
        { pattern_check(stmt_type, secondtoken, type_count) && (type_count ? type_count : (type_count = 1))}?

        // match auto keyword first as special case do no warn about ambiguity
        ((options { generateAmbigWarnings = false; } : auto_keyword[type_count > 1] |
         { is_class_type_identifier() }? (options { greedy = true; } :
            { !class_tokens_set.member(LA(1)) }?
                (options { generateAmbigWarnings = false; } : specifier | { look_past_rule(&srcMLParser::identifier) != LPAREN }? identifier | macro_call) set_int[type_count, type_count - 1])*
                class_type_identifier[is_compound] set_int[type_count, type_count - 1] (options { greedy = true; } : { !is_compound }? multops)* |
         type_identifier) set_int[type_count, type_count - 1] (options { greedy = true;} : eat_type[type_count])?)
;

// Template
template_declaration[] { ENTRY_DEBUG } :
        {
            // template with nested statement (function or class)
            // expect a template parameter list
            startNewMode(MODE_STATEMENT | MODE_NEST | MODE_TEMPLATE);

            // start the template
            startElement(STEMPLATE);
        }
        TEMPLATE
        {
            if(LA(1) == CLASS || LA(1) == CXX_CLASS)
                startNewMode(MODE_TEMPLATE | MODE_LIST | MODE_EXPECT);
            else
                startNewMode(MODE_TEMPLATE | MODE_LIST | MODE_EXPECT | MODE_TEMPLATE_PARAMETER_LIST);
        }
;

// start parameter list for templates
template_param_list[] { ENTRY_DEBUG } :
        {
            startNewMode(MODE_PARAMETER | MODE_LIST);

            // start the template parameter list
            startElement(STEMPLATE_PARAMETER_LIST);
        }
        tempops
;

// parameter in template
template_param[] { ENTRY_DEBUG } :
        {
            // end parameter correctly
            startNewMode(MODE_LOCAL);

            // start the parameter element
            startElement(STEMPLATE_PARAMETER);
        }

        // Both can contain extern however an extern template should not be a template param so should not be a problem
        (options { generateAmbigWarnings = false; } :
        { LA(1) != TEMPLATE }? parameter_type
        {
            // expect a name initialization

            setMode(MODE_VARIABLE_NAME | MODE_INIT);
        }  
        (options { greedy = true; } : { !isoption(parser_options, SRCML_OPTION_WRAP_TEMPLATE) }? variable_declaration_nameinit)* |

        template_inner_full
    )
;

// complete inner full for template
template_inner_full[] { ENTRY_DEBUG int type_count = 0; int secondtoken = 0; STMT_TYPE stmt_type = NONE; } :

        template_in_parameter_list_full
        { pattern_check(stmt_type, secondtoken, type_count) && (type_count ? type_count : (type_count = 1))}?
        eat_type[type_count]
        {
            endMode();

            // expect a name initialization
            setMode(MODE_VARIABLE_NAME | MODE_INIT);
        }
        (options { greedy = true; } : { !isoption(parser_options, SRCML_OPTION_WRAP_TEMPLATE) }? variable_declaration_nameinit)*

;

// entire template parameter list
template_in_parameter_list_full[] { ENTRY_DEBUG } :

        {
            // local mode so start element will end correctly
            startNewMode(MODE_LOCAL);
            
            // start of type
            startElement(STYPE);
        }

        template_declaration_full

;

template_declaration_full[] { ENTRY_DEBUG } :

    template_declaration template_param_list (template_param (template_declaration_initialization)* (comma)*)* tempope { if(inMode(MODE_TEMPLATE)) endMode();}

;

// template initialization
template_declaration_initialization[] { ENTRY_DEBUG } :
        {
            // end the init correctly
            setMode(MODE_EXPRESSION | MODE_EXPECT);

            // start the initialization element
            startElement(SDECLARATION_INITIALIZATION);
        }
        EQUAL expression
;

// generic argument list
generic_argument_list[] { CompleteElement element(this); std::string namestack_save[2];  bool in_function_type = false; ENTRY_DEBUG } :
        {
            // local mode
            startNewMode(MODE_LOCAL);

            in_function_type = inPrevMode(MODE_FUNCTION_TYPE);

            if(!inLanguage(LANGUAGE_JAVA) || (!inTransparentMode(MODE_CLASS_NAME) && !in_function_type))
                startElement(SGENERIC_ARGUMENT_LIST);
            else
                startElement(STEMPLATE_PARAMETER_LIST);
   
        }
        savenamestack[namestack_save]

        tempops (options { generateAmbigWarnings = false; } : COMMA | template_argument[in_function_type])* tempope

        restorenamestack[namestack_save]
;

// generic parameter list
generic_parameter_list[] { CompleteElement element(this); std::string namestack_save[2];  ENTRY_DEBUG } :
        {
            // local mode
            startNewMode(MODE_LOCAL);

            startElement(SGENERIC_PARAMETER_LIST);
   
        }
        savenamestack[namestack_save]

        tempops (options { generateAmbigWarnings = false; } : COMMA | generic_parameter)* tempope

        restorenamestack[namestack_save]
;

// generic parameter
generic_parameter[] { CompleteElement element(this); ENTRY_DEBUG } :
        {

            // local mode
            startNewMode(MODE_LOCAL);

            startElement(STEMPLATE_PARAMETER);

        }
        (options { greedy = true; } :
        { LA(1) != SUPER && LA(1) != QMARK }?

        (options { generateAmbigWarnings = false; } : generic_specifiers_csharp)*
        ((options { generateAmbigWarnings = false; } : { LA(1) != IN }? template_operators)*

        (type_identifier | literals)
            (options { generateAmbigWarnings = false; } : template_operators)*
            ) |

            template_extends_java |

            template_super_java | qmark_name |
            template_argument_expression
        )+ 
;

// CUDA argument list
cuda_argument_list[] { CompleteElement element(this); std::string namestack_save[2]; ENTRY_DEBUG } :
        {
            // local mode
            startNewMode(MODE_LOCAL);

            startElement(SCUDA_ARGUMENT_LIST);
        }
        savenamestack[namestack_save]

        cuda_start (options { generateAmbigWarnings = false; } : COMMA | template_argument)* cuda_end

        restorenamestack[namestack_save]
;

// beginning of cuda argument list
cuda_start[] { ENTRY_DEBUG } :
        {
            // make sure we are in a list mode so that we can end correctly
            // some uses of tempope will have their own mode
            if (!inMode(MODE_LIST))
                startNewMode(MODE_LIST);
        }
        CUDA
;

// end of cuda argument list
cuda_end[] { ENTRY_DEBUG } :
        {
            // end down to the mode created by the start cuda argument list operator
            endDownToMode(MODE_LIST);
        }
        TEMPOPE TEMPOPE TEMPOPE
        {
            // end the mode created by the start cuda argument list operator
            while (inMode(MODE_LIST))
                endMode(MODE_LIST);
        }
;

// generic type constraint
generic_type_constraint[] { CompleteElement element(this); ENTRY_DEBUG } :
        {
            // local mode
            startNewMode(MODE_LOCAL);

            startElement(SWHERE);
        }
        WHERE compound_name_inner[false] COLON type_constraint (options { greedy = true; } : COMMA type_constraint)*

;

type_constraint[] { CompleteElement element(this); ENTRY_DEBUG } :
        {
            // local mode
            startNewMode(MODE_LOCAL);

            startElement(SCONSTRAINT);
        }

        (compound_name_inner[false] | CLASS | CXX_CLASS | STRUCT | new_constraint)
;

new_constraint[] { ENTRY_DEBUG } :

    new_name LPAREN RPAREN

;


new_name[] { LightweightElement element(this); ENTRY_DEBUG } :
        {
            startElement(SNAME);
        }

        NEW

;

protocol_list[] { CompleteElement element(this); ENTRY_DEBUG } :
    {

        // local mode
        startNewMode(MODE_LOCAL | MODE_LIST);

        startElement(SPROTOCOL_LIST);

    }
    TEMPOPS identifier (COMMA identifier)* TEMPOPE

;

category[] { CompleteElement element(this); ENTRY_DEBUG } :
    {

        // local mode
        startNewMode(MODE_LOCAL);

        startElement(SCATEGORY);

    }
    LPAREN (identifier)* RPAREN

;

// save the namestack
savenamestack[std::string namestack_save[]] { namestack_save[0].swap(namestack[0]); namestack_save[1].swap(namestack[1]); ENTRY_DEBUG } :;

// restore the namestack
restorenamestack[std::string namestack_save[]] { namestack[0].swap(namestack_save[0]); namestack[1].swap(namestack_save[1]); ENTRY_DEBUG } :;

// template argument
template_argument[bool in_function_type = false] { CompleteElement element(this); ENTRY_DEBUG } :
        {

            // local mode
            startNewMode(MODE_LOCAL);

            if(!inLanguage(LANGUAGE_JAVA) || (!inTransparentMode(MODE_CLASS_NAME) && !in_function_type))
               startElement(SGENERIC_ARGUMENT);
            else
               startElement(STEMPLATE_PARAMETER);

            if(inLanguage(LANGUAGE_CXX) | inLanguage(LANGUAGE_C))
               startElement(SEXPRESSION);
        }
        (options { greedy = true; } :
        { LA(1) != SUPER && LA(1) != QMARK }?

        (options { generateAmbigWarnings = false; } : generic_specifiers_csharp)*
        ((options { generateAmbigWarnings = false; } : { LA(1) != IN }? template_operators)*

        (type_identifier | literals)
            (options { generateAmbigWarnings = false; } : template_operators)*
            ) |

            template_extends_java |

            template_super_java | qmark_name |
            template_argument_expression
        )+ 
;

// template argument expression
template_argument_expression[] { ENTRY_DEBUG } :

        lparen_marked
        
        // qmark matches before template argument expression is fine
        ({ LA(1) != RPAREN }? (options { generateAmbigWarnings = false; } : general_operators | qmark | (variable_identifier)=>variable_identifier | literals | type_identifier | template_argument_expression))*
       rparen_operator[true]

;

// All possible operators
template_operators[] { LightweightElement element(this); ENTRY_DEBUG } :
        {
            if (!isoption(parser_options, SRCML_OPTION_OPTIONAL_MARKUP) || isoption(parser_options, SRCML_OPTION_OPERATOR))
                startElement(SOPERATOR);
        }
        (
        OPERATORS | TRETURN | TEMPOPS | EQUAL | MULTOPS | REFOPS | DOTDOT | RVALUEREF |
        QMARK | NEW | DELETE | IN | IS | STACKALLOC | AS | AWAIT | LAMBDA
        )
;

generic_specifiers_csharp[] { LightweightElement element(this); ENTRY_DEBUG } :
    {
        startElement(SFUNCTION_SPECIFIER);
    }
    (IN | OUT)
;

// template extends
template_extends_java[] { CompleteElement element(this); bool is_compound = false; ENTRY_DEBUG } :
        {
            startNewMode(MODE_LOCAL);

            startElement(SEXTENDS);
        }
        EXTENDS
        compound_name_java[is_compound]
;

// template super 
template_super_java[] { CompleteElement element(this); bool is_compound = false; ENTRY_DEBUG } :
        {
            startNewMode(MODE_LOCAL);

            startElement(SDERIVATION_LIST);
        }
        SUPER
        compound_name_java[is_compound]
;

// beginning of template parameter list
tempops[] { ENTRY_DEBUG } :
        {
            // make sure we are in a list mode so that we can end correctly
            // some uses of tempope will have their own mode
            if (!inMode(MODE_LIST))
                startNewMode(MODE_LIST);
        }
        TEMPOPS
;

// end of template parameter list
tempope[] { ENTRY_DEBUG } :
        {
            // end down to the mode created by the start template operator
            endDownToMode(MODE_LIST);
        }
        TEMPOPE
        {
            // end the mode created by the start template operator
            while (inMode(MODE_LIST))
                endMode(MODE_LIST);
        }
;

// a label
label_statement[] { CompleteElement element(this); ENTRY_DEBUG } :
        {
            // statement
            startNewMode(MODE_STATEMENT);

            // start the label element
            startElement(SLABEL_STATEMENT);
        }
        (identifier | keyword_identifier) COLON
;

// a label
macro_label_statement[] { CompleteElement element(this); ENTRY_DEBUG } :
        {
            // statement
            startNewMode(MODE_STATEMENT);

            // start the label element
            startElement(SLABEL_STATEMENT);
        }
        macro_label_call COLON
;

// typedef
typedef_statement[] { ENTRY_DEBUG } :
        {
            // statement
            startNewMode(MODE_STATEMENT | MODE_EXPECT | MODE_VARIABLE_NAME | MODE_ONLY_END_TERMINATE);

            // start the typedef element
            startElement(STYPEDEF);

            startNewMode(MODE_STATEMENT | MODE_NEST | MODE_TYPEDEF | MODE_END_AT_BLOCK_NO_TERMINATE);
        }
        TYPEDEF
;

// matching set of parenthesis
paren_pair[] { ENTRY_DEBUG } :
        LPAREN (paren_pair | qmark | ~(QMARK | LPAREN | RPAREN))* RPAREN
;

// matching set of curly braces
curly_pair[] { ENTRY_DEBUG } :
        LCURLY (curly_pair | qmark | ~(QMARK | LCURLY | RCURLY))* RCURLY
;

// matching set of brackets
bracket_pair[] { ENTRY_DEBUG } :
        LBRACKET (bracket_pair | qmark | ~(QMARK | LBRACKET | RBRACKET))* RBRACKET
;

// See if there is a semicolon terminating a statement inside a block at the top level
nested_terminate[] {

    int parencount = 0;
    int bracecount = 0;
    while (LA(1) != antlr::Token::EOF_TYPE) {

        if (LA(1) == RPAREN)
            --parencount;
        else if (LA(1) == LPAREN)
            ++parencount;

        if (LA(1) == RCURLY)
            --bracecount;
        else if (LA(1) == LCURLY)
            ++bracecount;

        if (bracecount < 0)
            break;

        if (LA(1) == TERMINATE && parencount == 0 && bracecount == 0)
            break;

        consume();
    }
} :
        TERMINATE
;

enum_preprocessing[bool decl] { ENTRY_DEBUG} :

        {
            bool intypedef = inMode(MODE_TYPEDEF);

            if (intypedef)
                startElement(STYPE);

            // statement
            startNewMode(MODE_STATEMENT | MODE_NEST | MODE_BLOCK | MODE_ENUM | MODE_DECL);

            // start the enum definition
            if(inLanguage(LANGUAGE_CXX) && (next_token() == CLASS || next_token() == CXX_CLASS || next_token() == STRUCT || next_token() == UNION)) {

                if(decl)
                    startElement(SENUM_CLASS_DECLARATION);
                else
                    startElement(SENUM_CLASS);

            } else if(decl) {

                startElement(SENUM_DECLARATION);

            } else {

                 startElement(SENUM);

             }

            // classes end at the end of the block
            if (intypedef) {
                setMode(MODE_END_AT_BLOCK);
            }
        }
;


// definition of an enum
enum_definition[] { ENTRY_DEBUG } :
        { inLanguage(LANGUAGE_JAVA_FAMILY) }?
        enum_class_definition |

        { inLanguage(LANGUAGE_CSHARP) }?
        enum_csharp_definition |
        enum_preprocessing[false] (options { greedy = true; } : specifier)* ENUM (options { greedy = true; } : enum_class_header)*
;

// declaration of an enum
enum_declaration[] { ENTRY_DEBUG } :
        { inLanguage(LANGUAGE_JAVA_FAMILY) }?
        enum_class_declaration |

        { inLanguage(LANGUAGE_CSHARP) }?
        enum_csharp_declaration |
        enum_preprocessing[true] (options { greedy = true; } : specifier)* ENUM (options { greedy = true; } : enum_class_header)*
;

// header for enum class
enum_class_header[] {} :
        (CLASS | CXX_CLASS | STRUCT | UNION)* 
        ({ inLanguage(LANGUAGE_CXX) && next_token() == LBRACKET}? attribute_cpp)*
        variable_identifier (COLON enum_type)* (options { greedy = true; } : COMMA variable_identifier (COLON enum_type)*)*

    ;

// type portion of enum
enum_type { LightweightElement element(this); ENTRY_DEBUG } :
        {
            startElement(STYPE);
        }
        // suppress warning compound_name seems to have some tokens in common with specifier.
        (options { generateAmbigWarnings = false; } : specifier | compound_name)*
    ;

enum_csharp_definition[] { ENTRY_DEBUG } :

    // may need to modifiy to work with enum_decl
    enum_preprocessing[false] class_preamble ENUM (options { greedy = true; } : variable_identifier)* ({ inLanguage(LANGUAGE_CXX_FAMILY) }? (options { greedy = true; } : derived))*

;

enum_csharp_declaration[] { ENTRY_DEBUG } :

    // may need to modifiy to work with enum_decl
    enum_preprocessing[true] class_preamble ENUM (options { greedy = true; } : variable_identifier)* ({ inLanguage(LANGUAGE_CXX_FAMILY) }? (options { greedy = true; } : derived))*
    (COMMA (options { greedy = true; } : variable_identifier)* ({ inLanguage(LANGUAGE_CXX_FAMILY) }? (options { greedy = true; } : derived))*)*

;

// Complete definition of an enum.  Used for enum's embedded in typedef's where the entire
// enum must be parsed since it is part of the type.
enum_definition_complete[] { CompleteElement element(this); ENTRY_DEBUG } :
        enum_definition

        (variable_identifier)*

        // start of enum definition block
        {
            startNewMode(MODE_TOP | MODE_LIST | MODE_DECL | MODE_EXPECT | MODE_BLOCK | MODE_NEST);

            startElement(SBLOCK);
        }
        LCURLY

        (options { greedy = true; } : { LA(1) != RCURLY || inTransparentMode(MODE_INTERNAL_END_CURLY) }?
        expression | comma)*

        // end of enum definition block
        {
            endDownToMode(MODE_TOP);
        }
        RCURLY
;

// enum block beginning and setup
enum_block[] { ENTRY_DEBUG } :
        lcurly_base
        {
            // nesting blocks, not statement
            if(inLanguage(LANGUAGE_JAVA))
                setMode(MODE_TOP | MODE_STATEMENT | MODE_NEST | MODE_LIST | MODE_BLOCK | MODE_ENUM);
            else {

                setMode(MODE_TOP | MODE_STATEMENT | MODE_NEST | MODE_LIST | MODE_BLOCK | MODE_ENUM);

            }
        }
;

// processing for short variable declaration
enum_short_variable_declaration[] { ENTRY_DEBUG } :
        {
            // variable declarations may be in a list
            startNewMode(MODE_LIST | MODE_VARIABLE_NAME | MODE_INIT | MODE_EXPECT);

            // declaration
            startNewMode(MODE_LOCAL | MODE_VARIABLE_NAME | MODE_INIT | MODE_EXPECT);

            // start the declaration
            startElement(SDECLARATION);
        }
        variable_declaration_nameinit
;


/*
  end of file

  Reached the end of the input.  Must now make sure to end any open elements.  Open elements indicate
  either syntax error in the code, or a translation error.

  EOF marks the end of all processing, so it must occur after any ending modes
*/
eof[] :
        {
            endAllModes();
        }
        EOF
;

/*
    Preprocessor

    Match on the directive itself not the entire directive
*/
preprocessor[] { ENTRY_DEBUG

        int directive_token = 0;
        bool markblockzero = false;

        TokenPosition tp;
        TokenPosition tp_directive;

        // parse end of line
        startNewMode(MODE_PARSE_EOL);

        // mode for any preprocessor elements
        startNewMode(MODE_PREPROC);
        } :

        {
            // assume error.  will set to proper one later
            startElement(SCPP_EMPTY);

            setTokenPosition(tp);
        }

        PREPROC markend[directive_token]
        {

            startNewMode(MODE_LOCAL);

            startElement(SCPP_DIRECTIVE);
            setTokenPosition(tp_directive);
        }

        // Suppress warnings that should be caused by empty rule.
        (options { generateAmbigWarnings = false; } : 
        INCLUDE
        {
            endMode();

            tp.setType(SCPP_INCLUDE);
        }
        (cpp_filename)* |

        DEFINE
        {
            endMode();

            tp.setType(SCPP_DEFINE);
        }
        (options { greedy = true; } : cpp_define_name (options { greedy = true; } : cpp_define_value)*)* |

        IFNDEF
        {
            endMode();

            tp.setType(SCPP_IFNDEF);
        }
        cpp_symbol_optional |

        UNDEF
        {
            endMode();

            tp.setType(SCPP_UNDEF);
        }
        cpp_symbol_optional |

        IF
        { markblockzero = false; }
        {
            endMode();

            tp.setType(SCPP_IF);
        }
        cpp_condition[markblockzero] |

        ELIF
        {
            endMode();

            tp.setType(SCPP_ELIF);
        }
        cpp_condition[markblockzero] |

        ELSE
        {
            endMode();

            tp.setType(SCPP_ELSE);
        } |

        ENDIF
        {
            endMode();

            tp.setType(SCPP_ENDIF);
        } |

        IFDEF
        {
            endMode();

            tp.setType(SCPP_IFDEF);
        }
            cpp_symbol_optional |

        LINE
        {
            endMode();

            tp.setType(SCPP_LINE);
        }
            (options { generateAmbigWarnings = false; } : cpp_linenumber

            (cpp_filename)* | { inLanguage(LANGUAGE_CSHARP) }? cpp_symbol_optional) |

        PRAGMA
        {
            endMode();

            tp.setType(SCPP_PRAGMA);
        } ({ isoption(parser_options, SRCML_OPTION_OPENMP) }? omp_directive | (options { generateAmbigWarnings = false; } : cpp_literal | cpp_symbol)*) |

        ERRORPREC
        {
            endMode();

            tp.setType(SCPP_ERROR);
        } (cpp_literal)* |

        WARNING
        {
            endMode();

            tp.setType(SCPP_WARNING);
        } (cpp_literal)* |

        REGION
        {
            endMode();

            tp.setType(SCPP_REGION);
        } (cpp_symbol)* |

        ENDREGION
        {
            endMode();

            tp.setType(SCPP_ENDREGION);
        } |

        IMPORT
        {
            endMode();

            tp.setType(SCPP_IMPORT);
        }
        (cpp_filename)* |

        /* blank preproc */
        // suppress ()* warning
        { tp_directive.setType(SNOP); endMode(); } (options { greedy = true; } : cpp_garbage)*

        )
        eol_skip[directive_token, markblockzero]
;
exception
catch[...] {
        eol_skip(directive_token, markblockzero);
}

// do all the cpp garbage
cpp_garbage[] :

 ~(EOL | LINECOMMENT_START | COMMENT_START | JAVADOC_COMMENT_START | DOXYGEN_COMMENT_START | LINE_DOXYGEN_COMMENT_START) /* @todo re-add EOF antlr is generating 1 for EOF but EOF hold -1 there is token
 with 1 EOF_ however, adding fails to generate */
;

cpp_check_end[] returns[bool is_end = false] {

 if(LA(1) == EOL || LA(1) == LINECOMMENT_START || LA(1) == COMMENT_START || LA(1) == JAVADOC_COMMENT_START || LA(1) == DOXYGEN_COMMENT_START || LA(1) == LINE_DOXYGEN_COMMENT_START || LA(1) == EOF || LA(1) == 1)  /* EOF */
     return true;

 return false;

}:;

// skip to eol
eol_skip[int directive_token, bool markblockzero] {

    while (LA(1) != EOL &&
           LA(1) != LINECOMMENT_START &&
           LA(1) != COMMENT_START &&
           LA(1) != JAVADOC_COMMENT_START &&
           LA(1) != DOXYGEN_COMMENT_START &&
           LA(1) != LINE_DOXYGEN_COMMENT_START &&
           LA(1) != 1 /* EOF? */
        )
         consume();

    ENTRY_DEBUG } :
    eol[directive_token, markblockzero]
;

/*
  end of line

  Only used for ending preprocessor, and only those directives who end on the current
  line.
*/
eol[int directive_token, bool markblockzero] {

            // end all preprocessor modes
            endWhileMode(MODE_PREPROC);

            endMode(MODE_PARSE_EOL);
ENTRY_DEBUG } :

        {
            if(directive_token == ENDIF) {

                bool end_statement = inMode(MODE_END_AT_ENDIF);
                while(inMode(MODE_END_AT_ENDIF))
                    endMode();

                if(end_statement)
                    else_handling();


            }

            if(LA(1) == 1) {

                eol_post(directive_token, markblockzero);
                return;
            }

        }

        (EOL | LINECOMMENT_START | COMMENT_START | JAVADOC_COMMENT_START | DOXYGEN_COMMENT_START | LINE_DOXYGEN_COMMENT_START | eof)
        eol_post[directive_token, markblockzero]
;

cppendif_skip[] {

    int prev = -1;
    int endif_count = 1;

    while(endif_count && LA(1) != 1 /* EOF */) {

        if((prev == PREPROC && LA(1) == IF) || LA(1) == IFDEF || LA(1) == IFNDEF)
            ++endif_count;

        if(LA(1) == ENDIF)
            --endif_count;

        prev = LA(1);
        consume();
    }

}:;

cppif_end_count_check[] returns [std::list<int> end_order] {

    int start = mark();
    std::list<int> op_stack;
    ++inputState->guessing;

    std::list<int>::size_type save_size = 0;

    int prev = -1;
    while(LA(1) != ENDIF && !(prev == PREPROC && LA(1) == ELSE) && LA(1) != 1 /* EOF */) {

        if((prev == PREPROC && LA(1) == IF) || LA(1) == IFDEF || LA(1) == IFNDEF) {
            cppendif_skip();
            continue;
        }

        if(LA(1) == ELIF) save_size = end_order.size();

        if(LA(1) == LPAREN) op_stack.push_back(LPAREN);
        if(LA(1) == RPAREN) {
            if(!op_stack.empty() && op_stack.back() == LPAREN) op_stack.pop_back();
            else end_order.push_back(RPAREN);
        }

        if(LA(1) == LCURLY) op_stack.push_back(LCURLY);
        if(LA(1) == RCURLY) {
            if(!op_stack.empty() && op_stack.back() == LCURLY) op_stack.pop_back();
            else end_order.push_back(RCURLY);
        }

        if(LA(1) == TERMINATE && !wait_terminate_post && (inTransparentMode(MODE_EXPRESSION | MODE_STATEMENT) || inMode(MODE_END_FOR_CONTROL))) {
            end_order.push_back(TERMINATE);

        }

        prev = LA(1);
        consume();

    }

    if(LA(1) == 1 /* EOF */) {

        end_order.clear();

    }

    if(LA(1) == ENDIF) end_order.resize(save_size);

    while(!op_stack.empty() && !end_order.empty()) {

        op_stack.pop_front();
        end_order.pop_front();

    }

    --inputState->guessing;

    rewind(start);

ENTRY_DEBUG } :;

// post processing for eol
eol_post[int directive_token, bool markblockzero] {

        // Flags to control skipping of #if 0 and #else.
        // Once in these modes, stay in these modes until the matching #endif is reached
        // cpp_ifcount used to indicate which #endif matches the #if or #else
        switch (directive_token) {

            case IF :
            case IFDEF :
            case IFNDEF :

                // should work unless also creates a dangling lcurly or lparen
                // in which case may need to run on everthing except else.
                if(isoption(parser_options, SRCML_OPTION_CPPIF_CHECK) && !inputState->guessing) {

                    std::list<int> end_order = cppif_end_count_check();
                    srcMLState::MODE_TYPE current_mode = getMode();

                    // @todo When C++11 is default, switch to ranged for or at least auto keyword.
                    for(std::list<int>::iterator pos = end_order.begin(); pos != end_order.end(); ++pos) {

                        if(*pos == RCURLY) {    
                            setMode(MODE_TOP | MODE_STATEMENT | MODE_NEST | MODE_LIST | MODE_BLOCK);
                            startNewMode(current_mode | MODE_ISSUE_EMPTY_AT_POP);
                            addElement(SBLOCK);

                        }

                        if(inTransparentMode(MODE_CONDITION) && *pos == RPAREN) {

                            std::stack<int> open_elements;
                            open_elements.push(SCONDITION);

                            /** @todo Could have multipl endings of a name as well.  However, just correct double ending of condition. */
                            if(number_finishing_elements)
                                finish_elements_add.push_back(std::pair<const srcMLState::MODE_TYPE, std::stack<int> >(MODE_CONDITION | MODE_LIST | MODE_EXPRESSION | MODE_EXPECT | MODE_ISSUE_EMPTY_AT_POP, open_elements));
                            else
                                insertModeAfter(MODE_CONDITION | MODE_LIST | MODE_EXPRESSION | MODE_EXPECT,
                                                MODE_CONDITION | MODE_LIST | MODE_EXPRESSION | MODE_EXPECT | MODE_ISSUE_EMPTY_AT_POP,
                                                open_elements);


                        }

                        if(*pos == TERMINATE) {

                            if(inMode(MODE_CONDITION) && inPrevMode(MODE_IF)) {

                                cppif_duplicate = true;

                            } else if(inMode(MODE_LIST | MODE_CONDITION) && inPrevMode(MODE_STATEMENT | MODE_NEST)) {

                                cppif_duplicate = true;

                            } else if(inMode(MODE_END_FOR_CONTROL) || inMode(MODE_LIST | MODE_FOR_CONDITION)) {

                                cppif_duplicate = true;

                            } else {

                                dupDownOverMode(MODE_STATEMENT);

                            }

                        }

                    }


                }                      

                // start a new blank mode for new zero'ed blocks
                if (!cpp_zeromode && markblockzero) {

                    // start a new blank mode for if
                    cpp_zeromode = true;

                    // keep track of nested if's (inside the #if 0) so we know when
                    // we reach the proper #endif
                    cpp_ifcount = 0;
                }

                // another if reached
                ++cpp_ifcount;

                // create new context for #if (and possible #else)
                if (!isoption(parser_options, SRCML_OPTION_CPP_TEXT_ELSE) && !inputState->guessing)
                    cppmode.push(cppmodeitem(size()));

                break;

            case ELSE :
            case ELIF :

                // #else reached for #if 0 that started this mode
                if (cpp_zeromode && cpp_ifcount == 1)
                    cpp_zeromode = false;

                // not in skipped #if, so skip #else until #endif of #if is reached
                else if (!cpp_zeromode) {
                    cpp_skipelse = true;
                    cpp_ifcount = 1;
                }

                if (isoption(parser_options, SRCML_OPTION_CPP_TEXT_ELSE) && !inputState->guessing) {

                    // create an empty cppmode for #if if one doesn't exist
                    if (cppmode.empty())
                        cppmode.push(cppmodeitem(size()));

                    // add new context for #else in current #if
                    cppmode.top().statesize.push_back(size());

                    if (!cpp_zeromode && cppmode.top().statesize.front() > size())
                            cppmode.top().skipelse = true;
                }
                break;

            case ENDIF :

                // another #if ended
                --cpp_ifcount;

                // #endif reached for #if 0 that started this mode
                if (cpp_zeromode && cpp_ifcount == 0)
                    cpp_zeromode = false;

                // #endif reached for #else that started this mode
                if (cpp_skipelse && cpp_ifcount == 0)
                    cpp_skipelse = false;

                if (isoption(parser_options, SRCML_OPTION_CPP_TEXT_ELSE) && !inputState->guessing &&
                    !cppmode.empty()) {

                    // add new context for #endif in current #if
                    cppmode.top().statesize.push_back(size());

                    // reached #endif so finished adding to this mode
                    cppmode.top().isclosed = true;

                    // remove any finished modes
                    cppmode_cleanup();
                }

            default :
                break;
        }

        /*
            Skip elements when:
                - in zero block (cpp_zeromode) and not marking #if 0
                - when processing only #if part, not #else
                - when guessing and in else (unless in zero block)
                - when ??? for cppmode
        */
        if ((!isoption(parser_options, SRCML_OPTION_CPP_MARKUP_IF0) && cpp_zeromode) ||
            (isoption(parser_options, SRCML_OPTION_CPP_TEXT_ELSE) && cpp_skipelse) ||
            (isoption(parser_options, SRCML_OPTION_CPP_TEXT_ELSE) && inputState->guessing && cpp_skipelse) ||
            (!cppmode.empty() && !cppmode.top().isclosed && cppmode.top().skipelse)
        ) {
            while (LA(1) != PREPROC && LA(1) != 1 /* EOF */)
                consume();
        }

        ENTRY_DEBUG
} :;

// remove any finished or unneeded cppmodes
cppmode_cleanup[] {

        bool equal = true;
        for (std::deque<int>::size_type i = 0; i < cppmode.top().statesize.size(); ++i)
            if (cppmode.top().statesize[i] != cppmode.top().statesize[0]) {
                equal = false;
                break;
            }

        if (!cppmode.empty() && (equal || cppmode.top().statesize.size() == 2))
            cppmode.pop();

        ENTRY_DEBUG 
} :;

// line continuation character
line_continuation[] { ENTRY_DEBUG } :
        {
            // end all preprocessor modes
            endWhileMode(MODE_PARSE_EOL);
        }
        EOL_BACKSLASH
;

// condition in cpp
cpp_condition[bool& markblockzero] { CompleteElement element(this); ENTRY_DEBUG } :

        set_bool[markblockzero, LA(1) == CONSTANTS && LT(1)->getText() == "0"]

        cpp_complete_expression
;

// an expression
cpp_expression[CALL_TYPE type = NOCALL] { ENTRY_DEBUG } :

        { !inputState->guessing }?
        (expression_process
            expression_part_plus_linq[type]
        ) | cpp_garbage

;
exception
catch[...] {

        startNewMode(MODE_LOCAL);
        startElement(SNAME);
        consume();
        endMode();

}

// match a complete expression no stream
cpp_complete_expression[] { CompleteElement element(this); ENTRY_DEBUG } :
        {
            // start a mode to end at right bracket with expressions inside
            startNewMode(MODE_TOP | MODE_EXPECT | MODE_EXPRESSION);
        }
        (options { greedy = true; } : { !cpp_check_end() }? 

        (   
        // commas as in a list
        { inTransparentMode(MODE_END_ONLY_AT_RPAREN) || !inTransparentMode(MODE_END_AT_COMMA)}?
        comma |

        // right parentheses, unless we are in a pair of parentheses in an expression
        { !inTransparentMode(MODE_INTERNAL_END_PAREN) }? rparen[false] |

        // argument mode (as part of call)
        { inMode(MODE_ARGUMENT) }? argument |

        // expression with right parentheses if a previous match is in one
        { LA(1) != RPAREN || inTransparentMode(MODE_INTERNAL_END_PAREN) }? cpp_expression |

        COLON
        )
        )*
;

// symbol in cpp
cpp_symbol[] { ENTRY_DEBUG } :
        (options { generateAmbigWarnings = false; } :
            
            simple_identifier | 

        {

            startNewMode(MODE_LOCAL);
            startElement(SNAME);

        }

        cpp_garbage

        {

        endMode();

        }
    )

;

cpp_define_name[] { CompleteElement element(this);
    int line_pos = LT(1)->getLine();
    std::string::size_type pos = LT(1)->getColumn() + LT(1)->getText().size();
} :

        {
            startNewMode(MODE_LOCAL);

            startElement(SCPP_MACRO_DEFN);
        }
        cpp_symbol (options { greedy = true; } : { line_pos == LT(1)->getLine() && pos == (unsigned)LT(1)->getColumn() }? cpp_define_parameter_list)*
;

cpp_define_parameter_list[] { CompleteElement element(this); bool lastwasparam = false; bool foundparam = false; ENTRY_DEBUG } :
        {
            // list of parameters
            startNewMode(MODE_PARAMETER | MODE_LIST | MODE_EXPECT);

            // start the parameter list element
            startElement(SPARAMETER_LIST);
        }

        // parameter list must include all possible parts since it is part of
        // function detection
        LPAREN ({ foundparam = true; if (!lastwasparam) empty_element(SPARAMETER, !lastwasparam); lastwasparam = false; }
        {
            // We are in a parameter list.  Need to make sure we end it down to the start of the parameter list
            if (!inMode(MODE_PARAMETER | MODE_LIST | MODE_EXPECT))
                endMode();
        } comma |
        cpp_define_parameter { foundparam = lastwasparam = true; })* empty_element[SPARAMETER, !lastwasparam && foundparam] rparen[false]
;


cpp_define_parameter[] { int type_count = 1; ENTRY_DEBUG } :
        {
            // end parameter correctly
            startNewMode(MODE_PARAMETER);

            // start the parameter element
            startElement(SPARAMETER);
        }
        parameter_type_count[type_count]
;


cpp_define_value[] { ENTRY_DEBUG } :
        {
            startElement(SCPP_MACRO_VALUE);
        }
        cpp_garbage (options { greedy = true; } : cpp_garbage)*
;

// optional symbol cpp 
cpp_symbol_optional[] { ENTRY_DEBUG } :
        (options { greedy = true; } : cpp_symbol)*
;

// filename cpp
cpp_filename[] { SingleElement element(this); ENTRY_DEBUG } :
        {
            startElement(SCPP_FILENAME);
        }
        (string_literal[false] | char_literal[false] | TEMPOPS (~(TEMPOPE | EOL))* TEMPOPE)
;

// linenumber in cpp
cpp_linenumber[] { SingleElement element(this); bool first = true; ENTRY_DEBUG } :
        (options { greedy = true; } : { if(first) { startElement(SCPP_NUMBER); first = false; } } literal[false])*
;

// literal in cpp
cpp_literal[] { SingleElement element(this); ENTRY_DEBUG } :
        {
            startElement(SCPP_LITERAL);
        }
        (string_literal[false] | char_literal[false] | TEMPOPS (~(TEMPOPE | EOL))* TEMPOPE)
;

omp_directive[] { CompleteElement element(this); ENTRY_DEBUG} :
    {
        startNewMode(MODE_LOCAL);

        startElement(SOMP_DIRECTIVE);
    }

    OMP_OMP (options { generateAmbigWarnings = false; } : COMMA | { next_token() == LPAREN }? omp_clause | omp_name)*

;

omp_name[] { SingleElement element(this); ENTRY_DEBUG } :
        {
            startElement(SOMP_NAME);
        }
        cpp_garbage

;


omp_clause[] { CompleteElement element(this); ENTRY_DEBUG} :
    {
        startNewMode(MODE_LOCAL);

        startElement(SOMP_CLAUSE);
    }

    omp_name omp_argument_list

;

omp_argument_list[] { CompleteElement element(this); ENTRY_DEBUG} :
    {
        startNewMode(MODE_LOCAL);

        startElement(SOMP_ARGUMENT_LIST);
    }

    (

    { next_token() != RPAREN }? LPAREN omp_argument (COMMA omp_argument)* RPAREN |
    LPAREN RPAREN

    )

;

omp_argument[] { CompleteElement element(this); ENTRY_DEBUG} :
    {
        startNewMode(MODE_LOCAL);

        startElement(SOMP_ARGUMENT);
        startElement(SOMP_EXPRESSION);
    }

    (~(RPAREN | COMMA))*

;<|MERGE_RESOLUTION|>--- conflicted
+++ resolved
@@ -1231,13 +1231,12 @@
         { replaceMode(MODE_FUNCTION_NAME, MODE_FUNCTION_PARAMETER | MODE_FUNCTION_TAIL); } |
         (options { greedy = true; } : { !isoption(parser_options, SRCML_OPTION_WRAP_TEMPLATE) && next_token() == TEMPOPS }? template_declaration_full set_int[type_count, type_count - 1])*
 
-<<<<<<< HEAD
         ({ type_count > 0 && (LA(1) != OVERRIDE || !inLanguage(LANGUAGE_CXX)) && (decl_specifier_tokens_set.member(LA(1)) || (inLanguage(LANGUAGE_JAVA) && LA(1) == ATSIGN) 
             || (inLanguage(LANGUAGE_CSHARP) && LA(1) == LBRACKET) || (inLanguage(LANGUAGE_CXX) && LA(1) == LBRACKET && next_token() == LBRACKET))}?
                 decl_pre_type[type_count])*
-=======
+
+        /*! @todo These might be able to go in any order */
         ({ inLanguage(LANGUAGE_JAVA) }? (generic_parameter_list/* | specifier | default_specifier*/)  set_int[type_count, type_count - 1])*
->>>>>>> 3d7313dc
 
         function_type[type_count]
 ;
@@ -7134,16 +7133,11 @@
         // match auto keyword first as special case do no warn about ambiguity
         (options { generateAmbigWarnings = false; } : 
             { LA(1) == CXX_CLASS && keyword_name_token_set.member(next_token()) }? keyword_name | auto_keyword[type_count > 1] |
-<<<<<<< HEAD
-            { is_class_type_identifier() }? (options { greedy = true; } : { !class_tokens_set.member(LA(1)) }? (options { generateAmbigWarnings = false; } : specifier | macro_call) { decTypeCount(); })* class_type_identifier[is_compound] { decTypeCount(); } (options { greedy = true; } : { !is_compound }?  multops)* |
-            lead_type_identifier)
-=======
             { is_class_type_identifier() }? (options { greedy = true; } : 
                 { !class_tokens_set.member(LA(1)) }? 
                     (options { generateAmbigWarnings = false; } : specifier | { look_past_rule(&srcMLParser::identifier) != LPAREN }? identifier | macro_call) { decTypeCount(); })*
                     class_type_identifier[is_compound] { decTypeCount(); } (options { greedy = true; } : { !is_compound }?  multops)* |
             lead_type_identifier | EVENT)
->>>>>>> 3d7313dc
         { if(!inTransparentMode(MODE_TYPEDEF)) decTypeCount(); } 
 
         (options { greedy = true; } : { !inTransparentMode(MODE_TYPEDEF) && getTypeCount() > 0 }?
