--- conflicted
+++ resolved
@@ -716,7 +716,6 @@
     int current_line = -1;
     int nxt_token = -1;
     int last_consumed = -1;
-    antlr::RefToken last_token;
     bool wait_terminate_post = false;
     bool cppif_duplicate = false;
     size_t number_finishing_elements = 0;
@@ -736,7 +735,6 @@
     static const antlr::BitSet decl_specifier_tokens_set;
     static const antlr::BitSet identifier_list_tokens_set;
     static const antlr::BitSet whitespace_token_set;
-    static const antlr::BitSet no_skip_element_token_set;
 
     // constructor
     srcMLParser(antlr::TokenStream& lexer, int lang, const OPTION_TYPE& options);
@@ -771,17 +769,8 @@
     void endAllModes();
 
     virtual void consume() {
-<<<<<<< HEAD
-
-        if (!skip_tokens_set.member((unsigned int) LA(1)) /* && !inMode(MODE_PREPROC) */) {
-
-            last_token = LT(1);
-            last_consumed = LA(1);
-        }
-=======
         if (!skip_tokens_set.member((unsigned int) LA(1)))
             last_consumed = LA(1);
->>>>>>> 7b9ed2e6
 
         LLkParser::consume();
     }
@@ -12115,15 +12104,6 @@
                 startElement(STYPE);
         }
 
-<<<<<<< HEAD
-        // match auto keyword first as special case do no warn about ambiguity
-        ((options { generateAmbigWarnings = false; } : this_specifier | auto_keyword[type_count > 1] |
-         { is_class_type_identifier() }? (options { greedy = true; } :
-            { !class_tokens_set.member(LA(1)) }?
-                (options { generateAmbigWarnings = false; } : specifier | { look_past_rule(&srcMLParser::identifier) != LPAREN }? identifier | macro_call) set_int[type_count, type_count - 1])*
-                class_type_identifier[is_compound] set_int[type_count, type_count - 1] (options { greedy = true; } : { !is_compound }? multops)* |
-         type_identifier) set_int[type_count, type_count - 1] (options { greedy = true;} : eat_type[type_count])?)
-=======
         // match auto keyword first as a special case; do not warn about ambiguity
         (
             (options { generateAmbigWarnings = false; } :
@@ -12148,7 +12128,6 @@
                 class_type_identifier[is_compound]
                 set_int[type_count, type_count - 1]
                 (options { greedy = true; } : { !is_compound }? multops)* |
->>>>>>> 7b9ed2e6
 
                 type_identifier
             )
@@ -13728,17 +13707,12 @@
             end_order.clear();
         }
 
-<<<<<<< HEAD
-        if (LA(1) == TERMINATE && !wait_terminate_post && (inTransparentMode(MODE_EXPRESSION | MODE_STATEMENT) || inMode(MODE_END_CONTROL))) {
-            end_order.push_back(TERMINATE);
-=======
         if (LA(1) == ENDIF)
             end_order.resize(save_size);
 
         while (!op_stack.empty() && !end_order.empty()) {
             op_stack.pop_front();
             end_order.pop_front();
->>>>>>> 7b9ed2e6
         }
 
         --inputState->guessing;
