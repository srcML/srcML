--- conflicted
+++ resolved
@@ -2838,10 +2838,6 @@
             // type element begins
             startElement(STYPE);
         }
-<<<<<<< HEAD
-        lead_type_identifier { decTypeCount(); }
-        (options { greedy = true; } : {getTypeCount() > 0}? type_identifier { decTypeCount(); })*
-=======
         lead_type_identifier 
         { 
             decTypeCount();
@@ -2849,8 +2845,7 @@
                 return;
         }
 
-        ({getTypeCount() > 0}? type_identifier { decTypeCount(); })*
->>>>>>> d37ad2f1
+        (options { greedy = true; } : {getTypeCount() > 0}? type_identifier { decTypeCount(); })*
         {
             endMode(MODE_EAT_TYPE);
             setMode(MODE_FUNCTION_NAME);
