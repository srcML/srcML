--- conflicted
+++ resolved
@@ -209,10 +209,6 @@
     ELEMENT_MAP(SEMIT_STATEMENT,          "emit")
 
     ELEMENT_MAP(SMEMBER_INITIALIZATION_LIST, "member_init_list")
-<<<<<<< HEAD
-    ELEMENT_MAP(SMEMBER_INITIALIZATION,      "member_init")
-=======
->>>>>>> a7cdccc6
     ELEMENT_MAP(SCONSTRUCTOR_DEFINITION,     "constructor")
     ELEMENT_MAP(SCONSTRUCTOR_DECLARATION,    "constructor_decl")
     ELEMENT_MAP(SDESTRUCTOR_DEFINITION,      "destructor")
@@ -479,43 +475,6 @@
       openelementcount(0), curline(0), curcolumn(0), tabsize(ts), depth(0), 
       debug_time_start(boost::posix_time::microsec_clock::universal_time())
 {
-    num2prefix.push_back(SRCML_SRC_NS_PREFIX_DEFAULT);
-    num2prefix.push_back(SRCML_CPP_NS_PREFIX_DEFAULT);
-    num2prefix.push_back(SRCML_ERR_NS_PREFIX_DEFAULT);
-    num2prefix.push_back(SRCML_EXT_LITERAL_NS_PREFIX_DEFAULT);
-    num2prefix.push_back(SRCML_EXT_OPERATOR_NS_PREFIX_DEFAULT);
-    num2prefix.push_back(SRCML_EXT_MODIFIER_NS_PREFIX_DEFAULT);
-    num2prefix.push_back(SRCML_EXT_POSITION_NS_PREFIX_DEFAULT);
-    num2prefix.push_back(SRCML_EXT_OPENMP_NS_PREFIX_DEFAULT);
-
-    num2uri.push_back(SRCML_SRC_NS_URI);
-    num2uri.push_back(SRCML_CPP_NS_URI);
-    num2uri.push_back(SRCML_ERR_NS_URI);
-    num2uri.push_back(SRCML_EXT_LITERAL_NS_URI);
-    num2uri.push_back(SRCML_EXT_OPERATOR_NS_URI);
-    num2uri.push_back(SRCML_EXT_MODIFIER_NS_URI);
-    num2uri.push_back(SRCML_EXT_POSITION_NS_URI);
-    num2uri.push_back(SRCML_EXT_OPENMP_NS_URI);
-
-    for(std::vector<std::string>::size_type outer_pos = 0; outer_pos < uri.size(); ++ outer_pos) {
-
-        std::vector<std::string>::size_type pos;
-        for(pos = 0; pos < num2uri.size() && num2uri[pos] != uri[outer_pos]; ++pos)
-            ;
-
-        if(pos < num2uri.size()) {
-
-            num2prefix[pos] = prefix[outer_pos];
-
-        } else {
-
-            num2prefix.push_back(prefix[outer_pos]);
-            num2uri.push_back(uri[outer_pos]);
-
-        }
-
-    }
-
 
     if(!isoption(options, SRCML_OPTION_OPTIONAL_MARKUP)) {
 
