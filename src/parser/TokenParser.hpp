--- conflicted
+++ resolved
@@ -1,48 +1,3 @@
-<<<<<<< HEAD
-/*
-  TokenParser.hpp
-
-  @copyright Copyright (C) 2003-2014  SDML (www.srcML.org)
-
-  This file is part of the srcML Toolkit.
-
-  The srcML Toolkit is free software; you can redistribute it and/or modify
-  it under the terms of the GNU General Public License as published by
-  the Free Software Foundation; either version 2 of the License, or
-  (at your option) any later version.
-
-  The srcML Toolkit is distributed in the hope that it will be useful,
-  but WITHOUT ANY WARRANTY; without even the implied warranty of
-  MERCHANTABILITY or FITNESS FOR A PARTICULAR PURPOSE.  See the
-  GNU General Public License for more details.
-
-  You should have received a copy of the GNU General Public License
-  along with the srcML Toolkit; if not, write to the Free Software
-  Foundation, Inc., 59 Temple Place, Suite 330, Boston, MA  02111-1307  USA
-
-  Adds methods for Island grammar parsing for antlr::Parser.
-  Is included in the desired passthrough parser grammar.
-
-  Done because antlr doesn't really support inheritance only
-  grammar inheritance
-
-  In order to use:
-
-  Put a #include "tokenparser.h" in your grammar file
-
-  Define a symbol(?) start.  Include in it all the cases
-  that you want to use:
-  start : (case1 | case2)
-  ;
-
-  Any tokens that don't match a case reachable from start
-  will be passed along unchanged
-
-  All whitespace tokens, WS, are passed along unchanged
-
-  Will be overridden in stream parser version.
-*/
-=======
 /**
  * @file TokenParser.hpp
  *
@@ -88,7 +43,6 @@
  *
  * Will be overridden in stream parser version.
  */
->>>>>>> 1a06fc51
 
 #ifndef TOKENPARSER_HPP
 #define TOKENPARSER_HPP
