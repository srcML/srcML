--- conflicted
+++ resolved
@@ -243,10 +243,7 @@
 /** mode for friend */
 const static srcMLState::MODE_TYPE MODE_FRIEND;
 
-<<<<<<< HEAD
-=======
 /** mode for class header */
 const static srcMLState::MODE_TYPE MODE_CLASS_NAME;
 
->>>>>>> 928e24ee
 #endif