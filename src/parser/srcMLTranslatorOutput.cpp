/*
  srcMLTranslatorOutput.cpp

  Copyright (C) 2003-2012  SDML (www.srcML.org)

  This file is part of the srcML Toolkit.

  The srcML Toolkit is free software; you can redistribute it and/or modify
  it under the terms of the GNU General Public License as published by
  the Free Software Foundation; either version 2 of the License, or
  (at your option) any later version.

  The srcML Toolkit is distributed in the hope that it will be useful,
  but WITHOUT ANY WARRANTY; without even the implied warranty of
  MERCHANTABILITY or FITNESS FOR A PARTICULAR PURPOSE.  See the
  GNU General Public License for more details.

  You should have received a copy of the GNU General Public License
  along with the srcML Toolkit; if not, write to the Free Software
  Foundation, Inc., 59 Temple Place, Suite 330, Boston, MA  02111-1307  USA

  Output of the XML format based on srcMLParser
*/

#include "srcMLTranslatorOutput.hpp"
#include "srcMLToken.hpp"
#include "project.hpp"
#include "srcmlns.hpp"
#include <boost/preprocessor/iteration/local.hpp>

#include "srcMLOutputPR.hpp"

#include <cstring>
#include <sstream>
#ifdef LIBSRCML_COMPILER_IS_MSVC
#include <io.h>
#define snprintf _snprintf
#endif

#define ELEMENT_MAP_CALL_NAME element_name
#define ELEMENT_MAP_FIRST_TYPE int
#define ELEMENT_MAP_SECOND_TYPE const char*
#define ELEMENT_MAP_DEFAULT(s) template <ELEMENT_MAP_FIRST_TYPE n> inline ELEMENT_MAP_SECOND_TYPE \
  ELEMENT_MAP_CALL_NAME() { s }

#define ELEMENT_MAP_CALL(t) ELEMENT_MAP_CALL_NAME <srcMLParserTokenTypes::t>()
#define ELEMENT_MAP(t, s) template <> inline ELEMENT_MAP_SECOND_TYPE ELEMENT_MAP_CALL(t) { return s; }

// map the token types to specific strings
namespace {

  // base member
  ELEMENT_MAP_DEFAULT(return "";)

  // map tokens to strings
  // order matters if referring to previous definition
  ELEMENT_MAP(SUNIT, "unit")
  ELEMENT_MAP(COMMENT_START, "comment")
  ELEMENT_MAP(COMMENT_END, ELEMENT_MAP_CALL(COMMENT_START))
  ELEMENT_MAP(LINECOMMENT_START, ELEMENT_MAP_CALL(COMMENT_START))
  ELEMENT_MAP(LINECOMMENT_END, ELEMENT_MAP_CALL(COMMENT_START))
  ELEMENT_MAP(JAVADOC_COMMENT_START, ELEMENT_MAP_CALL(COMMENT_START))
  ELEMENT_MAP(DOXYGEN_COMMENT_START, ELEMENT_MAP_CALL(COMMENT_START))
  ELEMENT_MAP(LINE_DOXYGEN_COMMENT_START, ELEMENT_MAP_CALL(COMMENT_START))

  // No op
  ELEMENT_MAP(SNOP, "")

  // literal values
  ELEMENT_MAP(SSTRING,  "literal")
  ELEMENT_MAP(SCHAR,    "literal")
  ELEMENT_MAP(SLITERAL, "literal")
  ELEMENT_MAP(SBOOLEAN, "literal")
  ELEMENT_MAP(SNULL,    "literal")
  ELEMENT_MAP(SCOMPLEX, "literal")

  // operators
  ELEMENT_MAP(SOPERATOR, "operator")

  // type modifier
  ELEMENT_MAP(SMODIFIER, "modifier")

  // sub-statement elements
  ELEMENT_MAP(SNAME, "name")
  ELEMENT_MAP(SONAME, "")
  ELEMENT_MAP(SCNAME, "name")
  ELEMENT_MAP(STYPE, "type")
  ELEMENT_MAP(SCONDITION, "condition")
  ELEMENT_MAP(SBLOCK, "block")
  ELEMENT_MAP(SINDEX, "index")
  ELEMENT_MAP(SDECLTYPE, "decltype")
  ELEMENT_MAP(STYPENAME, "typename")

  ELEMENT_MAP(SEXPRESSION_STATEMENT, "expr_stmt")
  ELEMENT_MAP(SEXPRESSION, "expr")

  ELEMENT_MAP(SDECLARATION_STATEMENT, "decl_stmt")
  ELEMENT_MAP(SDECLARATION, "decl")
  ELEMENT_MAP(SDECLARATION_INITIALIZATION, "init")
  ELEMENT_MAP(SDECLARATION_RANGE, "range")

  ELEMENT_MAP(SBREAK_STATEMENT, "break")
  ELEMENT_MAP(SCONTINUE_STATEMENT, "continue")
  ELEMENT_MAP(SGOTO_STATEMENT, "goto")
  ELEMENT_MAP(SLABEL_STATEMENT, "label")

  ELEMENT_MAP(STYPEDEF, "typedef")
  ELEMENT_MAP(SASM, "asm")
  ELEMENT_MAP(SMACRO_CALL, "macro")
  ELEMENT_MAP(SMACRO_DEFN, "macro_defn")
  ELEMENT_MAP(SMACRO_VALUE, "value")
  ELEMENT_MAP(SENUM, "enum")

  ELEMENT_MAP(SIF_STATEMENT, "if")
  ELEMENT_MAP(STHEN, "then")
  ELEMENT_MAP(SELSE, "else")
  ELEMENT_MAP(SELSEIF, "elseif")

  ELEMENT_MAP(SWHILE_STATEMENT, "while")
  ELEMENT_MAP(SLOCK_STATEMENT, "lock")
  ELEMENT_MAP(SFIXED_STATEMENT, "fixed")
  ELEMENT_MAP(SCHECKED_STATEMENT, "checked")
  ELEMENT_MAP(SUNCHECKED_STATEMENT, "unchecked")
  ELEMENT_MAP(SUNSAFE_STATEMENT, "unsafe")
  ELEMENT_MAP(SDO_STATEMENT, "do")

  ELEMENT_MAP(SSWITCH, "switch")
  ELEMENT_MAP(SCASE, "case")
  ELEMENT_MAP(SDEFAULT, "default")

  ELEMENT_MAP(SFOR_STATEMENT, "for")
  ELEMENT_MAP(SFOREACH_STATEMENT, "foreach")
  ELEMENT_MAP(SFOR_GROUP, /*"group"*/"")
  ELEMENT_MAP(SFOR_INITIALIZATION, "init")
  ELEMENT_MAP(SFOR_CONDITION, ELEMENT_MAP_CALL(SCONDITION))
  ELEMENT_MAP(SFOR_INCREMENT, "incr")

  // functions
  ELEMENT_MAP(SFUNCTION_DEFINITION,  "function")
  ELEMENT_MAP(SFUNCTION_DECLARATION, "function_decl")
  ELEMENT_MAP(SFUNCTION_LAMBDA,      "lambda")
  ELEMENT_MAP(SFUNCTION_SPECIFIER,   "specifier")
  ELEMENT_MAP(SRETURN_STATEMENT,     "return")
  ELEMENT_MAP(SFUNCTION_CALL,        "call")
  ELEMENT_MAP(SSIZEOF_CALL,          "sizeof")
  ELEMENT_MAP(SPARAMETER_LIST,       "parameter_list")
  ELEMENT_MAP(SPARAMETER,            "param")
  ELEMENT_MAP(SKRPARAMETER_LIST,     "krparameter_list")
  ELEMENT_MAP(SKRPARAMETER,          "krparam")
  ELEMENT_MAP(SARGUMENT_LIST,        "argument_list")
  ELEMENT_MAP(SARGUMENT,             "argument")
  ELEMENT_MAP(SLAMBDA_CAPTURE,  "capture")

  // struct, union
  ELEMENT_MAP(SSTRUCT, "struct")
  ELEMENT_MAP(SSTRUCT_DECLARATION,   "struct_decl")
  ELEMENT_MAP(SUNION, "union")
  ELEMENT_MAP(SUNION_DECLARATION,    "union_decl")

  // class
  ELEMENT_MAP(SCLASS,                   "class")
  ELEMENT_MAP(SCLASS_DECLARATION,       "class_decl")
  ELEMENT_MAP(SPUBLIC_ACCESS,           "public")
  ELEMENT_MAP(SPUBLIC_ACCESS_DEFAULT,   "public")
  ELEMENT_MAP(SPRIVATE_ACCESS,          "private")
  ELEMENT_MAP(SPRIVATE_ACCESS_DEFAULT,  "private")
  ELEMENT_MAP(SPROTECTED_ACCESS,        "protected")

  // Qt
  ELEMENT_MAP(SSIGNAL_ACCESS,           "signals")
  ELEMENT_MAP(SFOREVER_STATEMENT,       "forever")

  ELEMENT_MAP(SMEMBER_INITIALIZATION_LIST, "member_list")
  ELEMENT_MAP(SCONSTRUCTOR_DEFINITION, "constructor")
  ELEMENT_MAP(SCONSTRUCTOR_DECLARATION, "constructor_decl")
  ELEMENT_MAP(SDESTRUCTOR_DEFINITION,   "destructor")
  ELEMENT_MAP(SDESTRUCTOR_DECLARATION, "destructor_decl")
  ELEMENT_MAP(SDERIVATION_LIST,         "super")
  ELEMENT_MAP(SFRIEND,                  "friend")
  ELEMENT_MAP(SCLASS_SPECIFIER,         "specifier")

  // extern definition
  ELEMENT_MAP(SEXTERN, "extern")

  // namespaces
  ELEMENT_MAP(SNAMESPACE, "namespace")
  ELEMENT_MAP(SUSING_DIRECTIVE, "using")

  // exception handling
  ELEMENT_MAP(STRY_BLOCK,       "try")
  ELEMENT_MAP(SCATCH_BLOCK,     "catch")
  ELEMENT_MAP(SFINALLY_BLOCK,   "finally")
  ELEMENT_MAP(STHROW_STATEMENT, "throw")
  ELEMENT_MAP(STHROW_SPECIFIER, "throw")
  ELEMENT_MAP(STHROW_SPECIFIER_JAVA, "throws")
  ELEMENT_MAP(SNOEXCEPT, "noexcept")

  // template
  ELEMENT_MAP(STEMPLATE, "template")
  ELEMENT_MAP(STEMPLATE_ARGUMENT,       ELEMENT_MAP_CALL(SARGUMENT))
  ELEMENT_MAP(STEMPLATE_ARGUMENT_LIST,  ELEMENT_MAP_CALL(SARGUMENT_LIST))
  ELEMENT_MAP(STEMPLATE_PARAMETER,      ELEMENT_MAP_CALL(SPARAMETER))
  ELEMENT_MAP(STEMPLATE_PARAMETER_LIST, ELEMENT_MAP_CALL(SPARAMETER_LIST))

  // cpp
  ELEMENT_MAP(SCPP_DIRECTIVE, "directive")
  ELEMENT_MAP(SCPP_FILENAME,  "file")
  ELEMENT_MAP(SCPP_NUMBER,  "number")
  ELEMENT_MAP(SCPP_INCLUDE,   "include")
  ELEMENT_MAP(SCPP_DEFINE,    "define")
  ELEMENT_MAP(SCPP_UNDEF,     "undef")
  ELEMENT_MAP(SCPP_LINE,      "line")
  ELEMENT_MAP(SCPP_IF,        "if")
  ELEMENT_MAP(SCPP_IFDEF,     "ifdef")
  ELEMENT_MAP(SCPP_IFNDEF,    "ifndef")
  ELEMENT_MAP(SCPP_ELSE,      "else")
  ELEMENT_MAP(SCPP_ELIF,      "elif")
  ELEMENT_MAP(SCPP_ENDIF,     "endif")
  ELEMENT_MAP(SCPP_THEN,      "then")
  ELEMENT_MAP(SCPP_PRAGMA,    "pragma")
  ELEMENT_MAP(SCPP_ERROR,     "error")
  ELEMENT_MAP(SCPP_REGION,    "region")
  ELEMENT_MAP(SCPP_ENDREGION, "endregion")

  ELEMENT_MAP(SMARKER,        "marker")
  ELEMENT_MAP(SERROR_PARSE,   "parse")
  ELEMENT_MAP(SERROR_MODE,    "mode")

  // Java elements
  ELEMENT_MAP(SEXTENDS,                "extends")
  ELEMENT_MAP(SIMPLEMENTS,             "implements")
  ELEMENT_MAP(SIMPORT,                 "import")
  ELEMENT_MAP(SPACKAGE,                "package")
  ELEMENT_MAP(SASSERT_STATEMENT,       "assert")
  ELEMENT_MAP(SSYNCHRONIZED_STATEMENT, "synchronized")
  ELEMENT_MAP(SINTERFACE,              "class")

  // special characters
  ELEMENT_MAP(SATTRIBUTE,   "attribute")
  ELEMENT_MAP(STARGET,      "target")

  ELEMENT_MAP(SLINQ,   "linq")
  ELEMENT_MAP(SFROM, "from")
  ELEMENT_MAP(SSELECT,   "select")
  ELEMENT_MAP(SWHERE,   "where")
  ELEMENT_MAP(SLET,   "let")
  ELEMENT_MAP(SORDERBY,   "orderby")
  ELEMENT_MAP(SGROUP,   "group")
  ELEMENT_MAP(SJOIN,   "join")
  ELEMENT_MAP(SIN,   "in")
  ELEMENT_MAP(SON,   "on")
  ELEMENT_MAP(SEQUALS,   "equals")
  ELEMENT_MAP(SBY,   "by")
  ELEMENT_MAP(SINTO,   "into")

  // special characters
  ELEMENT_MAP(CONTROL_CHAR,   "escape")
  ELEMENT_MAP(SANNOTATION,    "annotation")
  ELEMENT_MAP(SALIGNOF,    "alignof")

  // C++11
  ELEMENT_MAP(SALIGNAS,    "alignas")

  //
  ELEMENT_MAP(SEMPTY,         "empty_stmt")
}

enum { SRCML_SRC_NS_URI_POS,
       SRCML_CPP_NS_URI_POS,
       SRCML_ERR_NS_URI_POS,
       SRCML_EXT_LITERAL_NS_URI_POS,
       SRCML_EXT_OPERATOR_NS_URI_POS,
       SRCML_EXT_MODIFIER_NS_URI_POS,
       SRCML_EXT_POSITION_NS_URI_POS
};

#undef ELEMENT_MAP_CALL_NAME
#undef ELEMENT_MAP_FIRST_TYPE
#undef ELEMENT_MAP_SECOND_TYPE

#define ELEMENT_MAP_CALL_NAME element_prefix
#define ELEMENT_MAP_FIRST_TYPE int
#define ELEMENT_MAP_SECOND_TYPE int
#define ELEMENT_MAP_DEFAULT(s) template <ELEMENT_MAP_FIRST_TYPE n> inline ELEMENT_MAP_SECOND_TYPE \
  ELEMENT_MAP_CALL_NAME() { s }

#define ELEMENT_MAP_CALL(t) ELEMENT_MAP_CALL_NAME <srcMLParserTokenTypes::t>()
#define ELEMENT_MAP(t, s) template <> inline ELEMENT_MAP_SECOND_TYPE ELEMENT_MAP_CALL(t) { return s; }

namespace {

  // default is the srcML namespace
  ELEMENT_MAP_DEFAULT(return SRCML_SRC_NS_URI_POS;)

  // cpp namespace
  #define BOOST_PP_LOCAL_MACRO(n) template<> inline int element_prefix<n + TOKEN_SCPP_DIRECTIVE>() { return SRCML_CPP_NS_URI_POS; }
  //  #define BOOST_PP_LOCAL_MACRO(n) ELEMENT_MAP(n, SRCML_CPP_NS_URI_POS),
  #define BOOST_PP_LOCAL_LIMITS (0, TOKEN_SCPP_ENDIF - TOKEN_SCPP_DIRECTIVE)
  #include BOOST_PP_LOCAL_ITERATE()
  #undef BOOST_PP_LOCAL_MACRO
  #undef BOOST_PP_LOCAL_LIMITS

  // literal namespace
  ELEMENT_MAP(SSTRING,   SRCML_EXT_LITERAL_NS_URI_POS)
  ELEMENT_MAP(SCHAR,     SRCML_EXT_LITERAL_NS_URI_POS)
  ELEMENT_MAP(SLITERAL,  SRCML_EXT_LITERAL_NS_URI_POS)
  ELEMENT_MAP(SBOOLEAN,  SRCML_EXT_LITERAL_NS_URI_POS)
  ELEMENT_MAP(SNULL,     SRCML_EXT_LITERAL_NS_URI_POS)
  ELEMENT_MAP(SCOMPLEX,  SRCML_EXT_LITERAL_NS_URI_POS)

  // operator namespace
  ELEMENT_MAP(SOPERATOR, SRCML_EXT_OPERATOR_NS_URI_POS)

  // modifier namespace
  ELEMENT_MAP(SMODIFIER, SRCML_EXT_MODIFIER_NS_URI_POS)
}

// check if encoding is supported
bool srcMLTranslatorOutput::checkEncoding(const char* encoding) {

  return xmlFindCharEncodingHandler(encoding) != 0;
}

//xmlBufferPtr output_buffer = 0;

srcMLTranslatorOutput::srcMLTranslatorOutput(TokenStream* ints,
			 const char* filename,
			 const char* language,
			 const char* xml_enc,
			 OPTION_TYPE& op,
			 const char* curi[],
			 int ts,
                         xmlBuffer* output_buffer,
                         xmlOutputBuffer * output_buf,
                         std::string * suri
			 )
  : srcMLOutput(ints, filename, language, xml_enc, op, curi, ts, output_buffer, output_buf, suri)
{
  if (isoption(OPTION_POSITION) && isoption(OPTION_LINE))
      num2process[2] = &srcMLTranslatorOutput::processTextPositionLine;
  else if (isoption(OPTION_POSITION))
      num2process[2] = &srcMLTranslatorOutput::processTextPosition;
}

srcMLTranslatorOutput::~srcMLTranslatorOutput() {
}

void srcMLTranslatorOutput::setTokenStream(TokenStream& ints) {

  input = &ints;
}

void srcMLTranslatorOutput::consume(const char* language, const char* directory, const char* filename, const char* version) {

  // store attributes so that first occurrence of unit element will be correct
  unit_dir = directory;
  unit_filename = filename;
  unit_version = version;
  unit_language = language;

  // consume all input until EOF
  while (consume_next() != antlr::Token::EOF_TYPE) {

    // in interactive mode flush after each token is discovered
    if (isoption(OPTION_INTERACTIVE)) {
      xmlTextWriterFlush(xout);

      if(isoption(OPTION_TERMINATE)) break;
 
   }

  }
}


int srcMLTranslatorOutput::consume_next() {

  const antlr::RefToken& token = input->nextToken();

  outputToken(token);

  return token->getType();
}

const char* srcMLTranslatorOutput::token2name(const antlr::RefToken& token) {

  return type2name(token->getType());
}

const char* srcMLTranslatorOutput::type2name(int token_type) {

  const char* tagname = ElementNames[token_type];

  // no element name
  if (tagname[0] == '\0')
      return "";

  // non-default namespace name
  const char* prefix = convert_num2prefix((int)ElementPrefix[token_type]);
  if (prefix[0] != '\0') {
     prefix_name = prefix;
     prefix_name += ':';
     prefix_name += tagname;
     return prefix_name.c_str();
  } else
      return tagname;
}

void srcMLTranslatorOutput::processEscape(const antlr::RefToken& token) {

  xmlTextWriterStartElement(xout, BAD_CAST token2name(token));
  ++openelementcount;

  int n = token->getText()[0];

  char out[20 + 2 + 1];
  snprintf(out, 22, "0x%x", n);

  xmlTextWriterWriteAttribute(xout, BAD_CAST "char", BAD_CAST out);

  xmlTextWriterEndElement(xout);
  --openelementcount;
}

void srcMLTranslatorOutput::outputNamespaces(xmlTextWriterPtr xout, const OPTION_TYPE& options, int depth, bool outer) {

    // figure out which namespaces are needed
    char const * const ns[] = {

      // main srcML namespace declaration always used
      (depth == 0) ? SRCML_SRC_NS_URI : 0,

      // main cpp namespace declaration
      (isoption(OPTION_CPP, options) || isoption(OPTION_CPP_NOMACRO, options)) 
      && (isoption(OPTION_ARCHIVE, options) == !outer) ? SRCML_CPP_NS_URI : 0,

      // optional debugging xml namespace
      (depth == 0) && isoption(OPTION_DEBUG, options)    ? SRCML_ERR_NS_URI : 0,

      // optional literal xml namespace
      (depth == 0) && isoption(OPTION_LITERAL, options)  ? SRCML_EXT_LITERAL_NS_URI : 0,

      // optional operator xml namespace
      (depth == 0) && isoption(OPTION_OPERATOR, options) ? SRCML_EXT_OPERATOR_NS_URI : 0,

      // optional modifier xml namespace
      (depth == 0) && isoption(OPTION_MODIFIER, options) ? SRCML_EXT_MODIFIER_NS_URI : 0,

      // optional position xml namespace
      (depth == 0) && isoption(OPTION_POSITION, options) ? SRCML_EXT_POSITION_NS_URI : 0,

      // optional diff xml namespace
      (depth == 0) && isoption(OPTION_DIFF, options)     ? SRCML_DIFF_NS_URI : 0,
    };

    // output the namespaces
    for (unsigned int i = 0; i < sizeof(ns) / sizeof(ns[0]); ++i) {
      if (!ns[i])
	continue;

      std::string prefix = "xmlns";
      if (convert_num2prefix(i)[0] != '\0') {
	prefix += ':';
	prefix += convert_num2prefix(i);
      }

      xmlTextWriterWriteAttribute(xout, BAD_CAST prefix.c_str(), BAD_CAST ns[i]);
    }
}

void srcMLTranslatorOutput::outputXMLDecl() {

  // issue the xml declaration, but only if we want to
  if(depth == 0 && isoption(OPTION_XMLDECL)) xmlTextWriterStartDocument(xout, XML_VERSION, xml_encoding, XML_DECLARATION_STANDALONE);

}

void srcMLTranslatorOutput::startUnit(const char* language, const char* dir, const char* filename, const char* version, bool outer) {

  const char * prefix = convert_num2prefix(0);
  std::string maintag = prefix ? prefix : "";
  if (!maintag.empty())
    maintag += ":";
  maintag += "unit";

  // start of main tag
  xmlTextWriterStartElement(xout, BAD_CAST maintag.c_str());
  ++openelementcount;

  // outer units have namespaces
  if (/* outer && */ isoption(OPTION_NAMESPACEDECL)) {
    outputNamespaces(xout, options, depth, outer);
  }

  // setting up for tabs, even if not used
  std::ostringstream stabs;
  std::string tabattribute;
  if (isoption(OPTION_POSITION)) {
    stabs << tabsize;
    tabattribute = convert_num2prefix(SRCML_EXT_POSITION_NS_URI_POS);
    tabattribute.append(":");
    tabattribute.append("tabs");
  }

  std::ostringstream soptions;
  std::string SEP;
  //if(isoption(OPTION_XMLDECL))        { soptions << "XMLDECL"; }
  //if(isoption(OPTION_NAMESPACEDECL))  { if(!soptions.str().empty()) SEP = ","; soptions << SEP << "NAMESPACEDECL"; }
  if(isoption(OPTION_CPP_TEXT_ELSE))  { if(SEP.empty() && !soptions.str().empty()) SEP = ","; soptions << SEP << "CPP_TEXT_ELSE"; }
  if(isoption(OPTION_CPP_MARKUP_IF0)) { if(SEP.empty() && !soptions.str().empty()) SEP = ","; soptions << SEP << "CPP_MARKUP_IF0"; }
  if(isoption(OPTION_EXPRESSION))     { if(SEP.empty() && !soptions.str().empty()) SEP = ","; soptions << SEP << "EXPRESSION"; }
  if(isoption(OPTION_NAMESPACE))      { if(SEP.empty() && !soptions.str().empty()) SEP = ","; soptions << SEP << "NAMESPACE"; }
  if(isoption(OPTION_LINE))           { if(SEP.empty() && !soptions.str().empty()) SEP = ","; soptions << SEP << "LINE"; }
  if(isoption(OPTION_MACRO_PATTERN))  { if(SEP.empty() && !soptions.str().empty()) SEP = ","; soptions << SEP << "MACRO_PATTERN"; }
  if(isoption(OPTION_MACRO_LIST))     { if(SEP.empty() && !soptions.str().empty()) SEP = ","; soptions << SEP << "MACRO_LIST"; }
  if(isoption(OPTION_NESTIF))         { if(SEP.empty() && !soptions.str().empty()) SEP = ","; soptions << SEP << "NESTIF"; }
  if(isoption(OPTION_CPPIF_CHECK))    { if(SEP.empty() && !soptions.str().empty()) SEP = ","; soptions << SEP << "CPPIF_CHECK"; }

  // list of attributes
  const char* const attrs[][2] = {

    // language attribute
    { UNIT_ATTRIBUTE_LANGUAGE, language },

    // directory attribute
    { UNIT_ATTRIBUTE_DIRECTORY, dir },

    // filename attribute
    { UNIT_ATTRIBUTE_FILENAME, filename },

    // version attribute
    { UNIT_ATTRIBUTE_VERSION, version },

    // position tab setting
    { tabattribute.c_str(), isoption(OPTION_POSITION) ? stabs.str().c_str() : 0 },

    { UNIT_ATTRIBUTE_OPTIONS,  (isoption(OPTION_NESTIF) || isoption(OPTION_CPPIF_CHECK)) ? soptions.str().c_str() : 0 },

  };

  // output attributes
  for (unsigned int i = 0; i < sizeof(attrs) / sizeof(attrs[0]); ++i) {
    if (!attrs[i][1])
      continue;

    xmlTextWriterWriteAttribute(xout, BAD_CAST attrs[i][0], BAD_CAST attrs[i][1]);
  }

  // leave space for nested unit
  if (outer && isoption(OPTION_ARCHIVE)) {

    outputMacroList();
    processText("\n\n", 2);

  }

  ++depth;
}

void srcMLTranslatorOutput::processAccess(const antlr::RefToken& token) {
  static const char* type_default = "default";

  if (!isstart(token)) {
    processToken(token);
    return;
  }

  // start the element
  xmlTextWriterStartElement(xout, BAD_CAST token2name(token));
  ++openelementcount;

  xmlTextWriterWriteAttribute(xout, BAD_CAST "type", BAD_CAST type_default);

  // end the element right away if empty
  if (isempty(token)) {
    xmlTextWriterEndElement(xout);
    --openelementcount;
  }
}

void srcMLTranslatorOutput::processToken(const antlr::RefToken& token) {

  const char* s = token2name(token);

  if (s[0] == 0)
    return;

  if (isstart(token) || isempty(token)) {
    xmlTextWriterStartElement(xout, BAD_CAST s);
    ++openelementcount;
  }

  if (!isstart(token) || isempty(token)) {
    xmlTextWriterEndElement(xout);
    --openelementcount;
  }
}

<<<<<<< HEAD
=======
void srcMLTranslatorOutput::processMacroList(const antlr::RefToken& token) {

  if(!isoption(OPTION_MACRO_LIST)) return;

  const char* s = token2name(token);

  for(std::vector<std::string>::size_type i = 0; i < user_macro_list.size(); i += 2) {

    xmlTextWriterStartElement(xout, BAD_CAST s);
    xmlTextWriterWriteAttribute(xout, BAD_CAST "token", BAD_CAST user_macro_list[i].c_str());
    xmlTextWriterWriteAttribute(xout, BAD_CAST "type", BAD_CAST user_macro_list[i + 1].c_str());
    xmlTextWriterEndElement(xout);

  }

}

>>>>>>> a1d26be3
void srcMLTranslatorOutput::processJavadocCommentStart(const antlr::RefToken& token) {
  static const char* BLOCK_COMMENT_ATTR = "block";
  static const char* JAVADOC_COMMENT_ATTR = "javadoc";

  xmlTextWriterStartElement(xout, BAD_CAST token2name(token));
  ++openelementcount;

  xmlTextWriterWriteAttribute(xout, BAD_CAST "type", BAD_CAST BLOCK_COMMENT_ATTR);
  xmlTextWriterWriteAttribute(xout, BAD_CAST "format", BAD_CAST JAVADOC_COMMENT_ATTR);

  ((*this).*num2process[2])(token);
}

void srcMLTranslatorOutput::processDoxygenCommentStart(const antlr::RefToken& token) {
  static const char* BLOCK_COMMENT_ATTR = "block";
  static const char* DOXYGEN_COMMENT_ATTR = "doxygen";

  xmlTextWriterStartElement(xout, BAD_CAST token2name(token));
  ++openelementcount;

  xmlTextWriterWriteAttribute(xout, BAD_CAST "type", BAD_CAST BLOCK_COMMENT_ATTR);
  xmlTextWriterWriteAttribute(xout, BAD_CAST "format", BAD_CAST DOXYGEN_COMMENT_ATTR);

  ((*this).*num2process[2])(token);
}

void srcMLTranslatorOutput::processLineDoxygenCommentStart(const antlr::RefToken& token) {
  static const char* LINE_COMMENT_ATTR = "line";
  static const char* DOXYGEN_COMMENT_ATTR = "doxygen";

  xmlTextWriterStartElement(xout, BAD_CAST token2name(token));
  ++openelementcount;

  xmlTextWriterWriteAttribute(xout, BAD_CAST "type", BAD_CAST LINE_COMMENT_ATTR);
  xmlTextWriterWriteAttribute(xout, BAD_CAST "format", BAD_CAST DOXYGEN_COMMENT_ATTR);

  ((*this).*num2process[2])(token);
}

void srcMLTranslatorOutput::processBlockCommentStart(const antlr::RefToken& token) {
  static const char* BLOCK_COMMENT_ATTR = "block";

  xmlTextWriterStartElement(xout, BAD_CAST token2name(token));
  ++openelementcount;

  xmlTextWriterWriteAttribute(xout, BAD_CAST "type", BAD_CAST BLOCK_COMMENT_ATTR);

  ((*this).*num2process[2])(token);
}

void srcMLTranslatorOutput::processLineCommentStart(const antlr::RefToken& token) {
  static const char* const LINE_COMMENT_ATTR = "line";

  xmlTextWriterStartElement(xout, BAD_CAST token2name(token));
  ++openelementcount;

  xmlTextWriterWriteAttribute(xout, BAD_CAST "type", BAD_CAST LINE_COMMENT_ATTR);

  ((*this).*num2process[2])(token);
}

void srcMLTranslatorOutput::processEndLineToken(const antlr::RefToken& token) {

  std::string::size_type size = token->getText().size();

  bool output = false;
  if (size > 1 || token->getText()[0] != '\n') {
    processText(token);
    output = true;
  }


  xmlTextWriterEndElement(xout);
  --openelementcount;

  if (size == 1 && !output)
    processText(token);
}

void srcMLTranslatorOutput::processEndBlockToken(const antlr::RefToken& token) {

  processText(token);

  xmlTextWriterEndElement(xout);
  --openelementcount;
}

void srcMLTranslatorOutput::processOptional(const antlr::RefToken& token, const char* attr_name, const char* attr_value) {
  if (isstart(token)) {
      xmlTextWriterStartElement(xout, BAD_CAST token2name(token));
      ++openelementcount;
      xmlTextWriterWriteAttribute(xout, BAD_CAST attr_name, BAD_CAST attr_value);
  } else {
      xmlTextWriterEndElement(xout);
      --openelementcount;
  }
}

void srcMLTranslatorOutput::processString(const antlr::RefToken& token) {

  processOptional(token, "type", "string");
}

void srcMLTranslatorOutput::processChar(const antlr::RefToken& token) {

  processOptional(token, "type", "char");
}

void srcMLTranslatorOutput::processLiteral(const antlr::RefToken& token) {

  processOptional(token, "type", "number");
}

void srcMLTranslatorOutput::processBoolean(const antlr::RefToken& token) {

  processOptional(token, "type", "boolean");
}

void srcMLTranslatorOutput::processNull(const antlr::RefToken& token) {

  processOptional(token, "type", "null");
}


void srcMLTranslatorOutput::processComplex(const antlr::RefToken& token) {

  processOptional(token, "type", "complex");
}

#if DEBUG
void srcMLTranslatorOutput::processMarker(const antlr::RefToken& token) {

  const char* s = token2name(token);

  if (s[0] == 0)
    return;

  xmlTextWriterStartElement(xout, BAD_CAST s);
  ++openelementcount;

  xmlTextWriterWriteAttribute(xout, BAD_CAST "location", BAD_CAST token->getText().c_str());

  xmlTextWriterEndElement(xout);
  --openelementcount;
}
#endif

void srcMLTranslatorOutput::processInterface(const antlr::RefToken& token) {

  processOptional(token, "type", "interface");
}

inline void srcMLTranslatorOutput::outputToken(const antlr::RefToken& token) {

  // use the array of pointers to methods to call the correct output routine
  ((*this).*(num2process[(int)process_table[token->getType()]]))(token);
}

// element names array
const char* const srcMLTranslatorOutput::ElementNames[] = {

  // fill the array in order of token numbers
  #define BOOST_PP_LOCAL_MACRO(n)   element_name<n>(),
  #define BOOST_PP_LOCAL_LIMITS     (0, TOKEN_END_ELEMENT_TOKEN - 1)
  #include BOOST_PP_LOCAL_ITERATE()
  #undef BOOST_PP_LOCAL_MACRO
  #undef BOOST_PP_LOCAL_LIMITS

  // fill the array in order of token numbers
  #define BOOST_PP_LOCAL_MACRO(n)   element_name<256 + 1 + n>(),
  #define BOOST_PP_LOCAL_LIMITS     (0, TOKEN_END_ELEMENT_TOKEN - 1 - 256)
  #include BOOST_PP_LOCAL_ITERATE()
  #undef BOOST_PP_LOCAL_MACRO
  #undef BOOST_PP_LOCAL_LIMITS
};

// element prefix number
int srcMLTranslatorOutput::ElementPrefix[] = {

  // fill the array with the prefixes
  #define BOOST_PP_LOCAL_MACRO(n)   element_prefix<n>(),
  #define BOOST_PP_LOCAL_LIMITS     (0, TOKEN_END_ELEMENT_TOKEN - 1)
  #include BOOST_PP_LOCAL_ITERATE()
  #undef BOOST_PP_LOCAL_MACRO
  #undef BOOST_PP_LOCAL_LIMITS

  // fill the array in order of token numbers
  #define BOOST_PP_LOCAL_MACRO(n)   element_prefix<256 + 1 + n>(),
  #define BOOST_PP_LOCAL_LIMITS     (0, TOKEN_END_ELEMENT_TOKEN - 1 - 256)
  #include BOOST_PP_LOCAL_ITERATE()
  #undef BOOST_PP_LOCAL_MACRO
  #undef BOOST_PP_LOCAL_LIMITS
};<|MERGE_RESOLUTION|>--- conflicted
+++ resolved
@@ -596,26 +596,6 @@
   }
 }
 
-<<<<<<< HEAD
-=======
-void srcMLTranslatorOutput::processMacroList(const antlr::RefToken& token) {
-
-  if(!isoption(OPTION_MACRO_LIST)) return;
-
-  const char* s = token2name(token);
-
-  for(std::vector<std::string>::size_type i = 0; i < user_macro_list.size(); i += 2) {
-
-    xmlTextWriterStartElement(xout, BAD_CAST s);
-    xmlTextWriterWriteAttribute(xout, BAD_CAST "token", BAD_CAST user_macro_list[i].c_str());
-    xmlTextWriterWriteAttribute(xout, BAD_CAST "type", BAD_CAST user_macro_list[i + 1].c_str());
-    xmlTextWriterEndElement(xout);
-
-  }
-
-}
-
->>>>>>> a1d26be3
 void srcMLTranslatorOutput::processJavadocCommentStart(const antlr::RefToken& token) {
   static const char* BLOCK_COMMENT_ATTR = "block";
   static const char* JAVADOC_COMMENT_ATTR = "javadoc";
