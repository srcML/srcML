--- conflicted
+++ resolved
@@ -231,12 +231,9 @@
     NOEXCEPT;
     THREADLOCAL;
     NULLPTR;
-<<<<<<< HEAD
     SIZEOF;
-
-=======
     DECLTYPE;
->>>>>>> d37ad2f1
+
 }
 
 {
