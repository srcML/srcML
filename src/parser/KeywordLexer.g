--- conflicted
+++ resolved
@@ -233,14 +233,11 @@
     NOEXCEPT;
     THREADLOCAL;
     NULLPTR;
-<<<<<<< HEAD
     SIZEOF;
     DECLTYPE;
+    ALIGNAS;
 
     OPERATORS;
-=======
-    ALIGNAS;
->>>>>>> 2133e756
 
 }
 
@@ -404,8 +401,8 @@
         { "noexcept"      , NOEXCEPT         , LANGUAGE_CXX_ONLY }, 
         { "thread_local"  , THREADLOCAL      , LANGUAGE_CXX_ONLY }, 
         { "nullptr"       , NULLPTR          , LANGUAGE_CXX_ONLY }, 
-<<<<<<< HEAD
         { "decltype"      , DECLTYPE         , LANGUAGE_CXX_ONLY }, 
+        { "alignas"       , ALIGNAS          , LANGUAGE_CXX_ONLY }, 
 
         // Add alternative operators
         { "and"           , OPERATORS        , LANGUAGE_CXX_ONLY }, 
@@ -419,9 +416,6 @@
         { "or_eq"         , OPERATORS        , LANGUAGE_CXX_ONLY }, 
         { "xor"           , OPERATORS        , LANGUAGE_CXX_ONLY }, 
         { "xor_eq"        , OPERATORS        , LANGUAGE_CXX_ONLY }, 
-=======
-        { "alignas"       , ALIGNAS          , LANGUAGE_CXX_ONLY }, 
->>>>>>> 2133e756
 
         // concepts
 //        { "auto"          , AUTO          , LANGUAGE_CXX_11 }, 
