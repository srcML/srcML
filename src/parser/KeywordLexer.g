--- conflicted
+++ resolved
@@ -101,6 +101,7 @@
     DECLTYPE;
     ALIGNAS;
     TYPENAME;
+    ALIGNOF;
 
     // aggregate types
     UNION;
@@ -238,19 +239,6 @@
     ON;
     EQUALS;
     INTO;
-<<<<<<< HEAD
-=======
-    SYNCHRONIZED;
-    NATIVE;
-    STRICTFP;
-
-    // C++11
-    CONSTEXPR;
-    NOEXCEPT;
-    THREADLOCAL;
-    NULLPTR;
-    ALIGNOF;
->>>>>>> 12a7b111
 
 }
 
@@ -405,10 +393,10 @@
         { "noexcept"      , NOEXCEPT         , LANGUAGE_CXX_ONLY }, 
         { "thread_local"  , THREADLOCAL      , LANGUAGE_CXX_ONLY }, 
         { "nullptr"       , NULLPTR          , LANGUAGE_CXX_ONLY }, 
-<<<<<<< HEAD
         { "decltype"      , DECLTYPE         , LANGUAGE_CXX_ONLY }, 
         { "alignas"       , ALIGNAS          , LANGUAGE_CXX_ONLY }, 
         { "typename"      , TYPENAME         , LANGUAGE_CXX_ONLY }, 
+        { "alignof"       , ALIGNOF          , LANGUAGE_CXX_ONLY }, 
 
         // Add alternative operators
         { "and"           , OPERATORS        , LANGUAGE_CXX_ONLY }, 
@@ -422,12 +410,6 @@
         { "or_eq"         , OPERATORS        , LANGUAGE_CXX_ONLY }, 
         { "xor"           , OPERATORS        , LANGUAGE_CXX_ONLY }, 
         { "xor_eq"        , OPERATORS        , LANGUAGE_CXX_ONLY }, 
-=======
-        { "alignof"       , ALIGNOF          , LANGUAGE_CXX_ONLY }, 
-
-        // concepts
-//        { "auto"          , AUTO          , LANGUAGE_CXX_11 }, 
->>>>>>> 12a7b111
 
         // add all Java specific keywords to the literals table
         // exception handling
