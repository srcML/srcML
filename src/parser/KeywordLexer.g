/*!
 * @file KeywordLexer.g
 *
 * @copyright Copyright (C) 2004-2014  SDML (www.srcML.org)
 *
 * This file is part of the srcML translator.
 *
 * The srcML translator is free software; you can redistribute it and/or modify
 * it under the terms of the GNU General Public License as published by
 * the Free Software Foundation; either version 2 of the License, or
 * (at your option) any later version.
 *
 * The srcML translator is distributed in the hope that it will be useful,
 * but WITHOUT ANY WARRANTY; without even the implied warranty of
 * MERCHANTABILITY or FITNESS FOR A PARTICULAR PURPOSE.  See the
 * GNU General Public License for more details.
 *
 * You should have received a copy of the GNU General Public License
 * along with the srcML translator; if not, write to the Free Software
 * Foundation, Inc., 59 Temple Place, Suite 330, Boston, MA  02111-1307  USA
 */

header "pre_include_hpp" {
    #include <cstring>
    #include <boost/regex.hpp>
    #pragma GCC diagnostic ignored "-Wunused-parameter"
}

header {
    #pragma GCC diagnostic warning "-Wunused-parameter"
    #include <string>
    #include "Language.hpp"
    #include "UTF8CharBuffer.hpp"
    #include "antlr/TokenStreamSelector.hpp"
    #include "CommentTextLexer.hpp"
    #include "srcMLToken.hpp"
    #include <srcml_types.hpp>
    #include <srcml_macros.hpp>
    #include <srcml.h>
    #undef CONST
    #undef VOID
    #undef DELETE
    #undef FALSE
    #undef TRUE
    #undef INTERFACE
    #undef OUT
    #undef IN
    #undef THIS
}

header "post_include_cpp" {
#pragma GCC diagnostic ignored "-Wunused-but-set-variable"

void KeywordLexer::changetotextlexer(int typeend) {
          selector->push("text"); 
           ((CommentTextLexer* ) (selector->getStream("text")))->init(typeend, onpreprocline, atstring, rawstring, delimiter, isline, line_number, options);
}
}

options {
	language="Cpp";
    namespaceAntlr="antlr";
    namespaceStd="std";
}

class KeywordLexer extends OperatorLexer;

options {
    classHeaderSuffix="public Language";
    k = 1;
    testLiterals = false;
    noConstructors = true;
    defaultErrorHandler = false;
    importVocab=OperatorLexer;
//    codeGenBitsetTestThreshold=20; 
}

tokens {

    // special identifier
    MAIN;

    // statements
    BREAK;
	CONTINUE;

    WHILE;
	DO;
	FOR;	

    IF;
    ELSE;

	SWITCH;
	CASE;
	DEFAULT;

	ENUM;

    // C Family
	TYPEDEF;
	GOTO;
    ASM;
    SIZEOF;
    EXTERN;

    // C
    RESTRICT;
    ATOMIC;
    COMPLEX;
    GENERIC_SELECTION;
    IMAGINARY;
    NORETURN;
    STATIC_ASSERT;

    // Combined C/C++
    CRESTRICT;
    CXX_TRY;
    CXX_CATCH;

    // C++
    CONSTEXPR;
    NOEXCEPT;
    THREAD_LOCAL;
    NULLPTR;
    DECLTYPE;
    ALIGNAS;
    TYPENAME;
    ALIGNOF;

    // aggregate types
    UNION;
	STRUCT;

    // types
    VOID;

    // functions
	RETURN;

    // cpp
    INCLUDE;
	DEFINE;
	ELIF;
    ENDIF;
    ERRORPREC;
	IFDEF;
	IFNDEF;
    LINE;
	PRAGMA;
	UNDEF;

	INLINE;

    // macro
    MACRO_TYPE_NAME;
    MACRO_CASE;
    MACRO_LABEL;
    MACRO_SPECIFIER;

    // specifiers that are not needed for parsing
    /*
    REGISTER = "register";
    MUTABLE = "mutable";
    VOLATILE = "volatile";

    // Standard type keywords do not need to be identified
	BOOL = "bool";
	CHAR = "char";
    INT = "int";
    SHORT = "short";
    LONG = "long";
    DOUBLE = "double";
    FLOAT = "float";
    */

    // exception handling
	TRY;
	CATCH;
	THROW;
    THROWS;

    // class
    CLASS;
	PUBLIC;
	PRIVATE;
	PROTECTED;
    SIGNAL;
    VIRTUAL;
	FRIEND;
	OPERATOR;
    EXPLICIT;

    FOREVER;

    // namespaces
	NAMESPACE;
	USING;

    // templates
	TEMPLATE;

    NEW;
    DELETE;

    // specifiers
    STATIC;
    CONST;
    MUTABLE;
    VOLATILE;
    TRANSIENT;

    // Java tokens
    IMPORT;
    PACKAGE;
    FINALLY;
    EXTENDS;
    IMPLEMENTS;
    INTERFACE;
    FINAL;
    ABSTRACT;
    SUPER;
    SYNCHRONIZED;
    NATIVE;
    STRICTFP;
    NULLLITERAL;
    ASSERT;

    // C# tokens
    FOREACH;
    REF;
    OUT;
    IN;
    LOCK;
    IS;
    INTERNAL;
    SEALED;
    OVERRIDE;
    IMPLICIT;
    STACKALLOC;
    AS;
    DELEGATE;
    FIXED;
    CHECKED;
    UNCHECKED;
    REGION;
    ENDREGION;
    UNSAFE;
    READONLY;
    GET;
    SET;
    ADD;
    REMOVE;
    YIELD;
    PARTIAL;
    AWAIT;
    EVENT;
    ASYNC;
    THIS;
    PARAMS;

    // linq
    FROM;
    WHERE;
    SELECT;
    LET;
    ORDERBY;
    ASCENDING;
    DESCENDING;
    GROUP;
    BY;
    JOIN;
    ON;
    EQUALS;
    INTO;

}

{
public:

OPTION_TYPE & options;
bool onpreprocline;
bool startline;
bool atstring;
bool rawstring;
std::string delimiter;
bool isline;
long line_number;
int lastpos;
int prev;

// map from text of literal to token number, adjusted to language
struct keyword { char const * const text; int token; int language; };

void changetotextlexer(int typeend);

KeywordLexer(UTF8CharBuffer* pinput, int language, OPTION_TYPE & options,
             std::vector<std::string> user_macro_list)
    : antlr::CharScanner(pinput,true), Language(language), options(options), onpreprocline(false), startline(true),
    atstring(false), rawstring(false), delimiter(""), isline(false), line_number(-1), lastpos(0), prev(0)
{
    if(isoption(options, SRCML_OPTION_LINE))
       setLine(getLine() + (1 << 16));
    setTokenObjectFactory(srcMLToken::factory);

#define ADD_MACRO_LITERAL(token, type) \
    if(user_macro_list.at(i + 1) == type) { \
        literals[user_macro_list.at(i).c_str()] = token; \
        continue; \
    }

    // @todo check for exception
    for (std::vector<std::string>::size_type i = 0; i < user_macro_list.size(); i += 2) {
        ADD_MACRO_LITERAL(MACRO_NAME, "src:macro")
        ADD_MACRO_LITERAL(MACRO_TYPE_NAME, "src:name")
        ADD_MACRO_LITERAL(MACRO_TYPE_NAME, "src:type")
        ADD_MACRO_LITERAL(MACRO_CASE, "src:case")
        ADD_MACRO_LITERAL(MACRO_LABEL, "src:label")
        ADD_MACRO_LITERAL(MACRO_SPECIFIER, "src:specifier")
    }

#undef ADD_MACRO_LITERAL

    keyword keyword_map[] = {
        // common keywords
        { "if"           , IF            , LANGUAGE_ALL }, 
        { "else"         , ELSE          , LANGUAGE_ALL }, 

        { "while"        , WHILE         , LANGUAGE_ALL }, 
        { "for"          , FOR           , LANGUAGE_ALL }, 
        { "do"           , DO            , LANGUAGE_ALL }, 

        { "break"        , BREAK         , LANGUAGE_ALL }, 
        { "continue"     , CONTINUE      , LANGUAGE_ALL }, 

        { "switch"       , SWITCH        , LANGUAGE_ALL }, 
        { "case"         , CASE          , LANGUAGE_ALL }, 
        { "default"      , DEFAULT       , LANGUAGE_ALL }, 

        { "return"       , RETURN        , LANGUAGE_ALL }, 

        { "enum"         , ENUM          , LANGUAGE_ALL }, 

        { "static"       , STATIC        , LANGUAGE_ALL }, 
        { "const"        , CONST         , LANGUAGE_ALL }, 
 
        // operators and special characters
        { ")"            , RPAREN        , LANGUAGE_ALL }, 
	    { ";"            , TERMINATE     , LANGUAGE_ALL }, 
	    { "("            , LPAREN        , LANGUAGE_ALL }, 
	    { "~"            , DESTOP        , LANGUAGE_ALL }, 
	    { ":"            , COLON         , LANGUAGE_ALL }, 
	    { "}"            , RCURLY        , LANGUAGE_ALL }, 
	    { ","            , COMMA         , LANGUAGE_ALL }, 
	    { "]"            , RBRACKET      , LANGUAGE_ALL }, 
	    { "{"            , LCURLY        , LANGUAGE_ALL }, 
	    { "["            , LBRACKET      , LANGUAGE_ALL }, 

	    { "&lt;"         , TEMPOPS       , LANGUAGE_ALL }, 
	    { "&gt;"         , TEMPOPE       , LANGUAGE_ALL }, 
	    { "&amp;"        , REFOPS        , LANGUAGE_ALL }, 
	    { "="            , EQUAL         , LANGUAGE_ALL }, 

        { "."            , PERIOD        , LANGUAGE_ALL }, 
        { "*"            , MULTOPS       , LANGUAGE_ALL }, 

        // C and C++ specific keywords
        { "main"         , MAIN          , LANGUAGE_C_FAMILY }, 

        { "typedef"      , TYPEDEF       , LANGUAGE_C_FAMILY }, 

        { "include"      , INCLUDE       , LANGUAGE_C_FAMILY }, 
        { "define"       , DEFINE        , LANGUAGE_C_FAMILY }, 
        { "elif"         , ELIF          , LANGUAGE_C_FAMILY }, 
        { "endif"        , ENDIF         , LANGUAGE_C_FAMILY }, 
        { "error"        , ERRORPREC     , LANGUAGE_C_FAMILY }, 
        { "ifdef"        , IFDEF         , LANGUAGE_C_FAMILY }, 
        { "ifndef"       , IFNDEF        , LANGUAGE_C_FAMILY }, 
        { "line"         , LINE          , LANGUAGE_C_FAMILY }, 
        { "pragma"       , PRAGMA        , LANGUAGE_C_FAMILY }, 
        { "undef"        , UNDEF         , LANGUAGE_C_FAMILY }, 

        { "union"        , UNION         , LANGUAGE_CXX | LANGUAGE_C }, 
        { "struct"       , STRUCT        , LANGUAGE_C_FAMILY }, 
        { "void"         , VOID          , LANGUAGE_ALL }, 

        { "inline"       , INLINE        , LANGUAGE_C_FAMILY }, 
        { "extern"       , EXTERN        , LANGUAGE_C_FAMILY }, 

        { "asm"          , ASM           , LANGUAGE_C_FAMILY }, 
        { "__asm"        , ASM           , LANGUAGE_C_FAMILY }, 
        { "__asm__"      , ASM           , LANGUAGE_C_FAMILY }, 

        { "goto"         , GOTO          , LANGUAGE_ALL }, 
        { "sizeof"       , SIZEOF        , LANGUAGE_C_FAMILY }, 

        { "mutable"      , MUTABLE       , LANGUAGE_CXX }, 
<<<<<<< HEAD
        { "volatile"     , VOLATILE      , LANGUAGE_ALL }, 
        { "restrict"     , RESTRICT      , LANGUAGE_C }, 
=======
        { "volatile"     , VOLATILE      , LANGUAGE_ALL },
        { "__volatile__" , VOLATILE      , LANGUAGE_C_FAMILY  },

        // C keywords
        { "restrict"       , RESTRICT          , LANGUAGE_C },
        { "_Alignas"       , ALIGNAS           , LANGUAGE_C },
        { "_Alignof"       , ALIGNOF           , LANGUAGE_C },
        { "_Atomic"        , ATOMIC            , LANGUAGE_C },
        { "_Complex"       , COMPLEX           , LANGUAGE_C },
        { "_Generic"       , GENERIC_SELECTION , LANGUAGE_C },
        { "_Imaginary"     , IMAGINARY         , LANGUAGE_C },
        { "_Noreturn"      , NORETURN          , LANGUAGE_C },
        { "_Static_assert" , STATIC_ASSERT     , LANGUAGE_C },
        { "_Thread_local"  , THREAD_LOCAL      , LANGUAGE_C },


        { "restrict"     , CRESTRICT     , LANGUAGE_CXX }, 
>>>>>>> 734c454a

        // exception handling
        { "try"          , TRY           , LANGUAGE_OO }, 
        { "catch"        , CATCH         , LANGUAGE_OO }, 
        { "throw"        , THROW         , LANGUAGE_OO }, 

        // class
        { "class"        , CLASS         , LANGUAGE_OO }, 
        { "public"       , PUBLIC        , LANGUAGE_OO }, 
        { "private"      , PRIVATE       , LANGUAGE_OO }, 
        { "protected"    , PROTECTED     , LANGUAGE_OO }, 

        { "new"          , NEW           , LANGUAGE_OO }, 

        // Qt
        { "signals"      , SIGNAL        , LANGUAGE_CXX }, 
        { "foreach"      , FOREACH       , LANGUAGE_CXX }, 
        { "forever"      , FOREVER       , LANGUAGE_CXX }, 

        // add all C++ specific keywords to the literals table
        // class
        { "virtual"      , VIRTUAL       , LANGUAGE_CXX_FAMILY }, 
        { "friend"       , FRIEND        , LANGUAGE_CXX }, 
        { "operator"     , OPERATOR      , LANGUAGE_CXX_FAMILY }, 
        { "explicit"     , EXPLICIT      , LANGUAGE_CXX_FAMILY }, 
        
        // namespaces
        { "namespace"    , NAMESPACE     , LANGUAGE_CXX_FAMILY }, 
        { "using"        , USING         , LANGUAGE_CXX_FAMILY }, 
        
        // templates
        { "template"     , TEMPLATE      , LANGUAGE_CXX_FAMILY }, 
        
        { "delete"       , DELETE        , LANGUAGE_CXX }, 
        
        // special C++ operators
        { "::"           , DCOLON        , LANGUAGE_CXX_FAMILY }, 
        { "&amp;&amp;"   , RVALUEREF     , LANGUAGE_CXX_FAMILY }, 

        // special C++ constant values
        { "false"        , FALSE         , LANGUAGE_OO }, 
        { "true"         , TRUE          , LANGUAGE_OO }, 

        // C++ specifiers
        { "final"         , FINAL          , LANGUAGE_CXX },
        { "override"      , OVERRIDE       , LANGUAGE_CXX },
 
        // add all C++ specific keywords to the literals table
        { "constexpr"     , CONSTEXPR        , LANGUAGE_CXX }, 
        { "noexcept"      , NOEXCEPT         , LANGUAGE_CXX }, 
        { "thread_local"  , THREAD_LOCAL      , LANGUAGE_CXX }, 
        { "nullptr"       , NULLPTR          , LANGUAGE_CXX }, 
        { "decltype"      , DECLTYPE         , LANGUAGE_CXX }, 
        { "alignas"       , ALIGNAS          , LANGUAGE_CXX }, 
        { "typename"      , TYPENAME         , LANGUAGE_CXX }, 
        { "alignof"       , ALIGNOF          , LANGUAGE_CXX }, 

        // Add alternative operators
        { "and"           , OPERATORS        , LANGUAGE_CXX }, 
        { "and_eq"        , OPERATORS        , LANGUAGE_CXX }, 
        { "bitand"        , OPERATORS        , LANGUAGE_CXX }, 
        { "bitor"         , OPERATORS        , LANGUAGE_CXX }, 
        { "compl"         , OPERATORS        , LANGUAGE_CXX }, 
        { "not"           , OPERATORS        , LANGUAGE_CXX }, 
        { "not_eq"        , OPERATORS        , LANGUAGE_CXX }, 
        { "or"            , OPERATORS        , LANGUAGE_CXX }, 
        { "or_eq"         , OPERATORS        , LANGUAGE_CXX }, 
        { "xor"           , OPERATORS        , LANGUAGE_CXX }, 
        { "xor_eq"        , OPERATORS        , LANGUAGE_CXX }, 

        // add all Java specific keywords to the literals table
        // exception handling
        { "throws"        , THROWS        , LANGUAGE_JAVA }, 
        { "finally"       , FINALLY       , LANGUAGE_JAVA }, 
        { "interface"     , INTERFACE     , LANGUAGE_JAVA }, 
        { "extends"       , EXTENDS       , LANGUAGE_JAVA }, 
        { "implements"    , IMPLEMENTS    , LANGUAGE_JAVA }, 
        { "super"         , SUPER         , LANGUAGE_JAVA }, 
        { "import"        , IMPORT        , LANGUAGE_JAVA }, 
        { "package"       , PACKAGE       , LANGUAGE_JAVA }, 
        { "final"         , FINAL         , LANGUAGE_JAVA }, 
        { "abstract"      , ABSTRACT      , LANGUAGE_JAVA },
        { "synchronized"  , SYNCHRONIZED  , LANGUAGE_JAVA },
        { "native"        , NATIVE        , LANGUAGE_JAVA },
        { "strictfp"      , STRICTFP      , LANGUAGE_JAVA },
        { "transient"     , TRANSIENT     , LANGUAGE_JAVA }, 
	    { "|"             , BAR           , LANGUAGE_JAVA }, 
	    { "@"             , ATSIGN        , LANGUAGE_JAVA }, 
	    { "null"          , NULLLITERAL   , LANGUAGE_JAVA }, 
	    { "instanceof"    , OPERATORS     , LANGUAGE_JAVA }, 
	    { "assert"        , ASSERT        , LANGUAGE_JAVA }, 


        // add all C# specific keywords to the literals table
        { "foreach"       , FOREACH       , LANGUAGE_CSHARP }, 
        { "ref"           , REF           , LANGUAGE_CSHARP }, 
        { "out"           , OUT           , LANGUAGE_CSHARP }, 
        { "in"            , IN            , LANGUAGE_CSHARP }, 
        { "lock"          , LOCK          , LANGUAGE_CSHARP }, 
        { "is"            , IS            , LANGUAGE_CSHARP }, 
        { "internal"      , INTERNAL      , LANGUAGE_CSHARP }, 
        { "sealed"        , SEALED        , LANGUAGE_CSHARP }, 
        { "override"      , OVERRIDE      , LANGUAGE_CSHARP }, 
        { "explicit"      , EXPLICIT      , LANGUAGE_CSHARP }, 
        { "implicit"      , IMPLICIT      , LANGUAGE_CSHARP }, 
        { "stackalloc"    , STACKALLOC    , LANGUAGE_CSHARP }, 
        { "as"            , AS            , LANGUAGE_CSHARP }, 
        { "interface"     , INTERFACE     , LANGUAGE_CSHARP }, 
        { "delegate"      , DELEGATE      , LANGUAGE_CSHARP }, 
        { "fixed"         , FIXED         , LANGUAGE_CSHARP }, 
        { "checked"       , CHECKED       , LANGUAGE_CSHARP }, 
        { "unchecked"     , UNCHECKED     , LANGUAGE_CSHARP }, 
        { "finally"       , FINALLY       , LANGUAGE_CSHARP }, 
        { "region"        , REGION        , LANGUAGE_CSHARP }, 
        { "endregion"     , ENDREGION     , LANGUAGE_CSHARP }, 
        { "unsafe"        , UNSAFE        , LANGUAGE_CSHARP }, 
        { "readonly"      , READONLY      , LANGUAGE_CSHARP }, 
        { "partial"       , PARTIAL       , LANGUAGE_CSHARP }, 
        { "get"           , GET           , LANGUAGE_CSHARP }, 
        { "set"           , SET           , LANGUAGE_CSHARP }, 
        { "add"           , ADD           , LANGUAGE_CSHARP }, 
        { "remove"        , REMOVE        , LANGUAGE_CSHARP }, 
        { "await"         , AWAIT         , LANGUAGE_CSHARP }, 
        { "abstract"      , ABSTRACT      , LANGUAGE_CSHARP }, 
        { "event"         , EVENT         , LANGUAGE_CSHARP }, 
        { "async"         , ASYNC         , LANGUAGE_CSHARP }, 
        { "this"          , THIS          , LANGUAGE_CSHARP }, 
        { "yield"         , YIELD         , LANGUAGE_CSHARP }, 
        { "params"        , PARAMS        , LANGUAGE_CSHARP }, 

        // C# linq
        { "from"          , FROM          , LANGUAGE_CSHARP }, 
        { "where"         , WHERE         , LANGUAGE_CSHARP }, 
        { "select"        , SELECT        , LANGUAGE_CSHARP }, 
        { "let"           , LET           , LANGUAGE_CSHARP }, 
        { "orderby"       , ORDERBY       , LANGUAGE_CSHARP }, 
        { "ascending"     , ASCENDING     , LANGUAGE_CSHARP }, 
        { "descending"    , DESCENDING    , LANGUAGE_CSHARP }, 
        { "group"         , GROUP         , LANGUAGE_CSHARP }, 
        { "by"            , BY            , LANGUAGE_CSHARP }, 
        { "join"          , JOIN          , LANGUAGE_CSHARP }, 
        { "on"            , ON            , LANGUAGE_CSHARP }, 
        { "equals"        , EQUALS        , LANGUAGE_CSHARP }, 
        { "into"          , INTO          , LANGUAGE_CSHARP },


        // Combined C/C++ Mode  at end so overrides defaults
        { "restrict"     , CRESTRICT         , LANGUAGE_CXX }, 
        { "try"          , CXX_TRY           , LANGUAGE_CXX }, 
        { "catch"        , CXX_CATCH         , LANGUAGE_CXX }, 

   };

    // fill up the literals for the language that we are parsing
    for (unsigned int i = 0; i < (sizeof(keyword_map) / sizeof(keyword_map[0])); ++i)
        if (inLanguage(keyword_map[i].language))
            literals[keyword_map[i].text] = keyword_map[i].token;

}

private:
    antlr::TokenStreamSelector* selector;
public:
    void setSelector(antlr::TokenStreamSelector* selector_) {
        selector=selector_;
    }
}

protected
SPECIAL_CHARS :
        '\3'..'\377'
;<|MERGE_RESOLUTION|>--- conflicted
+++ resolved
@@ -396,11 +396,7 @@
         { "sizeof"       , SIZEOF        , LANGUAGE_C_FAMILY }, 
 
         { "mutable"      , MUTABLE       , LANGUAGE_CXX }, 
-<<<<<<< HEAD
         { "volatile"     , VOLATILE      , LANGUAGE_ALL }, 
-        { "restrict"     , RESTRICT      , LANGUAGE_C }, 
-=======
-        { "volatile"     , VOLATILE      , LANGUAGE_ALL },
         { "__volatile__" , VOLATILE      , LANGUAGE_C_FAMILY  },
 
         // C keywords
@@ -414,10 +410,6 @@
         { "_Noreturn"      , NORETURN          , LANGUAGE_C },
         { "_Static_assert" , STATIC_ASSERT     , LANGUAGE_C },
         { "_Thread_local"  , THREAD_LOCAL      , LANGUAGE_C },
-
-
-        { "restrict"     , CRESTRICT     , LANGUAGE_CXX }, 
->>>>>>> 734c454a
 
         // exception handling
         { "try"          , TRY           , LANGUAGE_OO }, 
