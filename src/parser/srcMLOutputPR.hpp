--- conflicted
+++ resolved
@@ -359,12 +359,9 @@
     ELEMENT_MAP(SSIZEOF_PACK, PROCESSSIZEOFPACK)
     ELEMENT_MAP(SCONSTRAINT, PROCESSTOKEN)
     ELEMENT_MAP(SCUDA_ARGUMENT_LIST, PROCESSCUDAARGUMENTLIST)
-<<<<<<< HEAD
-=======
     ELEMENT_MAP(SENUM_DECLARATION, PROCESSTOKEN)
     ELEMENT_MAP(SENUM_CLASS_DECLARATION, PROCESSENUMCLASS)
     ELEMENT_MAP(SINTERFACE_DECLARATION, PROCESSTOKEN)
->>>>>>> 928e24ee
 
 }
 
