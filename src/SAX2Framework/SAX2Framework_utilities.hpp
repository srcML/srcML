/**
 * @file SAX2Framework_utilities.hpp
 *
<<<<<<< HEAD
 * @copyright Copyright (C) 2013  SDML (www.srcML.org)
=======
 * @copyright Copyright (C) 2013-2014 SDML (www.srcML.org)
>>>>>>> 1a06fc51
 *
 * The srcML Toolkit is free software; you can redistribute it and/or modify
 * it under the terms of the GNU General Public License as published by
 * the Free Software Foundation; either version 2 of the License, or
 * (at your option) any later version.
 *
 * The srcML Toolkit is distributed in the hope that it will be useful,
 * but WITHOUT ANY WARRANTY; without even the implied warranty of
 * MERCHANTABILITY or FITNESS FOR A PARTICULAR PURPOSE.  See the
 * GNU General Public License for more details.
 *
 * You should have received a copy of the GNU General Public License
 * along with the srcML Toolkit; if not, write to the Free Software
 * Foundation, Inc., 59 Temple Place, Suite 330, Boston, MA  02111-1307  USA
 */

#include <libxml/parserInternals.h>

#ifndef INCLUDDED_SAX2FRAMEWORK_UTILITIES_HPP
#define INCLUDDED_SAX2FRAMEWORK_UTILITIES_HPP

xmlParserCtxtPtr SAX2FrameworkCreateParserCtxt(xmlParserInputBufferPtr buffer_input);

void internal_stop_parser(xmlParserCtxtPtr ctxt);

#define CHECK_COPY(ORIGINAL, COPY) if(ORIGINAL && !COPY) { fprintf(stderr, "ERROR allocating memory"); internal_stop_parser(ctxt); return; }

#endif<|MERGE_RESOLUTION|>--- conflicted
+++ resolved
@@ -1,11 +1,7 @@
 /**
  * @file SAX2Framework_utilities.hpp
  *
-<<<<<<< HEAD
- * @copyright Copyright (C) 2013  SDML (www.srcML.org)
-=======
  * @copyright Copyright (C) 2013-2014 SDML (www.srcML.org)
->>>>>>> 1a06fc51
  *
  * The srcML Toolkit is free software; you can redistribute it and/or modify
  * it under the terms of the GNU General Public License as published by
