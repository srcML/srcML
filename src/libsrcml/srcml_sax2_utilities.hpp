/**
 * @file srcml_sax2_utilities.hpp
 *
 * @copyright Copyright (C) 2013-2014 srcML, LLC. (www.srcML.org)
 *
 * The srcML Toolkit is free software; you can redistribute it and/or modify
 * it under the terms of the GNU General Public License as published by
 * the Free Software Foundation; either version 2 of the License, or
 * (at your option) any later version.
 *
 * The srcML Toolkit is distributed in the hope that it will be useful,
 * but WITHOUT ANY WARRANTY; without even the implied warranty of
 * MERCHANTABILITY or FITNESS FOR A PARTICULAR PURPOSE.  See the
 * GNU General Public License for more details.
 *
 * You should have received a copy of the GNU General Public License
 * along with the srcML Toolkit; if not, write to the Free Software
 * Foundation, Inc., 59 Temple Place, Suite 330, Boston, MA  02111-1307  USA
 */

#ifndef INCLUDED_SRCML_SAX2_UTILITIES_HPP
#define INCLUDED_SRCML_SAX2_UTILITIES_HPP

#include <srcml_types.hpp>
#include <srcml_macros.hpp>
#include <srcml.h>

#include <libxml/parserInternals.h>

int srcml_extract_text(const char * input_buffer, size_t size, xmlOutputBufferPtr output_buffer, OPTION_TYPE options, int unit = 0);
/// @todo needs test cases
int srcml_extract_text_filename(const char * ifilename, const char * ofilename, const char * encoding, unsigned short compression, int unit = 0);
int srcml_xpath(xmlParserInputBufferPtr input_buffer, const char * context_element, const char * xpath,
				const char * prefix, const char * uri, const char * element, const char * attr_prefix, const char * attr_uri, const char * attr_name, const char * attr_value,
<<<<<<< HEAD
				int fd, OPTION_TYPE options);
#ifdef WITH_LIBXSLT
int srcml_xslt(xmlParserInputBufferPtr input_buffer, const char* context_element, xmlDocPtr xslt, const char* params[], int paramcount, int fd, OPTION_TYPE options);
#endif
int srcml_relaxng(xmlParserInputBufferPtr input_buffer, xmlDocPtr relaxng, int fd, OPTION_TYPE options);
=======
				OPTION_TYPE options, xmlOutputBufferPtr obuffer, xmlTextWriterPtr xout);
int srcml_xslt(xmlParserInputBufferPtr input_buffer, const char* context_element, xmlDocPtr xslt, const char* params[], int paramcount, OPTION_TYPE options, xmlOutputBufferPtr obuffer = 0);
int srcml_relaxng(xmlParserInputBufferPtr input_buffer, xmlDocPtr relaxng, xmlOutputBufferPtr obuffer, OPTION_TYPE options);
>>>>>>> 4e0f8ebc

#endif<|MERGE_RESOLUTION|>--- conflicted
+++ resolved
@@ -32,16 +32,10 @@
 int srcml_extract_text_filename(const char * ifilename, const char * ofilename, const char * encoding, unsigned short compression, int unit = 0);
 int srcml_xpath(xmlParserInputBufferPtr input_buffer, const char * context_element, const char * xpath,
 				const char * prefix, const char * uri, const char * element, const char * attr_prefix, const char * attr_uri, const char * attr_name, const char * attr_value,
-<<<<<<< HEAD
-				int fd, OPTION_TYPE options);
+				OPTION_TYPE options, xmlOutputBufferPtr obuffer, xmlTextWriterPtr xout);
 #ifdef WITH_LIBXSLT
-int srcml_xslt(xmlParserInputBufferPtr input_buffer, const char* context_element, xmlDocPtr xslt, const char* params[], int paramcount, int fd, OPTION_TYPE options);
+int srcml_xslt(xmlParserInputBufferPtr input_buffer, const char* context_element, xmlDocPtr xslt, const char* params[], int paramcount, OPTION_TYPE options, xmlOutputBufferPtr obuffer = 0);
 #endif
-int srcml_relaxng(xmlParserInputBufferPtr input_buffer, xmlDocPtr relaxng, int fd, OPTION_TYPE options);
-=======
-				OPTION_TYPE options, xmlOutputBufferPtr obuffer, xmlTextWriterPtr xout);
-int srcml_xslt(xmlParserInputBufferPtr input_buffer, const char* context_element, xmlDocPtr xslt, const char* params[], int paramcount, OPTION_TYPE options, xmlOutputBufferPtr obuffer = 0);
 int srcml_relaxng(xmlParserInputBufferPtr input_buffer, xmlDocPtr relaxng, xmlOutputBufferPtr obuffer, OPTION_TYPE options);
->>>>>>> 4e0f8ebc
 
 #endif