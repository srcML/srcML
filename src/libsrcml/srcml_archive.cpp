/**
 * @file srcml_archive.cpp
 *
 * @copyright Copyright (C) 2013-2014 srcML, LLC. (www.srcML.org)
 *
 * The srcML Toolkit is free software; you can redistribute it and/or modify
 * it under the terms of the GNU General Public License as published by
 * the Free Software Foundation; either version 2 of the License, or
 * (at your option) any later version.
 *
 * The srcML Toolkit is distributed in the hope that it will be useful,
 * but WITHOUT ANY WARRANTY; without even the implied warranty of
 * MERCHANTABILITY or FITNESS FOR A PARTICULAR PURPOSE.  See the
 * GNU General Public License for more details.
 *
 * You should have received a copy of the GNU General Public License
 * along with the srcML Toolkit; if not, write to the Free Software
 * Foundation, Inc., 59 Temple Place, Suite 330, Boston, MA  02111-1307  USA
 */

#include <srcml.h>
#include <srcml_types.hpp>
#include <srcmlns.hpp>
#include <srcml_translator.hpp>
#include <srcml_sax2_reader.hpp>
#include <libxml2_callback_wrappers.hpp>
#include <libxml/encoding.h>

/**
 * srcml_archive_check_extension
 * @param archive a srcml_archive
 * @param filename name of a file
 *
 * Retrieve the currently registered language for a file extension.
 * Full filename can be provided, and extension will be extracted.
 *
 * @returns the language for extension or if 0 if no language.
 */
const char * srcml_archive_check_extension(const srcml_archive * archive, const char* filename) {

    if (archive == NULL || filename == NULL)
        return 0;

    Language language(archive->registered_languages.get_language_from_filename(filename));
    const char * lang_string = language.getLanguageString();
    return strcmp(lang_string, "") == 0 ? 0 : lang_string;
}

/******************************************************************************
 *                                                                            *
 *                        Allocation/cleanup functions                        *
 *                                                                            *
 ******************************************************************************/

/**
 * srcml_archive_create
 *
 * Create a new srcml archive.
 * Client will have to free it using srcml_archive_free().
 *
 * @returns the created archive.
 */
srcml_archive* srcml_archive_create() {
    
    srcml_archive* archive;
    try {

        archive = new srcml_archive;

    } catch(...) { return 0; }

    xmlInitParser();

    archive->type = SRCML_ARCHIVE_INVALID;
    archive->options = SRCML_OPTION_DEFAULT_INTERNAL;
    archive->revision = srcml_version_string();
    archive->tabstop = 8;
    archive->translator = 0;
    archive->reader = 0;
    archive->input = 0;

    archive->namespaces = starting_namespaces;

    archive->registered_languages.register_standard_file_extensions();

    return archive;
}

/**
 * srcml_archive_free
 * @param archive a srcml_archive
 *
 * Free a srcml archive that was previously
 * allocated by srcml_archive_create().
 * archive must be reallocated/re-created to use again.
 */
void srcml_archive_free(srcml_archive * archive) {

    if (archive == NULL)
        return;

    srcml_clear_transforms(archive);

    delete archive;
}

/**
 * srcml_archive_clone
 * @param archive a srcml_archive
 *
 * Clone the setup of an existing archive.
 * Client will have to free it using srcml_archive_free().
 *
 * @return the cloned archive
 */
srcml_archive* srcml_archive_clone(const struct srcml_archive* archive) {

    if (archive == NULL)
        return 0;

    srcml_archive * new_archive = srcml_archive_create();
    if (!new_archive)
        return 0;

    *new_archive = *archive;

    return new_archive;
}

/******************************************************************************
 *                                                                            *
 *                           Set up functions                                 *
 *                                                                            *
 ******************************************************************************/

/**
 * srcml_archive_set_src_encoding
 * @param archive a srcml_archive
 * @param src_encoding an src_encoding
 *
 * Set the default source encoding of the srcML Archive.
 *
 * @returns SRCML_STATUS_OK on success and SRCML_STATUS_INVALID_ARGUMENT on failure.
 */
int srcml_archive_set_src_encoding(srcml_archive* archive, const char* src_encoding) {

    if (archive == NULL)
        return SRCML_STATUS_INVALID_ARGUMENT;

    archive->src_encoding = src_encoding ? std::string(src_encoding) : boost::optional<std::string>();

    return SRCML_STATUS_OK;
}

/**
 * srcml_archive_set_xml_encoding
 * @param archive a srcml_archive
 * @param encoding an encoding
 *
 * Set the xml encoding of the srcML Archive.
 *
 * @returns SRCML_STATUS_OK on success and SRCML_STATUS_INVALID_ARGUMENT on failure.
 */
int srcml_archive_set_xml_encoding(srcml_archive* archive, const char* encoding) {

    if (archive == NULL)
        return SRCML_STATUS_INVALID_ARGUMENT;

    archive->encoding = encoding ? std::string(encoding) : boost::optional<std::string>();

    return SRCML_STATUS_OK;
}

/**
 * srcml_archive_set_language
 * @param archive a srcml_archive
 * @param language a language
 *
 * Set the language of the srcML Archive.
 *
 * @returns SRCML_STATUS_OK on success and SRCML_STATUS_INVALID_ARGUMENT on failure.
 */
int srcml_archive_set_language(srcml_archive* archive, const char* language) {

    if (archive == NULL)
        return SRCML_STATUS_INVALID_ARGUMENT;

    archive->language = language ? std::string(language) : boost::optional<std::string>();

    return SRCML_STATUS_OK;
}

/**
 * srcml_archive_set_url
 * @param archive a srcml_archive
 * @param url a url path
 *
 * Set the root url attribute of the srcML Archive.
 *
 * @returns SRCML_STATUS_OK on success and SRCML_STATUS_INVALID_ARGUMENT on failure.
 */
int srcml_archive_set_url (srcml_archive* archive, const char* url) {

    if (archive == NULL)
        return SRCML_STATUS_INVALID_ARGUMENT;

    archive->url = url ? std::string(url) : boost::optional<std::string>();

    return SRCML_STATUS_OK;
}

/**
 * srcml_archive_set_version
 * @param archive a srcml_archive
 * @param version a version string
 *
 * Set the root version attribute of the srcML Archive.
 *
 * @returns SRCML_STATUS_OK on success and SRCML_STATUS_INVALID_ARGUMENT on failure.
 */
int srcml_archive_set_version(srcml_archive* archive, const char* version) {

    if (archive == NULL)
        return SRCML_STATUS_INVALID_ARGUMENT;

    if (version)
        archive->version = version;

    return SRCML_STATUS_OK;
}

/**
 * srcml_archive_set_options
 * @param archive a srcml_archive
 * @param options a set of srcml options
 *
 * Set all options for processing an archive (erases all previous).
 *
 * @returns SRCML_STATUS_OK on success and SRCML_STATUS_INVALID_ARGUMENT on failure.
 */
int srcml_archive_set_options(srcml_archive* archive, unsigned long long options) {

    if (archive == NULL)
        return SRCML_STATUS_INVALID_ARGUMENT;

    archive->options = options;

    return SRCML_STATUS_OK;
}

/**
 * @param archive a srcml_archive
 */
int srcml_archive_is_full_archive(const struct srcml_archive* archive) {

    return (archive->options & SRCML_OPTION_ARCHIVE) != 0;
}

/**
 * @param archive a srcml_archive
 */
int srcml_archive_is_fragment(const struct srcml_archive* archive) {

    return (archive->options & SRCML_OPTION_FRAGMENT) != 0;
}

/**
 * @param archive a srcml_archive
 */
int srcml_archive_has_hash(const struct srcml_archive* archive) {

    return (archive->options & SRCML_OPTION_HASH) != 0;
}

/**
 * @param archive a srcml_archive
 */
int srcml_archive_enable_full_archive(srcml_archive* archive) {

    if (archive == NULL)
        return SRCML_STATUS_INVALID_ARGUMENT;

    archive->options |= (unsigned long long)(SRCML_OPTION_ARCHIVE);

    return SRCML_STATUS_OK;
}

/**
 * @param archive a srcml_archive
 */
int srcml_archive_disable_fragment(srcml_archive* archive) {

    if (archive == NULL)
        return SRCML_STATUS_INVALID_ARGUMENT;

    archive->options &= ~(unsigned long long)(SRCML_OPTION_FRAGMENT);

    return SRCML_STATUS_OK;
}

/**
 * @param archive a srcml_archive
 */
int srcml_archive_enable_fragment(srcml_archive* archive) {

    if (archive == NULL)
        return SRCML_STATUS_INVALID_ARGUMENT;

    archive->options |= (unsigned long long)(SRCML_OPTION_FRAGMENT);

    return SRCML_STATUS_OK;
}

/**
 * srcml_archive_disable_full_archive
 * @param archive a srcml_archive
 */
int srcml_archive_disable_full_archive(srcml_archive* archive) {

    if (archive == NULL)
        return SRCML_STATUS_INVALID_ARGUMENT;

    archive->options &= ~(unsigned long long)(SRCML_OPTION_ARCHIVE);

    return SRCML_STATUS_OK;
}


/**
 * @param archive a srcml_archive
 */
int srcml_archive_enable_hash(srcml_archive* archive) {

    if (archive == NULL)
        return SRCML_STATUS_INVALID_ARGUMENT;

    archive->options |= (unsigned long long)(SRCML_OPTION_HASH);

    return SRCML_STATUS_OK;
}

/**
 * @param archive a srcml_archive
 */
int srcml_archive_disable_hash(srcml_archive* archive) {

    if (archive == NULL)
        return SRCML_STATUS_INVALID_ARGUMENT;

    archive->options &= ~(unsigned long long)(SRCML_OPTION_HASH);

    return SRCML_STATUS_OK;
}

/**
 * srcml_archive_enable_option
 * @param archive a srcml_archive
 * @param option a srcml option
 *
 * Enable/set a srcml option, adding to the previously active options.
 * May set multiple options with same call by |ing each.
 *
 * @returns SRCML_STATUS_OK on success and SRCML_STATUS_INVALID_ARGUMENT on failure.
 */
int srcml_archive_enable_option(srcml_archive* archive, unsigned long long option) {

    if (archive == NULL)
        return SRCML_STATUS_INVALID_ARGUMENT;

    archive->options |= option;

    return SRCML_STATUS_OK;
}

/**
 * srcml_archive_disable_option
 * @param archive a srcml_archive
 * @param option a srcml option
 *
 * Remove a srcml option.
 * May clear multiple options with same call by |ing each.
 *
 * @returns SRCML_STATUS_OK on success and SRCML_STATUS_INVALID_ARGUMENT on failure.
 */
int srcml_archive_disable_option(srcml_archive* archive, unsigned long long option) {

    if (archive == NULL)
        return SRCML_STATUS_INVALID_ARGUMENT;

    archive->options &= ~option;

    return SRCML_STATUS_OK;
}

/**
 * srcml_archive_set_tabstop
 * @param archive a srcml_archive
 * @param tabstop size of a tabstop
 *
 * Set the tabstop size for position/column calculation.
 *
 * @returns SRCML_STATUS_OK on success and SRCML_STATUS_INVALID_ARGUMENT on failure.
 */
int srcml_archive_set_tabstop(srcml_archive* archive, size_t tabstop) {

    if (archive == NULL)
        return SRCML_STATUS_INVALID_ARGUMENT;

    archive->tabstop = tabstop;

    return SRCML_STATUS_OK;
}

/**
 * srcml_archive_register_file_extension
 * @param archive a srcml_archive
 * @param extension a file extension
 * @param language a language
 *
 * Set the given extension to be associate with the given language.
 *
 * @returns SRCML_STATUS_OK on success and a status error code on failure.
 */
int srcml_archive_register_file_extension(srcml_archive* archive, const char* extension, const char* language) {

    if (archive == NULL || extension == NULL || language == NULL)
        return SRCML_STATUS_INVALID_ARGUMENT;

    if (archive->registered_languages.register_user_ext(extension, language))
        return SRCML_STATUS_OK;
    
    return SRCML_STATUS_INVALID_INPUT;
}

/**
 * srcml_archive_register_namespace
 * @param archive a srcml_archive
 * @param prefix a XML namespace prefix
 * @param uri a XML namespace uri
 *
 * Create a new namespace or change the prefix of an existing namespace.
 *
 * @returns SRCML_STATUS_OK on success and a status error code on failure.
 */
int srcml_archive_register_namespace(srcml_archive* archive, const char* prefix, const char* uri) {

    if (archive == NULL || prefix == NULL || uri == NULL)
        return SRCML_STATUS_INVALID_ARGUMENT;

    // lookup by uri, if it already exists, update the prefix. If it doesn't exist, add it
    auto& view = archive->namespaces.get<nstags::uri>();
    auto it = view.find(uri);
    if (it != view.end()) {
        // @todo could easily make these on the root by setting the flags to NS_ROOT
        view.modify(it, [prefix](Namespace& ns) { ns.prefix = prefix; });
    } else {
<<<<<<< HEAD
        archive->namespaces.push_back({ .prefix = prefix, .uri = uri, .flags = NS_REGISTERED });
=======
		archive->namespaces.push_back({ prefix, uri, false });
>>>>>>> df5cf9a4
    }

    // namespaces for options enable the options automatically
    std::string suri = uri;
    if (suri == SRCML_CPP_NS_URI) {
        archive->options |= SRCML_OPTION_CPP;
    } else if (suri == SRCML_ERROR_NS_URI) {
        archive->options |= SRCML_OPTION_DEBUG;
    } else if (suri == SRCML_POSITION_NS_URI) {
        archive->options |= SRCML_OPTION_POSITION;
    } else if (suri == SRCML_OPENMP_NS_URI) {
        archive->options |= SRCML_OPTION_OPENMP;
    }
/*
    // @todo could this be set elsewhere?
    else if (uri == SRCML_DIFF_NS_URI)
        issrcdiff = true;
*/

    return SRCML_STATUS_OK;
}

/**
 * srcml_archive_set_processing_instruction
 * @param archive a srcml_archive
 * @param target the processing instruction's target
 * @param data the processing instruciton's data
 *
 * Set a processing instruction that will be output before root element of archive.
 *
 * @returns SRCML_STATUS_OK on success and a status error code on failure.
 */
int srcml_archive_set_processing_instruction(srcml_archive* archive, const char* target, const char* data) {

    if (archive == NULL)
        return SRCML_STATUS_INVALID_ARGUMENT;

    archive->processing_instruction = std::pair<std::string,std::string>(target, data);

    return SRCML_STATUS_OK;
}

/**
 * srcml_archive_register_macro
 * @param archive a srcml_archive
 * @param token name of macro
 * @param type macro type
 *
 * Register a macro (token) to be processed as a special type.
 *
 * Here is a list of the currently supported special types:
 * src:macro     -> Treat the token as a standalone macro (will be marked with a macro tag)
 * src:type      -> Treat the token as an identifier (will still be marked as macro tag)
 * src:name      -> Treat the token as an identifier (will still be marked as macro tag)
 * src:specifier -> Treat the token as a specifier (will be marked with a specifier tag around macro tag)
 * src:label     -> Treat the token as a label (a goto label, will be marked with a label tag around macro tag)
 * src:case      -> Treat as a case label (mark with case tag) either case keyword or case keyword and label
 *
 * @returns SRCML_STATUS_OK on success and a status error code on failure.
 */
int srcml_archive_register_macro(srcml_archive* archive, const char* token, const char* type) {

    if (archive == NULL || token == NULL || type == NULL)
        return SRCML_STATUS_INVALID_ARGUMENT;

    try {

        std::vector<std::string>::size_type user_macro_list_size = archive->user_macro_list.size() / 2;
        for(std::vector<std::string>::size_type i = 0; i < user_macro_list_size; ++i)
            if (archive->user_macro_list.at(i * 2) == token) {

                archive->user_macro_list.at(i * 2 + 1) = type;
                return SRCML_STATUS_OK;
            }

    } catch(...) { return SRCML_STATUS_ERROR; }

    archive->user_macro_list.push_back(token);
    archive->user_macro_list.push_back(type);

    return SRCML_STATUS_OK;
}

/**
 * srcml_archive_set_srcdiff_revision
 * @param archive a srcml_archive
 * @param revision_number
 *
 * Set what revision (0 = original, 1 = modified) in a srcDiff archive to operate with.
 *
 * @returns SRCML_STATUS_OK on success and a status error code on failure.
 */
int srcml_archive_set_srcdiff_revision(srcml_archive* archive, size_t revision_number) {

    if (archive == NULL
        || (revision_number != SRCDIFF_REVISION_ORIGINAL && revision_number != SRCDIFF_REVISION_MODIFIED))
            return SRCML_STATUS_INVALID_ARGUMENT;

    archive->revision_number = revision_number;

    return SRCML_STATUS_OK;
}

/******************************************************************************
 *                                                                            *
 *                           Accessor Functions                               *
 *                                                                            *
 ******************************************************************************/

/**
 * srcml_archive_get_src_encoding
 * @param archive a srcml_archive
 *
 * @returns Retrieve the currently default source encoding or NULL.
 */
const char* srcml_archive_get_src_encoding(const struct srcml_archive* archive) {

    return archive && archive->src_encoding ? archive->src_encoding->c_str() : 0;
}

/**
 * srcml_archive_get_xml_encoding
 * @param archive a srcml_archive
 *
 * @returns Retrieve the currently set xml encoding or NULL.
 */
const char* srcml_archive_get_xml_encoding(const struct srcml_archive* archive) {

    return archive && archive->encoding ? archive->encoding->c_str() : 0;
}

/**
 * srcml_archive_get_revision
 * @param archive a srcml_archive
 *
 * @returns Retrieve the currently set srcML revision or NULL.
 */
const char* srcml_archive_get_revision(const struct srcml_archive* archive) {

    return archive && archive->revision ? archive->revision->c_str() : 0;
}

/**
 * srcml_archive_get_language
 * @param archive a srcml_archive
 *
 * @returns Retrieve the currently set language or NULL.
 */
const char* srcml_archive_get_language(const struct srcml_archive* archive) {

    return archive && archive->language ? archive->language->c_str() : 0;
}

/**
 * srcml_archive_get_url
 * @param archive a srcml_archive
 *
 * @returns Retrieve the currently set root url attribute or NULL.
 */
const char* srcml_archive_get_url(const struct srcml_archive* archive) {

    return archive && archive->url ? archive->url->c_str() : 0;
}

/**
 * srcml_archive_get_version
 * @param archive a srcml_archive
 *
 * @returns Retrieve the currently set root version attribute or NULL.
 */
const char* srcml_archive_get_version(const struct srcml_archive* archive) {

    return archive && archive->version ? archive->version->c_str() : 0;
}

/**
 * srcml_archive_get_options
 * @param archive a srcml_archive
 *
 * @returns Retrieve the currently set options.
 */
unsigned long long srcml_archive_get_options(const struct srcml_archive* archive) {

    return archive ? archive->options : 0;
}

/**
 * srcml_archive_get_tabstop
 * @param archive a srcml_archive
 *
 * @returns Retrieve the currently set tabstop size.
 */
size_t srcml_archive_get_tabstop(const struct srcml_archive* archive) {

    return archive ? archive->tabstop : 0;
}

/**
 * srcml_archive_get_namespace_size
 * @param archive a srcml_archive
 *
 * @returns Get the number of currently defined namespaces or 0 if archive is NULL
 */
size_t srcml_archive_get_namespace_size(const struct srcml_archive* archive) {

    /** @todo may want to make ssize_t so can return -1 */
    return archive ? archive->namespaces.size() : 0;
}

/**
 * srcml_archive_get_namespace_prefix
 * @param archive a srcml_archive
 * @param pos namespace position
 *
 * @returns Get prefix for the given position on success
 * and NULL on failure.
 */
const char* srcml_archive_get_namespace_prefix(const struct srcml_archive* archive, size_t pos) {

    if (archive == NULL)
        return 0;

    if (pos > archive->namespaces.size())
        return 0;

    return archive->namespaces[pos].prefix.c_str();
}

/**
 * srcml_archive_get_prefix_from_uri
 * @param archive a srcml_archive
 * @param namespace_uri an XML namespace
 *
 * @returns Get the registered prefix for the given namespace
 * on success and NULL on failure.
 */
const char* srcml_archive_get_prefix_from_uri(const struct srcml_archive* archive, const char* uri) {

    if (archive == NULL || uri == NULL)
        return 0;

    const auto& view = archive->namespaces.get<nstags::uri>();
    const auto it = view.find(uri);

    return it != view.end() ? it->prefix.c_str() : 0;
}

/**
 * srcml_archive_get_namespace_uri
 * @param archive a srcml_archive
 * @param pos position in namespaces
 *
 * @returns Get the namespace at the given pos on succcess
 * and NULL on failure.
 */
const char* srcml_archive_get_namespace_uri(const struct srcml_archive* archive, size_t pos) {

    if (archive == NULL)
        return 0;

    if (pos >= archive->namespaces.size())
        return 0;

    return archive->namespaces[pos].uri.c_str();
}

/**
 * srcml_archive_get_uri_from_prefix
 * @param archive a srcml_archive
 * @param prefix an XML prefix
 *
 * @returns Get the first namespace for the given prefix on success
 * and NULL on failure.
 */
const char* srcml_archive_get_uri_from_prefix(const struct srcml_archive* archive, const char* prefix) {

    if (archive == NULL || prefix == NULL)
        return 0;

    const auto& view = archive->namespaces.get<nstags::prefix>();
    const auto& it = view.find(prefix);

    return it != view.end() ? it->uri.c_str() : 0;
}

/**
 * srcml_archive_get_processing_instruction_target
 * @param archive a srcml_archive
 *
 * @returns Get the processing instruction target.
 */
const char* srcml_archive_get_processing_instruction_target(const struct srcml_archive* archive) {

    return archive->processing_instruction ? archive->processing_instruction->first.c_str() : 0;
}

/**
 * srcml_archive_get_processing_instruction_data
 * @param archive a srcml_archive
 *
 * @returns Get the processing instruction data.
 */
const char* srcml_archive_get_processing_instruction_data(const struct srcml_archive* archive) {

    return archive->processing_instruction ?  archive->processing_instruction->second.c_str() : 0;
}

/**
 * srcml_archive_get_macro_list_size
 * @param archive a srcml_archive
 *
 * @returns Get the number of currently defined macros or 0 if archive is NULL
 */
size_t srcml_archive_get_macro_list_size(const struct srcml_archive* archive) {

    /** @todo may want to make ssize_t so can return -1 */
    return archive ? (archive->user_macro_list.size() / 2) : 0;
}

/**
 * srcml_archive_get_macro_token
 * @param archive a srcml_archive
 * @param pos macro position
 *
 * @returns Get token for the given position on success
 * and NULL on failure.
 */
const char* srcml_archive_get_macro_token(const struct srcml_archive* archive, size_t pos) {

    if (archive == NULL)
        return 0;

    if (pos * 2 >= archive->user_macro_list.size())
        return 0;

    return archive->user_macro_list[pos * 2].c_str();
}

/**
 * srcml_archive_get_macro_token_type
 * @param archive a srcml_archive
 * @param token a macro token
 *
 * @returns Get the registered type for the given token
 * on success and NULL on failure.
 */
const char* srcml_archive_get_macro_token_type(const struct srcml_archive* archive, const char* token) {

    if (archive == NULL || token == NULL)
        return 0;

    try {

        std::vector<std::string>::size_type user_macro_list_size = archive->user_macro_list.size() / 2;
        for(std::vector<std::string>::size_type i = 0;  user_macro_list_size; ++i)
            if (archive->user_macro_list.at(i * 2) == token)
                return archive->user_macro_list.at(i * 2 + 1).c_str();

    } catch(...) {}

    return 0;
}

/**
 * srcml_archive_get_macro_type
 * @param archive a srcml_archive
 * @param pos position in macro list
 *
 * @returns Get the type at the given pos on succcess
 * and NULL on failure.
 */
const char* srcml_archive_get_macro_type(const struct srcml_archive* archive, size_t pos) {

    if (archive == NULL)
        return 0;

    if (pos * 2 + 1 >= archive->user_macro_list.size())
        return 0;

    return archive->user_macro_list[pos * 2 + 1].c_str();
}

/**
 * srcml_archive_get_srcdiff_revision
 * @param archive a srcml_archive
 *
 * Gets the srcdiff revision number that the archive is using for processing.
 *
 * @returns the srcdiff revision number the archive is using.
 */
size_t srcml_archive_get_srcdiff_revision(const struct srcml_archive* archive) {

    if (archive == NULL)
        return SRCDIFF_REVISION_INVALID;

    return archive->revision_number ? *archive->revision_number : SRCDIFF_REVISION_INVALID;
}

/******************************************************************************
 *                                                                            *
 *                       Archive write open functions                         *
 *                                                                            *
 ******************************************************************************/

int srcml_archive_write_open_internal(srcml_archive * archive, xmlOutputBufferPtr output_buffer) {

    if (output_buffer == NULL)
        return SRCML_STATUS_IO_ERROR;

    archive->type = SRCML_ARCHIVE_WRITE;

    try {

        archive->translator = new srcml_translator(
                                                output_buffer,
                                                optional_to_c_str(archive->encoding, "UTF-8"),
                                                archive->options,
                                                archive->namespaces,
                                                archive->processing_instruction,
                                                archive->tabstop,
                                                srcml_check_language(optional_to_c_str(archive->language)),
                                                optional_to_c_str(archive->revision),
                                                optional_to_c_str(archive->url),
                                                0,
                                                optional_to_c_str(archive->version),
                                                archive->attributes, 0, 0, 0);
        archive->translator->set_macro_list(archive->user_macro_list);

    } catch(...) {

        xmlOutputBufferClose(output_buffer);
        return SRCML_STATUS_IO_ERROR;
    }

    return SRCML_STATUS_OK;
 }

/**
 * srcml_archive_open_filename
 * @param archive a srcml_archive
 * @param srcml_filename name of an output file
 * @param compression amount of compression 0 none to 9 max
 *
 * Open up a srcml_archive for writing.  Set the output
 * to go to the file srcml_filename.
 *
 * @returns Return SRCML_STATUS_OK on success and a status error code on failure.
 */
int srcml_archive_write_open_filename(srcml_archive* archive, const char* srcml_filename, unsigned short compression) {

    if (archive == NULL || srcml_filename == NULL)
        return SRCML_STATUS_INVALID_ARGUMENT;

    if (compression > 9)
        compression = 9;

    xmlOutputBufferPtr output_buffer = xmlOutputBufferCreateFilename(srcml_filename, 0, compression);

    return srcml_archive_write_open_internal(archive, output_buffer);
}

/**
 * srcml_archive_open_memory
 * @param archive a srcml_archive
 * @param buffer location to return output string
 * @param size the size of the resulting buffer
 *
 * Open up a srcml_archive for writing.  Set the output
 * to be to memory.  Buffer is allocated and set to the location
 * buffer points at.  Buffer must be freed after use.
 *
 * @returns Return SRCML_STATUS_OK on success and a status error code on failure.
 */
int srcml_archive_write_open_memory(srcml_archive* archive, char** buffer, size_t * size) {

    if (archive == NULL || buffer == NULL || size == NULL)
        return SRCML_STATUS_INVALID_ARGUMENT;

    archive->type = SRCML_ARCHIVE_WRITE;

    try {

        archive->translator = new srcml_translator(
                                                buffer,
                                                size,
                                                optional_to_c_str(archive->encoding, "UTF-8"),
                                                archive->options,
                                                archive->namespaces,
                                                archive->processing_instruction,
                                                archive->tabstop,
                                                srcml_check_language(optional_to_c_str(archive->language)),
                                                optional_to_c_str(archive->revision),
                                                optional_to_c_str(archive->url),
                                                0,
                                                optional_to_c_str(archive->version),
                                                archive->attributes, 0, 0, 0);

        archive->translator->set_macro_list(archive->user_macro_list);

    } catch(...) { return SRCML_STATUS_IO_ERROR; }

    return SRCML_STATUS_OK;
}

/**
 * srcml_archive_open_FILE
 * @param archive a srcml_archive
 * @param srcml_file FILE opened for writing
 *
 * Open up a srcml_archive for writing.  Set the output
 * to go to the FILE srcml_file.
 *
 * @returns Return SRCML_STATUS_OK on success and a status error code on failure.
 */
int srcml_archive_write_open_FILE(srcml_archive* archive, FILE* srcml_file) {

    if (archive == NULL || srcml_file == NULL)
        return SRCML_STATUS_INVALID_ARGUMENT;

    xmlOutputBufferPtr output_buffer = xmlOutputBufferCreateFile(srcml_file, xmlFindCharEncodingHandler(archive->encoding ? archive->encoding->c_str() : 0));

    return srcml_archive_write_open_internal(archive, output_buffer);
}

/**
 * srcml_archive_open_fd
 * @param archive a srcml_archive
 * @param srcml_fd output file descriptor
 *
 * Open up a srcml_archive for writing.  Set the output
 * to go to the file descriptor srcml_fd.
 *
 * @returns Return SRCML_STATUS_OK on success and a status error code on failure.
 */
int srcml_archive_write_open_fd(srcml_archive* archive, int srcml_fd) {

    if (archive == NULL || srcml_fd < 0)
        return SRCML_STATUS_INVALID_ARGUMENT;

    xmlOutputBufferPtr output_buffer = xmlOutputBufferCreateFd(srcml_fd, xmlFindCharEncodingHandler(archive->encoding ? archive->encoding->c_str() : 0));

    return srcml_archive_write_open_internal(archive, output_buffer);
}

/**
 * srcml_archive_open_io
 * @param archive a srcml_archive
 * @param context an io context
 * @param write_callback a write callback function
 * @param close_callback a close callback function
 *
 * Open up a srcml_archive for writing.  Set the output
 * to go the opened io context written to using write callback
 * and closed using close callback.
 *
 * @returns Return SRCML_STATUS_OK on success and a status error code on failure.
 */
int srcml_archive_write_open_io(srcml_archive* archive, void * context, int (*write_callback)(void * context, const char * buffer, size_t len), int (*close_callback)(void * context)) {

    if (archive == NULL || context == NULL || write_callback == NULL)
        return SRCML_STATUS_INVALID_ARGUMENT;

    xmlOutputBufferPtr output_buffer = 0;

    libxml2_write_context libxml2_context = {context, write_callback, close_callback};
    archive->context = libxml2_context;

    output_buffer = xmlOutputBufferCreateIO(write_callback_wrapper, write_close_callback_wrapper, context, xmlFindCharEncodingHandler(archive->encoding ? archive->encoding->c_str() : 0));

    return srcml_archive_write_open_internal(archive, output_buffer);
}

/******************************************************************************
 *                                                                            *
 *                       Archive read open functions                          *
 *                                                                            *
 ******************************************************************************/

/**
 * srcml_read_internal
 * @param archive a srcml_archive
 *
 * Function used internally to the srcml_archive_read_open_* functions.
 * Reads and sets the open type as well as gathers the attributes
 * and sets the options from the opened srcML Archive.
 */
static int srcml_archive_read_open_internal(srcml_archive * archive) {

    try {

        archive->reader = new srcml_sax2_reader(archive->input, archive->revision_number);

    } catch(...) {

        xmlFreeParserInputBuffer(archive->input);
        return SRCML_STATUS_IO_ERROR;
    }

    archive->type = SRCML_ARCHIVE_READ;

    boost::optional<std::string> encoding, language, url, version;
    bool done = !archive->reader->read_root_unit_attributes(encoding, language, url, version,
                                                            archive->attributes,
                                                            archive->namespaces,
                                                            archive->processing_instruction,
                                                            archive->options,
                                                            archive->tabstop,
                                                            archive->user_macro_list);
    if (!done) {

        if (!archive->encoding) archive->encoding = encoding;
        archive->language = language;
        archive->url = url;
        archive->version = version;
    }

    return SRCML_STATUS_OK;
}

/**
 * srcml_archive_read_open_filename
 * @param archive a srcml_archive
 * @param srcml_filename name of an input file
 *
 * Open a srcML archive for reading.  Set the input to be read from
 * srcml_filename.
 *
 * @returns Return SRCML_STATUS_OK on success and a status error code on failure.
 */
int srcml_archive_read_open_filename(srcml_archive* archive, const char* srcml_filename) {

    if (archive == NULL || srcml_filename == NULL)
        return SRCML_STATUS_INVALID_ARGUMENT;

    archive->input = xmlParserInputBufferCreateFilename(srcml_filename, archive->encoding ? xmlParseCharEncoding(archive->encoding->c_str()) : XML_CHAR_ENCODING_NONE);

    return srcml_archive_read_open_internal(archive);
}

/**
 * srcml_archive_read_open_memory
 * @param archive a srcml_archive
 * @param buffer an input buffer
 * @param buffer_size size of the input buffer
 *
 * Open a srcML archive for reading.  Set the input to be read from
 * the buffer up until buffer_size.
 *
 * @returns Return SRCML_STATUS_OK on success and a status error code on failure.
 */
int srcml_archive_read_open_memory(srcml_archive* archive, const char* buffer, size_t buffer_size) {

    if (archive == NULL || buffer == NULL || buffer_size <= 0)
        return SRCML_STATUS_INVALID_ARGUMENT;

    xmlCharEncoding encoding = archive->encoding ? xmlParseCharEncoding(archive->encoding->c_str()) : XML_CHAR_ENCODING_NONE;
    archive->input = xmlParserInputBufferCreateMem(buffer, (int)buffer_size, encoding);

    if (encoding != XML_CHAR_ENCODING_NONE && archive->input && archive->input->encoder) {

#ifdef LIBXML2_NEW_BUFFER
        xmlParserInputBufferPtr temp_parser = xmlAllocParserInputBuffer(encoding);
        xmlBufPtr save_buf = archive->input->raw;
        archive->input->raw = archive->input->buffer;
        archive->input->buffer = temp_parser->buffer;
        temp_parser->buffer = save_buf;
        xmlFreeParserInputBuffer(temp_parser);
#else
        if (archive->input->raw)
            xmlBufferFree(archive->input->raw);
        archive->input->raw = archive->input->buffer;
        archive->input->rawconsumed = 0;
        archive->input->buffer = xmlBufferCreate();
#endif

        xmlParserInputBufferGrow(archive->input, buffer_size > 4096 ? (int)buffer_size : 4096);
    }

    return srcml_archive_read_open_internal(archive);
}

/**
 * srcml_archive_read_open_FILE
 * @param archive a srcml_archive
 * @param srcml_file a FILE opened for reading
 *
 * Open a srcML archive for reading.  Set the input to be read from
 * the FILE srcml_file.
 *
 * @returns Return SRCML_STATUS_OK on success and a status error code on failure.
 */
int srcml_archive_read_open_FILE(srcml_archive* archive, FILE* srcml_file) {

    if (archive == NULL || srcml_file == NULL)
        return SRCML_STATUS_INVALID_ARGUMENT;

    archive->input = xmlParserInputBufferCreateFile(srcml_file, archive->encoding ? xmlParseCharEncoding(archive->encoding->c_str()) : XML_CHAR_ENCODING_NONE);

    return srcml_archive_read_open_internal(archive);
}

/**
 * srcml_archive_read_open_fd
 * @param archive a srcml_archive
 * @param srcml_fd a file descriptor opened for reading
 *
 * Open a srcML archive for reading.  Set the input to be read from
 * the file descriptor srcml_fd.
 *
 * @returns Return SRCML_STATUS_OK on success and a status error code on failure.
 */
int srcml_archive_read_open_fd(srcml_archive* archive, int srcml_fd) {

    if (archive == NULL || srcml_fd < 0)
        return SRCML_STATUS_INVALID_ARGUMENT;

    archive->input = xmlParserInputBufferCreateFd(srcml_fd, archive->encoding ? xmlParseCharEncoding(archive->encoding->c_str()) : XML_CHAR_ENCODING_NONE);
    archive->input->closecallback = 0;

    return srcml_archive_read_open_internal(archive);
}

/**
 * srcml_archive_read_open_io
 * @param archive a srcml_archive
 * @param context an io context
 * @param read_callback a read callback function
 * @param close_callback a close callback function
 *
 * Open a srcML archive for reading.  Set the input to be read from
 * the opened context accessed via read_callback and closed via close_callback.
 *
 * @returns Return SRCML_STATUS_OK on success and a status error code on failure.
 */

typedef int (*libxml2_read)(void * context, char* buffer, int len);

int srcml_archive_read_open_io(srcml_archive* archive, void * context, ssize_t (*read_callback)(void * context, void * buffer, size_t len), int (*close_callback)(void * context)) {

    if (archive == NULL || context == NULL || read_callback == NULL)
        return SRCML_STATUS_INVALID_ARGUMENT;

    archive->context = context;

    archive->input = xmlParserInputBufferCreateIO((libxml2_read) read_callback, close_callback, context, archive->encoding ? xmlParseCharEncoding(archive->encoding->c_str()) : XML_CHAR_ENCODING_NONE);

    return srcml_archive_read_open_internal(archive);
}

/******************************************************************************
 *                                                                            *
 *                       Archive read/write unit functions                    *
 *                                                                            *
 ******************************************************************************/

/**
 * srcml_archive_write_unit
 * @param archive a srcml archive opened for writing
 * @param unit a srcml_unit to output
 *
 * Append the srcml_unit unit to the srcml_archive archive.
 * If copying from a read and only the attributes have been read
 * read in the xml and output.
 *
 * Can not mix with by element mode.
 *
 * @returns Return SRCML_STATUS_OK on success and a status error code on failure.
 */
int srcml_archive_write_unit(srcml_archive* archive, struct srcml_unit* unit) {

    if (archive == NULL || unit == NULL)
        return SRCML_STATUS_INVALID_ARGUMENT;

    if (!unit->unit && !unit->read_header)
        return SRCML_STATUS_UNINITIALIZED_UNIT;

    // if we haven't read a unit yet, go ahead and try
    if (!unit->unit && (unit->archive->type == SRCML_ARCHIVE_READ || unit->archive->type == SRCML_ARCHIVE_RW))
        unit->archive->reader->read_srcml(unit->unit, unit->content_begin, unit->content_end);
    if (!unit->unit)
        return SRCML_STATUS_UNINITIALIZED_UNIT;

    if (archive->type != SRCML_ARCHIVE_WRITE && archive->type != SRCML_ARCHIVE_RW)
        return SRCML_STATUS_INVALID_IO_OPERATION;

    archive->translator->add_unit(unit);

    return SRCML_STATUS_OK;
}

/**
 * srcml_archive_read_unit_header
 * @param archive a srcml archive open for reading
 *
 * Read the next unit from the archive.
 * unit contains read attribute.  xml is set to read only if needed
 * in a subsequent call.
 *
 * @returns Return the read srcml_unit on success.
 * On failure returns NULL.
 */
srcml_unit* srcml_archive_read_unit_header(srcml_archive* archive) {

    if (archive == NULL)
        return 0;

    if (archive->type != SRCML_ARCHIVE_READ && archive->type != SRCML_ARCHIVE_RW)
        return 0;

    srcml_unit* unit = srcml_unit_create(archive);

    int not_done = archive->reader->read_unit_attributes(unit->language, unit->filename, unit->url, unit->version, unit->timestamp, unit->hash, unit->attributes);
    if (!not_done) {
        srcml_unit_free(unit);
        return 0;
    }

    unit->read_header = true;

    return unit;
}

/**
 * srcml_archive_read_unit_body
 * @param archive a srcml archive open for reading
 *
 * Read the body (the non-header) from the archive.
 *
 * @note srcml_archive_read_unit_header must first be called
 * @returns Return the read srcml_unit on success.
 * On failure returns NULL.
 */
int srcml_unit_read_body(srcml_unit* unit) {

    if (unit == NULL || unit->archive == NULL)
        return 0;

    if (unit->archive->type != SRCML_ARCHIVE_READ && unit->archive->type != SRCML_ARCHIVE_RW)
        return 0;

    if (!unit->unit)
        unit->archive->reader->read_srcml(unit->unit, unit->content_begin, unit->content_end);

    // @todo Isn't this backwards?
    return !unit->unit;
}

/**
 * srcml_archive_read_unit_xml
 * @param archive a srcml archive open for reading
 *
 * Read the next unit from the archive.
 * unit contains the complete srcml only.
 *
 * @returns Return the read srcml_unit on success.
 * On failure returns NULL.
 */
srcml_unit* srcml_archive_read_unit_xml(srcml_archive* archive) {

    if (archive == NULL)
        return 0;

    if (archive->type != SRCML_ARCHIVE_READ && archive->type != SRCML_ARCHIVE_RW)
        return 0;

    srcml_unit * unit = srcml_unit_create(archive);
    int not_done = 0;
    if (!unit->read_header)
        not_done = archive->reader->read_unit_attributes(unit->language, unit->filename, unit->url, unit->version, unit->timestamp, unit->hash, unit->attributes);
    archive->reader->read_srcml(unit->unit, unit->content_begin, unit->content_end);

    if (!not_done || !unit->unit) {
        srcml_unit_free(unit);
        unit = 0;
    }

    return unit;
}


/**
 * srcml_archive_read_unit
 * @param archive a srcml archive open for reading
 *
 * Read the next unit from the archive.
 * unit contains read attributes and complete srcml.
 *
 * @returns Return the read srcml_unit on success.
 * On failure returns NULL.
 */
srcml_unit* srcml_archive_read_unit(srcml_archive* archive) {

    if (archive == NULL)
        return 0;

    if (archive->type != SRCML_ARCHIVE_READ && archive->type != SRCML_ARCHIVE_RW)
        return 0;

    srcml_unit * unit = srcml_unit_create(archive);
    int not_done = 0;
    if (!unit->read_header)
        not_done = archive->reader->read_unit_attributes(unit->language, unit->filename, unit->url, unit->version, unit->timestamp, unit->hash, unit->attributes);
    archive->reader->read_srcml(unit->unit, unit->content_begin, unit->content_end);

    if (!not_done || !unit->unit) {
        srcml_unit_free(unit);
        unit = 0;
    }

    return unit;
}

/******************************************************************************
 *                                                                            *
 *                       Archive close function                               *
 *                                                                            *
 ******************************************************************************/

/**
 * srcml_archive_close
 * @param archive an open srcml archive
 *
 * Close a srcML archive opened using srcml_archive_read_open_*
 * or srcml_archive_write_open_*.
 * Archive can be reopened.
 */
void srcml_archive_close(srcml_archive * archive) {

    if (archive == NULL)
        return;

    if (archive->translator) {
        archive->translator->close();
        delete archive->translator;
        archive->translator = 0;
    }

    if (archive->reader) {
        delete archive->reader;
        archive->reader = 0;
    }

    if (archive->input) {
        xmlFreeParserInputBuffer(archive->input);
        archive->input = 0;
    }

    archive->type = SRCML_ARCHIVE_INVALID;
}<|MERGE_RESOLUTION|>--- conflicted
+++ resolved
@@ -454,11 +454,7 @@
         // @todo could easily make these on the root by setting the flags to NS_ROOT
         view.modify(it, [prefix](Namespace& ns) { ns.prefix = prefix; });
     } else {
-<<<<<<< HEAD
-        archive->namespaces.push_back({ .prefix = prefix, .uri = uri, .flags = NS_REGISTERED });
-=======
-		archive->namespaces.push_back({ prefix, uri, false });
->>>>>>> df5cf9a4
+		archive->namespaces.push_back({ prefix, uri, NS_REGISTERED });
     }
 
     // namespaces for options enable the options automatically
