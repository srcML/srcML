// SPDX-License-Identifier: GPL-3.0-only
/**
 * @file srcsax_controller.cpp
 *
 * @copyright Copyright (C) 2013-2024 srcML, LLC. (www.srcML.org)
 */

#include <srcsax.hpp>
#include <sax2_srcsax_handler.hpp>

#include <libxml/parserInternals.h>

#include <functional>

/**
 * libxml_error
 *
 * Silence/catch/default libxml2 errors.
 */
static void libxml_error(void * /*ctx*/, const char* msg, ...) {

    va_list vl;
    va_start(vl, msg);
    vfprintf(stderr, msg, vl);
    va_end(vl);
}

/* srcsax_create_parser_context forward declaration */
static xmlParserCtxtPtr srcsax_create_parser_context(xmlParserInputBufferPtr buffer_input, xmlCharEncoding enc);

/**
 * srcsax_create_context_parser_input_buffer
 * @param srcml_context an opened context for opened srcML document
 * @param read_callback a read callback function
 * @close_callback a close callback function
 * @param encoding the files character encoding
 *
 * Create a srcsSAX context from a general context and read/close callbacks with the specified encoding.
 *
 * @returns srcsax_context context to be used for srcML parsing.
 */
srcsax_context* srcsax_create_context_parser_input_buffer(std::unique_ptr<xmlParserInputBuffer> input) {

    if (!input)
        return 0;

    const char* encoding = nullptr;

    srcsax_context* context = nullptr;
    try {
        context = new srcsax_context();
    } catch (...) {
        return 0;
    }

    context->input = std::move(input);

    xmlParserCtxtPtr libxml2_context = srcsax_create_parser_context(context->input.release(), encoding ? xmlParseCharEncoding(encoding) : XML_CHAR_ENCODING_NONE);
    if (libxml2_context == nullptr) {
        delete context;
        return 0;
    }

    xmlGenericErrorFunc error_handler = (xmlGenericErrorFunc) libxml_error;
    xmlSetGenericErrorFunc(libxml2_context, error_handler);

    context->libxml2_context = libxml2_context;

    return context;
}

/**
 * srcsax_free_context
 * @param context a srcSAX context
 *
 * Free the resources associated with a srcsax_context as created
 * by a previous srcsax_create_context_*.
 */
void srcsax_free_context(srcsax_context* context) {

    if (context == 0)
        return;

    if (context->libxml2_context)
        xmlFreeParserCtxt(context->libxml2_context);

    delete context;
}

/**
 * srcsax_parse
 * @param context srcSAX context
 *
 * Parse the context using the provide sax handlers.
 * On error calls the error callback function before returning.
 *
 * @returns 0 on success -1 on error.
 */
int srcsax_parse(srcsax_context* context) {

    if (context == 0 || context->handler == 0)
        return -1;

    xmlSAXHandlerPtr save_sax = context->libxml2_context->sax;

    xmlSAXHandler sax = srcsax_sax2_factory();
    context->libxml2_context->sax = &sax;

    sax2_srcsax_handler state;
    state.context = context;
    context->libxml2_context->_private = &state;

    int status = xmlParseDocument(context->libxml2_context);

    context->libxml2_context->sax = save_sax;

    if (status != 0 && context->srcsax_error) {

<<<<<<< HEAD
        const xmlError* ep = xmlCtxtGetLastError(context->libxml2_context);
=======
        auto ep = xmlCtxtGetLastError(context->libxml2_context);
>>>>>>> 3bedf81b

        auto str_length = std::string_view(ep->message).size();
        ep->message[str_length - 1] = '\0';

        context->srcsax_error((const char *)ep->message, ep->code);
    }

    return status;
}

/**
 * srcsax_create_parser_context
 * @param buffer_input a parser input buffer
 *
 * Create a ctxt from a parser input buffer.
 * Modeled after function in libxml2.
 *
 * @returns xml parser ctxt
 */
xmlParserCtxtPtr srcsax_create_parser_context(xmlParserInputBufferPtr buffer_input, xmlCharEncoding enc) {

    if (buffer_input == 0)
        return 0;

    xmlParserCtxtPtr ctxt = xmlNewParserCtxt();
    if (ctxt == 0)
        return 0;

    xmlCtxtUseOptions(ctxt, XML_PARSE_COMPACT | XML_PARSE_HUGE | XML_PARSE_NODICT);

    xmlParserInputPtr input = xmlNewIOInputStream(ctxt, buffer_input, enc);
    if (input == 0) {
        xmlFreeParserCtxt(ctxt);
        return 0;
    }

    inputPush(ctxt, input);

    return ctxt;
}

/**
 * srcsax_stop_parser
 * @param context a srcSAX context
 *
 * Stop srcSAX parser.
 */
void srcsax_stop_parser(srcsax_context* context) {

    xmlParserCtxtPtr ctxt = context->libxml2_context;

    ctxt->sax->startDocument = 0;
    ctxt->sax->endDocument = 0;
    ctxt->sax->startElementNs = 0;
    ctxt->sax->endElementNs = 0;
    ctxt->sax->characters = 0;
    ctxt->sax->cdataBlock = 0;
    ctxt->sax->comment = 0;
    ctxt->sax->ignorableWhitespace = 0;

    xmlStopParser(ctxt);
}<|MERGE_RESOLUTION|>--- conflicted
+++ resolved
@@ -116,11 +116,7 @@
 
     if (status != 0 && context->srcsax_error) {
 
-<<<<<<< HEAD
-        const xmlError* ep = xmlCtxtGetLastError(context->libxml2_context);
-=======
         auto ep = xmlCtxtGetLastError(context->libxml2_context);
->>>>>>> 3bedf81b
 
         auto str_length = std::string_view(ep->message).size();
         ep->message[str_length - 1] = '\0';
