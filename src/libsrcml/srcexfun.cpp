--- conflicted
+++ resolved
@@ -1,26 +1,3 @@
-<<<<<<< HEAD
-/*
-  srcexfun.cpp
-
-  @copyright Copyright (C) 2009-2014  SDML (www.srcML.org)
-
-  This file is part of the srcML Toolkit.
-
-  The srcML Toolkit is free software; you can redistribute it and/or modify
-  it under the terms of the GNU General Public License as published by
-  the Free Software Foundation; either version 2 of the License, or
-  (at your option) any later version.
-
-  The srcML Toolkit is distributed in the hope that it will be useful,
-  but WITHOUT ANY WARRANTY; without even the implied warranty of
-  MERCHANTABILITY or FITNESS FOR A PARTICULAR PURPOSE.  See the
-  GNU General Public License for more details.
-
-  You should have received a copy of the GNU General Public License
-  along with the srcML Toolkit; if not, write to the Free Software
-  Foundation, Inc., 59 Temple Place, Suite 330, Boston, MA  02111-1307  USA
-*/
-=======
 /**
  * @file srcexfun.cpp
  *
@@ -42,7 +19,6 @@
  * along with the srcML Toolkit; if not, write to the Free Software
  * Foundation, Inc., 59 Temple Place, Suite 330, Boston, MA  02111-1307  USA
  */
->>>>>>> 1a06fc51
 
 #include <srcexfun.hpp>
 #include <srcmlns.hpp>
