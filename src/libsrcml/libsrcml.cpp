/**
 * @file libsrcml.cpp
 * @copyright
 *
 * Copyright (C) 2013-2014  SDML (www.srcML.org)
 *
 * The srcML Toolkit is free software; you can redistribute it and/or modify
 * it under the terms of the GNU General Public License as published by
 * the Free Software Foundation; either version 2 of the License, or
 * (at your option) any later version.
 *
 * The srcML Toolkit is distributed in the hope that it will be useful,
 * but WITHOUT ANY WARRANTY; without even the implied warranty of
 * MERCHANTABILITY or FITNESS FOR A PARTICULAR PURPOSE.  See the
 * GNU General Public License for more details.
 *
 * You should have received a copy of the GNU General Public License
 * along with the srcML Toolkit; if not, write to the Free Software
 * Foundation, Inc., 59 Temple Place, Suite 330, Boston, MA  02111-1307  USA
 */

/*
  Implementation of srcml simple API (global archive) functions from the namespace srcml_*
*/

#include <srcml.h>
#include <srcml_types.hpp>
#include <srcml_sax2_utilities.hpp>

#include <srcMLTranslator.hpp>
#include <Language.hpp>
#include <Options.hpp>
#include <srcmlns.hpp>

#include <string.h>
#include <stdlib.h>
#include <boost/regex.hpp>

#include <vector>
#include <string>
#include <fstream>

#if defined(__GNUG__) && !defined(__MINGW32__) && !defined(NO_DLLOAD)
#include <dlfcn.h>
#endif

/**
 * @var srcml_error
 *
 * Global structure to hold error string.
 */
std::string srcml_error;

/**
 * @var global_archive
 *
 * global archive for use with srcml() function.  Defaulted values.
 * Archive is used for both read and write first call to srcml()
 * initializes other parameters.
 */
srcml_archive global_archive = { SRCML_ARCHIVE_RW, 0, 0, 0, 0, 0, 0, std::vector<std::string>(), 0,
                                 8, std::vector<std::string>(), std::vector<std::string>(), std::vector<pair>(),
                                 0, 0, 0, 0, std::vector<transform>() };

/******************************************************************************
 *                                                                            *
 *                           Global Cleanup function                          *
 *                                                                            *
 ******************************************************************************/

/**
 * srcml_cleanup_globals
 *
 * Cleanup and free globals allocated at the global level
 * usually by libxml2.
 */
void srcml_cleanup_globals() {

  xmlCleanupCharEncodingHandlers();
  xmlCleanupGlobals();
  xmlDictCleanup();
  xmlCleanupParser();

}

/******************************************************************************
 *                                                                            *
 *                           Version functions                                *
 *                                                                            *
 ******************************************************************************/

/**
 * srcml_version_string
 *
 * @returns Return version of libsrcml as string.
 */
const char * srcml_version_string() {

  return SRCML_VERSION_STRING;

}

/**
 * srcml_version_number
 * 
 * @returns Return version of libsrcml as number.
 */
int srcml_version_number() {

  return SRCML_VERSION_NUMBER;

}

/******************************************************************************
 *                                                                            *
 *                           srcML Convenience                                *
 *                                                                            *
 ******************************************************************************/

/**
 * srcml
 * @param input_filename input file to turn to srcML or source code.
 * @param output_filename file to output srcML or source code
 * 
 * Translates to/from srcML 
 * Input files with extension xml and language set to xml result in srcml2src behaviour.
 * All other ending extensions result in src2srcml.  Currently, xml files are not detected if they are 
 * in any other archive format e.g. tar, gz i.e. a.xml.tar.gz.  Only a.xml will be detected from extension.
 *
 * @returns SRCML_STATUS_OK on success and SRCML_STATUS_ERROR on failure.
 */
int srcml(const char* input_filename, const char* output_filename) {

  if(!input_filename || !output_filename) {

    srcml_error = "No input file provided";
    return  SRCML_STATUS_ERROR;

  }

  static bool first = true;
  if(first) {

    first = false;
    std::vector<pair> save_ext;
    for(std::vector<pair>::size_type i = 0; i < global_archive.registered_languages.size(); ++i)
      try {
        save_ext.push_back(global_archive.registered_languages.at(i));
      } catch(...) {
        return SRCML_STATUS_ERROR;
      }

    Language::register_standard_file_extensions(global_archive.registered_languages);

    for(std::vector<pair>::size_type i = 0; i < save_ext.size(); ++i)
      try {
        global_archive.registered_languages.push_back(save_ext.at(i));
      } catch(...) {
        return SRCML_STATUS_ERROR;
      }

    std::vector<std::string> save_prefix;
    std::vector<std::string> save_ns;
    try {
      for(std::vector<std::string>::size_type i = 0; i < global_archive.prefixes.size(); ++i) {
        save_prefix.push_back(global_archive.prefixes.at(i));
        save_ns.push_back(global_archive.namespaces.at(i));

      }

    } catch(...) {
      return SRCML_STATUS_ERROR;
    }

    srcml_archive_register_namespace(&global_archive, SRCML_SRC_NS_PREFIX_DEFAULT, SRCML_SRC_NS_URI);
    srcml_archive_register_namespace(&global_archive, SRCML_CPP_NS_PREFIX_DEFAULT, SRCML_CPP_NS_URI);
    srcml_archive_register_namespace(&global_archive, SRCML_ERR_NS_PREFIX_DEFAULT, SRCML_ERR_NS_URI);
    srcml_archive_register_namespace(&global_archive, SRCML_EXT_LITERAL_NS_PREFIX_DEFAULT, SRCML_EXT_LITERAL_NS_URI);
    srcml_archive_register_namespace(&global_archive, SRCML_EXT_OPERATOR_NS_PREFIX_DEFAULT, SRCML_EXT_OPERATOR_NS_URI);
    srcml_archive_register_namespace(&global_archive, SRCML_EXT_MODIFIER_NS_PREFIX_DEFAULT, SRCML_EXT_MODIFIER_NS_URI);
    srcml_archive_register_namespace(&global_archive, SRCML_EXT_POSITION_NS_PREFIX_DEFAULT, SRCML_EXT_POSITION_NS_URI);

    for(std::vector<std::string>::size_type i = 0; i < save_prefix.size(); ++i) {
      try {
        srcml_archive_register_namespace(&global_archive, save_prefix.at(i).c_str(), save_ns.at(i).c_str());
      } catch(...) {
        return SRCML_STATUS_ERROR;
      }
    }

  }

  int lang = global_archive.language ? srcml_check_language(global_archive.language->c_str()) : Language::getLanguageFromFilename(input_filename, global_archive.registered_languages);

  if(lang) {

    OPTION_TYPE & options = global_archive.options;
    options |= lang == Language::LANGUAGE_JAVA ? 0 : SRCML_OPTION_CPP;

    srcMLTranslator translator(lang,
                               global_archive.encoding ? global_archive.encoding->c_str() : "UTF-8",
                               global_archive.encoding ? global_archive.encoding->c_str() : "UTF-8",
                               output_filename,
                               options,
                               0,
                               0,
                               0,
                               0,
                               global_archive.tabstop,
                               &global_archive.prefixes.front());
    int error = 0;
    try {

      translator.setInput(input_filename);
      translator.translate(global_archive.directory ? global_archive.directory->c_str() : 0,
                           global_archive.filename ? global_archive.filename->c_str() : output_filename,
                           global_archive.version ? global_archive.version->c_str() : 0,
                           lang);
      options &= ~SRCML_OPTION_CPP;

    } catch (FileError) {

      error = 1;
      srcml_error = "Error converting '";
      srcml_error += input_filename;
      srcml_error += "' to srcML.";

    }

    translator.close();

    if(error)
      return  SRCML_STATUS_ERROR;

  } else {

    bool is_xml = false;
    size_t len = strlen(input_filename);
    if((len > 4 && input_filename[len - 1] == 'l' && input_filename[len - 2] == 'm'
        && input_filename[len - 3] == 'x' && input_filename[len - 4] == '.')
       || (global_archive.language && strcmp(global_archive.language->c_str(), "xml") == 0))
      is_xml = true;

    // not xml or handled language
    if(!is_xml) {

      if(global_archive.language) {
        srcml_error = "Language '";
        srcml_error += global_archive.language->c_str();
        srcml_error += "' is not supported.";
      } else
        srcml_error = "No language provided.";

      return SRCML_STATUS_ERROR;

    }

    std::string buffer;
    char tmp;
    std::ifstream in(input_filename);
    while(in.get(tmp))
      buffer += tmp;

    OPTION_TYPE & options = global_archive.options;

    xmlOutputBufferPtr output_buffer = xmlOutputBufferCreateFilename(output_filename, xmlFindCharEncodingHandler(global_archive.encoding ? global_archive.encoding->c_str() : "ISO-8859-1"), global_archive.options & SRCML_OPTION_COMPRESS);
    srcml_extract_text(buffer.c_str(), buffer.size(), output_buffer, options, 0);

  }

  return SRCML_STATUS_OK;
}

/******************************************************************************
 *                                                                            *
 *                           Global set functions                             *
 *                                                                            *
 ******************************************************************************/

/**
 * srcml_set_encoding
 * @param encoding an output encoding
 *
 * Set the output encoding.
 *
 * @returns Return SRCML_STATUS_OK success and SRCML_STATUS_ERROR on failure.
 */
int srcml_set_encoding(const char* encoding) {

  return srcml_archive_set_encoding(&global_archive, encoding);

}

/**
 * srcml_set_language
 * @param language a language
 *
 * Set the language to use to parse.
 *
 * @returns Return SRCML_STATUS_OK success and SRCML_STATUS_ERROR on failure.
 */
int srcml_set_language(const char* language) {

  return srcml_archive_set_language(&global_archive, language);

}

/**
 * srcml_set_filename
 * @param filename name of a file
 *
 * Set the filename attribute for the root unit.
 *
 * @returns Return SRCML_STATUS_OK success and SRCML_STATUS_ERROR on failure.
 */
int srcml_set_filename(const char* filename) {

  return srcml_archive_set_filename(&global_archive, filename);

}

/**
 * srcml_set_directory
 * @param directory a directory path
 *
 * Set the directory attribute for the root unit.
 *
 * @returns Return SRCML_STATUS_OK success and SRCML_STATUS_ERROR on failure.
 */
int srcml_set_directory(const char* directory) {

  return srcml_archive_set_directory(&global_archive, directory);

}

/**
 * srcml_set_version
 * @param version a version string
 *
 * Set the version attribute.
 *
 * @returns Return SRCML_STATUS_OK success and SRCML_STATUS_ERROR on failure.
 */
int srcml_set_version(const char* version) {

  return srcml_archive_set_version(&global_archive, version);

}

/**
 * srcml_set_all_options
 * @param option a srcml options
 *
 * Set the srcml options.  Clears all previously set.
 *
 * @returns Return SRCML_STATUS_OK success and SRCML_STATUS_ERROR on failure.
 */
int srcml_set_all_options(unsigned long long option) {

  return srcml_archive_set_all_options(&global_archive, option);

}

/**
 * srcml_set_option
 * @param option a srcml option
 *
 * Set the srcml options.  Multiple may be set.
 *
 * @returns Return SRCML_STATUS_OK success and SRCML_STATUS_ERROR on failure.
 */
int srcml_set_option(unsigned long long option) {

  return srcml_archive_set_option(&global_archive, option);

}

/**
 * srcml_clear_option
 * @param option a srcml option
 *
 * Remove an option.  May use multiple option with the same call.
 *
 * @returns Return SRCML_STATUS_OK success and SRCML_STATUS_ERROR on failure.
 */
int srcml_clear_option(unsigned long long option) {

  return srcml_archive_clear_option(&global_archive, option);

}

/**
 * srcml_set_tabstop
 * @param tabstop tabstop size
 *
 * Set the size of the tabstop.
 *
 * @returns Return SRCML_STATUS_OK success and SRCML_STATUS_ERROR on failure.
 */
int srcml_set_tabstop(int tabstop) {

  return srcml_archive_set_tabstop(&global_archive, tabstop);

}

/**
 * srcml_register_file_extension
 * @param extension a file extension
 * @param language a language
 *
 * Associate the given extension with the given language.
 *
 * @returns Return SRCML_STATUS_OK success and SRCML_STATUS_ERROR on failure.
 */
int srcml_register_file_extension(const char* extension, const char* language) {

  return srcml_archive_register_file_extension(&global_archive, extension, language);

}

/**
 * srcml_register_namespace
 * @param prefix a XML namespace prefix
 * @param ns a XML namespace
 *
 * Add a new namespace or change the prefix of an existing namespace.
 *
 * @returns Return SRCML_STATUS_OK success and SRCML_STATUS_ERROR on failure.
 */
int srcml_register_namespace(const char* prefix, const char* ns) {

  return srcml_archive_register_namespace(&global_archive, prefix, ns);

}

/******************************************************************************
 *                                                                            *
 *                           Global get functions                             *
 *                                                                            *
 ******************************************************************************/

/**
 * srcml_get_encoding
 *
 * @returns Get the output encoding on success and NULL on failure.
 */
const char* srcml_get_encoding() {

  return srcml_archive_get_encoding(&global_archive);

}

/**
 * srcml_get_language
 *
 * @returns Get the language on success and NULL on failure.
 */
const char* srcml_get_language() {

  return srcml_archive_get_language(&global_archive);

}

/**
 * srcml_get_filename
 *
 * @returns Get the filename attribute for the root unit on success
 * and NULL on failure.
 */
const char* srcml_get_filename() {

  return srcml_archive_get_filename(&global_archive);

}

/**
 * srcml_get_directory
 *
 * @returns Get the directory attribute for the root unit on success
 * and NULL on failure
 */
const char* srcml_get_directory() {

  return srcml_archive_get_directory(&global_archive);

}

/**
 * srcml_get_version
 *
 * @returns Get the version attribute on success and NULL on failure.
 */
const char* srcml_get_version() {

  return srcml_archive_get_version(&global_archive);

}

/**
 * srcml_get_options
 *
 * @returns Get the currently set options on success and NULL on failure.
 */
unsigned long long srcml_get_options() {

  return srcml_archive_get_options(&global_archive);

}

/**
 * srcml_get_tabstop
 *
 * @returns Get the tabstop size on success and NULL On failure.
 */
int srcml_get_tabstop() {

  return srcml_archive_get_tabstop(&global_archive);

}

/**
 * srcml_get_namespace_size
 *
 * @returns Get the number of currently defined namespaces.
 */
int srcml_get_namespace_size() {

  return (int)global_archive.namespaces.size();

}

/**
 * srcml_get_prefix
 * @param pos namespace position
 *
 * @returns Get prefix for the given position on success
 * and NULL on failure.
 */
const char* srcml_get_prefix(int pos) {

  try {

    return global_archive.prefixes.at(pos).c_str();

  } catch(...) {

    return 0;

  }

}

/**
 * srcml_get_prefix_uri
 * @param namespace_uri an XML namespace
 *
 * @returns Get the registered prefix for the given namespace
 * on success and NULL on failure.
 */
const char* srcml_get_prefix_uri(const char* namespace_uri) {

  if(namespace_uri == NULL) return 0;

  try {

    for(std::vector<std::string>::size_type i = 0; i < global_archive.prefixes.size(); ++i)
      if(global_archive.namespaces.at(i) == namespace_uri)
        return global_archive.prefixes.at(i).c_str();

  } catch(...) {}

  return 0;
}

/**
 * srcml_get_namespace
 * @param pos position in namespaces
 *
 * @returns Get the namespace at the given pos on succcess
 * and NULL on failure.
 */
const char* srcml_get_namespace(int pos) {

  try {

    return global_archive.namespaces.at(pos).c_str();

  } catch (...) {

    return 0;

  }

}

/**
 * srcml_get_namespace_prefix
 * @param prefix an XML prefix
 *
 * @returns Get the first namespace for the given prefix on success
 * and NULL on failure.
 */
const char* srcml_get_namespace_prefix(const char* prefix) {

  if(prefix == NULL) return 0;

  try {

    for(std::vector<std::string>::size_type i = 0; i < global_archive.namespaces.size(); ++i)
      if(global_archive.prefixes.at(i) == prefix)
        return global_archive.namespaces.at(i).c_str();

  } catch(...) {}

  return 0;

}

/******************************************************************************
 *                                                                            *
 *                           libsrcml utility functions                       *
 *                                                                            *
 ******************************************************************************/

/**
 * srcml_check_language
 * @param language a language
 *
 * Check if the current language is supported.
 * @returns Return the numeric representation for that language if supported.
 * Not supported returns 0.
 */
int srcml_check_language(const char* language) { return language == 0 ? 0 : Language::getLanguage(language); }

/**
 * srcml_language_list
 *
 * Gets list of supported source-code languages as NULL-terminated array.
 *
 * @returns NULL-terminated array of supported source-code languages 
*/
const char** srcml_language_list() {
  static const char* langs[] = { "C", "C++", "C#", "Java", 0 };
  return langs;
}

/**
 * srcml_check_extension
 * @param filename name of a file
 *
 * Get the currently registered language for a file extension
 * Full filename can be provided, and extension will be extracted.
 * @returns Returns language on success and NULL on failure. 
 */
const char * srcml_check_extension(const char* filename) {

  return srcml_archive_check_extension(&global_archive, filename);

}

/**
 * srcml_check_format
 * @param format an archive or compression extension, e.g., tar.gz
 *
 * Check if the format is currently supported
 * Full filename can be provided, and extension will be extracted 
 * @returns Return SRCML_STATUS_OK on success and SRCML_STATUS_ERROR on failure.
 */
int srcml_check_format(const char* format) {

  if(format == NULL) return SRCML_STATUS_ERROR;
  static const boost::regex extRegEx("\\.(xz|zg|bz2|tar).*$");

  // reversed copy of the path
<<<<<<< HEAD
  int length = (int)strlen(format);

  char * reverse = (char *)malloc((length + 1) * sizeof(char));
  if(reverse == NULL) return SRCML_STATUS_ERROR;

  for(int i = 0; i < length; ++i)
    reverse[i] = format[length - i - 1];
  reverse[length] = 0;

  // setup the regular expression
  regex_t preg = {/* 0 */};
  int errorcode = regcomp(&preg, regex, REG_EXTENDED);

  // evalue the regex
  regmatch_t pmatch[3];
  errorcode = errorcode || regexec(&preg, reverse, 3, pmatch, 0);

  // minus 1 to remove starting .
  int ext_len = (int)(pmatch[0].rm_eo - pmatch[0].rm_so - 1);
  regfree(&preg);
  free(reverse);
  if(ext_len > 0)
=======
  std::size_t length = strlen(format);
  boost::cmatch what;
  if(boost::regex_search(format, format + length, what,extRegEx)) {
>>>>>>> 0b9eed90
    return SRCML_STATUS_OK;
  }else{
    return SRCML_STATUS_ERROR;
  }
}

/**
 * srcml_check_encoding
 * @param encoding an encoding
 *
 * Check if the particular encoding is supported, both for input and output.
 * @returns Return SRCML_STATUS_OK on success and SRCML_STATUS_ERROR on failure
 */
int srcml_check_encoding(const char* encoding) {

  return xmlParseCharEncoding(encoding) > 0 ? SRCML_STATUS_OK : SRCML_STATUS_ERROR;

}

/**
 * srcml_check_xslt
 * 
 * Check whether xslt is available.
 * @returns Return 1 on success and 0 on failure.
 */ 
int srcml_check_xslt() {
#if defined(__GNUG__) && !defined(__MINGW32__) && !defined(NO_DLLOAD)
  void * handle = dlopen("libxslt.so", RTLD_LAZY);
  if (!handle) {
    handle = dlopen("libxslt.so.1", RTLD_LAZY);
    if (!handle) {
      handle = dlopen("libxslt.dylib", RTLD_LAZY);
      if (!handle) return 0;

    }
  }

  dlclose(handle);
  return 1;
#else
  return 1;
#endif

}

/**
 * srcml_check_exslt
 * 
 * Check whether exslt is available.
 * @returns Return 1 on success and 0 on failure.
 */
int srcml_check_exslt() {
#if defined(__GNUG__) && !defined(__MINGW32__) && !defined(NO_DLLOAD)
  void* handle = dlopen("libexslt.so", RTLD_LAZY);
  if (!handle) {
    handle = dlopen("libexslt.so.0", RTLD_LAZY);
    if (!handle) {
      handle = dlopen("libexslt.dylib", RTLD_LAZY);
      if (!handle) return 0;
    }
  }

  dlclose(handle);
  return 1;
#else
  return 1;
#endif
}

/******************************************************************************
 *                                                                            *
 *                           libsrcml error functions                         *
 *                                                                            *
 ******************************************************************************/

/**
 * srcml_error_string
 * 
 * @returns Return a string describing last recorded error.
 */
const char* srcml_error_string() { return srcml_error.c_str(); }<|MERGE_RESOLUTION|>--- conflicted
+++ resolved
@@ -672,38 +672,16 @@
   static const boost::regex extRegEx("\\.(xz|zg|bz2|tar).*$");
 
   // reversed copy of the path
-<<<<<<< HEAD
-  int length = (int)strlen(format);
-
-  char * reverse = (char *)malloc((length + 1) * sizeof(char));
-  if(reverse == NULL) return SRCML_STATUS_ERROR;
-
-  for(int i = 0; i < length; ++i)
-    reverse[i] = format[length - i - 1];
-  reverse[length] = 0;
-
-  // setup the regular expression
-  regex_t preg = {/* 0 */};
-  int errorcode = regcomp(&preg, regex, REG_EXTENDED);
-
-  // evalue the regex
-  regmatch_t pmatch[3];
-  errorcode = errorcode || regexec(&preg, reverse, 3, pmatch, 0);
-
-  // minus 1 to remove starting .
-  int ext_len = (int)(pmatch[0].rm_eo - pmatch[0].rm_so - 1);
-  regfree(&preg);
-  free(reverse);
-  if(ext_len > 0)
-=======
   std::size_t length = strlen(format);
   boost::cmatch what;
+
   if(boost::regex_search(format, format + length, what,extRegEx)) {
->>>>>>> 0b9eed90
+
     return SRCML_STATUS_OK;
-  }else{
+
+  } else
     return SRCML_STATUS_ERROR;
-  }
+
 }
 
 /**
