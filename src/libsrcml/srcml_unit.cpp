--- conflicted
+++ resolved
@@ -309,23 +309,11 @@
 }
 
 /**
-<<<<<<< HEAD
- * srcml_unit_get_raw_xml
-=======
  * srcml_unit_get_fragment_xml
->>>>>>> a7cdccc6
  * @param unit a srcml unit
  *
  * Get the parsed or collected srcml from an archive.
  * If only the attributes were collected from a read,
-<<<<<<< HEAD
- * then read in the xml and return that value.  XML returned
- * is the raw UTF-8 encoded XML stored internally.  Do not free.
- *
- * @returns the raw unit srcML on success and NULL on failure.
- */
-const char* srcml_unit_get_raw_xml(struct srcml_unit* unit) {
-=======
  * then read in the xml and return that value.  XML fragment returned
  * is the raw UTF-8 encoded XML stored internally and is not completely XML.
  * Do not free.
@@ -333,7 +321,6 @@
  * @returns the raw unit srcML on success and NULL on failure.
  */
 const char* srcml_unit_get_fragment_xml(struct srcml_unit* unit) {
->>>>>>> a7cdccc6
 
     if(unit == NULL || (!unit->unit && !unit->read_header)) return 0;
 
@@ -345,11 +332,7 @@
 }
 
 /**
-<<<<<<< HEAD
- * srcml_unit_get_formatted_xml
-=======
  * srcml_unit_get_standalone_xml
->>>>>>> a7cdccc6
  * @param unit a srcml unit
  * @param xml_encoding the xml encoding to encode the unit
  *
@@ -357,21 +340,12 @@
  * If only the attributes were collected from a read,
  * then read in the xml and return that value.  XML returned
  * is formatted version of the internally stored xml after
-<<<<<<< HEAD
- * applying encoding, and appending of namespaces.  Must
- * free when done using.
- *
- * @returns the formatted unit srcML on success and NULL on failure.
- */
-const char* srcml_unit_get_formatted_xml(struct srcml_unit* unit, const char * xml_encoding) {
-=======
  * applying encoding, and appending of namespaces.  It is a complete standalone XML.
  * Must free when done using.
  *
  * @returns the formatted unit srcML on success and NULL on failure.
  */
 const char* srcml_unit_get_standalone_xml(struct srcml_unit* unit, const char* xml_encoding) {
->>>>>>> a7cdccc6
 
     if(unit == NULL || (!unit->unit && !unit->read_header)) return 0;
 
@@ -379,18 +353,6 @@
         unit->archive->reader->read_srcml(unit->unit);
 
     char * buffer = 0;
-<<<<<<< HEAD
-    int size = 0;
-    if(unit->unit) {
-
-        struct srcml_archive * formatting_archive = srcml_clone_archive(unit->archive);
-        srcml_archive_disable_option(formatting_archive, SRCML_OPTION_ARCHIVE | SRCML_OPTION_XML_DECL);
-        if(xml_encoding) srcml_archive_set_xml_encoding(formatting_archive, xml_encoding);
-        srcml_write_open_memory(formatting_archive, &buffer, &size);
-        srcml_write_unit(formatting_archive, unit);
-        srcml_close_archive(formatting_archive);
-        srcml_free_archive(formatting_archive);
-=======
     size_t size = 0;
     if(unit->unit) {
 
@@ -401,7 +363,6 @@
         srcml_write_unit(formatting_archive, unit);
         srcml_archive_close(formatting_archive);
         srcml_archive_free(formatting_archive);
->>>>>>> a7cdccc6
 
         while(size > 0 && buffer[size - 1] == '\n')
             buffer[size - 1] = '\0';
@@ -516,7 +477,6 @@
     UTF8CharBuffer * input = 0;
     const char * src_encoding = unit->encoding ? unit->encoding->c_str() : (unit->archive->src_encoding ? unit->archive->src_encoding->c_str() : 0);
     bool output_hash = !unit->hash && translation_options & SRCML_OPTION_HASH;
-    const char * src_encoding = unit->encoding ? unit->encoding->c_str() : (unit->archive->src_encoding ? unit->archive->src_encoding->c_str() : 0);
     try {
 
         input = new UTF8CharBuffer(src_filename, src_encoding, output_hash ? &unit->hash : 0);
@@ -563,7 +523,6 @@
     UTF8CharBuffer * input = 0;
     const char * src_encoding = unit->encoding ? unit->encoding->c_str() : (unit->archive->src_encoding ? unit->archive->src_encoding->c_str() : 0);
     bool output_hash = !unit->hash && translation_options & SRCML_OPTION_HASH;
-    const char * src_encoding = unit->encoding ? unit->encoding->c_str() : (unit->archive->src_encoding ? unit->archive->src_encoding->c_str() : 0);
     try {
 
         input = new UTF8CharBuffer(src_buffer ? src_buffer : "", buffer_size, src_encoding, output_hash ? &unit->hash : 0);
@@ -609,7 +568,6 @@
     UTF8CharBuffer * input = 0;
     const char * src_encoding = unit->encoding ? unit->encoding->c_str() : (unit->archive->src_encoding ? unit->archive->src_encoding->c_str() : 0);
     bool output_hash = !unit->hash && translation_options & SRCML_OPTION_HASH;
-    const char * src_encoding = unit->encoding ? unit->encoding->c_str() : (unit->archive->src_encoding ? unit->archive->src_encoding->c_str() : 0);
     try {
 
         input = new UTF8CharBuffer(src_file, src_encoding, output_hash ? &unit->hash : 0);
@@ -655,7 +613,6 @@
     UTF8CharBuffer * input = 0;
     const char * src_encoding = unit->encoding ? unit->encoding->c_str() : (unit->archive->src_encoding ? unit->archive->src_encoding->c_str() : 0);
     bool output_hash = !unit->hash && translation_options & SRCML_OPTION_HASH;
-    const char * src_encoding = unit->encoding ? unit->encoding->c_str() : (unit->archive->src_encoding ? unit->archive->src_encoding->c_str() : 0);
     try {
 
         input = new UTF8CharBuffer(src_fd, src_encoding, output_hash ? &unit->hash : 0);
@@ -704,14 +661,9 @@
     unit->context = libxml2_read_context{context, read_callback, close_callback};
     const char * src_encoding = unit->encoding ? unit->encoding->c_str() : (unit->archive->src_encoding ? unit->archive->src_encoding->c_str() : 0);
     bool output_hash = !unit->hash && translation_options & SRCML_OPTION_HASH;
-    const char * src_encoding = unit->encoding ? unit->encoding->c_str() : (unit->archive->src_encoding ? unit->archive->src_encoding->c_str() : 0);
-    try {
-
-<<<<<<< HEAD
-        input = new UTF8CharBuffer(context, read_callback, close_callback, src_encoding, output_hash ? &unit->hash : 0);
-=======
+    try {
+
         input = new UTF8CharBuffer(boost::any_cast<libxml2_read_context>(&unit->context), read_callback_wrapper, read_close_callback_wrapper, src_encoding, output_hash ? &unit->hash : 0);
->>>>>>> a7cdccc6
 
     } catch(...) { return SRCML_STATUS_IO_ERROR; }
 
