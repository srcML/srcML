/**
 * @file srcml_unit.cpp
 *
 * @copyright Copyright (C) 2013-2014 srcML, LLC. (www.srcML.org)
 *
 * The srcML Toolkit is free software; you can redistribute it and/or modify
 * it under the terms of the GNU General Public License as published by
 * the Free Software Foundation; either version 2 of the License, or
 * (at your option) any later version.
 *
 * The srcML Toolkit is distributed in the hope that it will be useful,
 * but WITHOUT ANY WARRANTY; without even the implied warranty of
 * MERCHANTABILITY or FITNESS FOR A PARTICULAR PURPOSE.  See the
 * GNU General Public License for more details.
 *
 * You should have received a copy of the GNU General Public License
 * along with the srcML Toolkit; if not, write to the Free Software
 * Foundation, Inc., 59 Temple Place, Suite 330, Boston, MA  02111-1307  USA
 */

#include <srcml.h>
#include <srcml_types.hpp>
#include <srcml_translator.hpp>
#include <srcml_sax2_reader.hpp>
#include <UTF8CharBuffer.hpp>
#include <memory>
#include <libxml2_utilities.hpp>

/******************************************************************************
 *                                                                            *
 *                           Set up functions                                 *
 *                                                                            *
 ******************************************************************************/

/**
 * srcml_unit_set_src_encoding
 * @param unit a srcml unit
 * @param encoding an encoding
 *
 * Set the encoding for the srcml unit.
 *
 * @returns Returns SRCML_STATUS_OK on success and SRCML_STATUS_INVALID_ARGUMENT
 * on failure.
 */
int srcml_unit_set_src_encoding(struct srcml_unit* unit, const char* encoding) {

    if (unit == nullptr)
        return SRCML_STATUS_INVALID_ARGUMENT;

    unit->encoding = encoding ? std::string(encoding) : decltype(unit->encoding)();

    return SRCML_STATUS_OK;
}

/**
 * srcml_unit_set_language
 * @param unit a srcml unit
 * @param language a language
 *
 * Set the language for the srcml unit.
 *
 * @returns Returns SRCML_STATUS_OK on success and SRCML_STATUS_INVALID_ARGUMENT
 * on failure.
 */
int srcml_unit_set_language(struct srcml_unit* unit, const char* language) {

    if (unit == nullptr)
        return SRCML_STATUS_INVALID_ARGUMENT;

    unit->language = language ? std::string(language) : decltype(unit->language)();

    return SRCML_STATUS_OK;
}

/**
 * srcml_unit_set_filename
 * @param unit a srcml unit
 * @param filename the name of a file
 *
 * Set the filename attribute for the srcml unit.
 *
 * @returns Returns SRCML_STATUS_OK on success and SRCML_STATUS_INVALID_ARGUMENT
 * on failure.
 */
int srcml_unit_set_filename(struct srcml_unit* unit, const char* filename) {

    if (unit == nullptr)
        return SRCML_STATUS_INVALID_ARGUMENT;

    unit->filename = filename ? std::string(filename) : decltype(unit->filename)();

    return SRCML_STATUS_OK;
}

/**
 * srcml_unit_set_version
 * @param unit a srcml unit
 * @param version a version string
 *
 * Set the version attribute for the srcml unit.
 *
 * @returns Returns SRCML_STATUS_OK on success and SRCML_STATUS_INVALID_ARGUMENT
 * on failure.
 */
int srcml_unit_set_version(struct srcml_unit* unit, const char* version) {

    if (unit == nullptr)
        return SRCML_STATUS_INVALID_ARGUMENT;

    unit->version = version ? std::string(version) : decltype(unit->version)();

    return SRCML_STATUS_OK;
}

/**
 * srcml_unit_set_timestamp
 * @param unit a srcml unit
 * @param timestamp a timestamp string
 *
 * Set the timestamp attribute for the srcml unit.
 *
 * @returns Returns SRCML_STATUS_OK on success and SRCML_STATUS_INVALID_ARGUMENT
 * on failure.
 */
int srcml_unit_set_timestamp(struct srcml_unit* unit, const char* timestamp) {

    if (unit == nullptr)
        return SRCML_STATUS_INVALID_ARGUMENT;

    unit->timestamp = timestamp ? std::string(timestamp) : decltype(unit->timestamp)();

    return SRCML_STATUS_OK;
}

/**
 * srcml_unit_set_hash
 * @param unit a srcml unit
 * @param hash a hash string
 *
 * Set the hash attribute for the srcml unit.
 *
 * @returns Returns SRCML_STATUS_OK on success and SRCML_STATUS_INVALID_ARGUMENT
 * on failure.
 */
int srcml_unit_set_hash(struct srcml_unit* unit, const char* hash) {

    if (unit == nullptr)
        return SRCML_STATUS_INVALID_ARGUMENT;

    unit->hash = hash ? std::string(hash) : decltype(unit->hash)();

    return SRCML_STATUS_OK;
}

/**
 * srcml_unit_unparse_set_eol
 * @param unit a srcml unit
 * @param eol the kind of eol to use for unparse
 *
 * Set the eol to be used for unparse.
 *
 * @returns Returns SRCML_STATUS_OK on success and SRCML_STATUS_INVALID_ARGUMENT
 * on failure.
 */
int srcml_unit_unparse_set_eol(struct srcml_unit* unit, size_t eol) {

    if (unit == nullptr || eol > SOURCE_OUTPUT_EOL_CRLF)
        return SRCML_STATUS_INVALID_ARGUMENT;

    unit->eol = eol;

    return SRCML_STATUS_OK;
}

/******************************************************************************
 *                                                                            *
 *                           Accessor functions                               *
 *                                                                            *
 ******************************************************************************/

/**
 * srcml_unit_get_src_encoding
 * @param unit a srcml unit
 *
 * Get the encoding for the srcml unit
 *
 * @returns encoding on success and NULL on failure.
 */
const char* srcml_unit_get_src_encoding(const struct srcml_unit* unit) {

    if (unit == nullptr)
        return 0;

    return optional_to_c_str(unit->encoding);
}

/**
 * srcml_unit_get_revision
 * @param unit a srcml unit
 *
 * Get the revision for the srcml unit
 *
 * @returns revision on success and NULL on failure.
 */
const char* srcml_unit_get_revision(const struct srcml_unit* unit) {

    if (unit == nullptr)
        return 0;

    return optional_to_c_str(unit->revision);
}

/**
 * srcml_unit_get_language
 * @param unit a srcml unit
 *
 * Get the language for the srcml unit
 *
 * @returns language on success and NULL on failure.
 */
const char* srcml_unit_get_language(const struct srcml_unit* unit) {

    if (unit == nullptr)
        return 0;

    return optional_to_c_str(unit->language);
}

/**
 * srcml_unit_get_filename
 * @param unit a srcml unit
 *
 * Get the filename attribute for the srcml unit.
 *
 * @returns filename attribute on success and NULL on failure.
 */
const char* srcml_unit_get_filename(const struct srcml_unit* unit) {

    if (unit == nullptr)
        return 0;

    return optional_to_c_str(unit->filename);
}

/**
 * srcml_unit_get_version
 * @param unit a srcml unit
 *
 * Get the version for the srcml unit.
 *
 * @returns version on success and NULL on failure.
 */
const char* srcml_unit_get_version(const struct srcml_unit* unit) {

    if (unit == nullptr)
        return 0;

    return optional_to_c_str(unit->version);
}

/**
 * srcml_unit_get_timestamp
 * @param unit a srcml unit
 *
 * Get the timestamp for the srcml unit.
 *
 * @returns timestamp on success and NULL on failure.
 */
const char* srcml_unit_get_timestamp(const struct srcml_unit* unit) {

    if (unit == nullptr)
        return 0;

    return optional_to_c_str(unit->timestamp);
}

/**
 * srcml_unit_get_hash
 * @param unit a srcml unit
 *
 * Get the hash for the srcml unit.
 *
 * @returns hash on success and NULL on failure.
 */
const char* srcml_unit_get_hash(const struct srcml_unit* unit) {

    if (unit == nullptr)
        return 0;

    return optional_to_c_str(unit->hash);
}

/**
 * srcml_unit_get_xml_fragment
 * @param unit a srcml unit
 *
 * Get the parsed or collected srcml from an archive.
 * If only the attributes were collected from a read,
 * then read in the xml and return that value.  XML fragment returned
 * is the raw UTF-8 encoded XML stored internally and is not completely XML.
 * Do not free.
 *
 * @returns the raw unit srcML on success and NULL on failure.
 */
const char* srcml_unit_get_xml_fragment(struct srcml_unit* unit) {

    if (unit == nullptr || (!unit->read_body && !unit->read_header))
        return 0;

    if (!unit->read_body && (unit->archive->type == SRCML_ARCHIVE_READ || unit->archive->type == SRCML_ARCHIVE_RW))
        unit->archive->reader->read_body(unit);

    return optional_to_c_str(unit->srcml);
}

/**
 * srcml_unit_get_xml_standalone
 * @param unit a srcml unit
 * @param xml_encoding the xml encoding to encode the unit
 * @param xml_buffer buffer to return the standalone xml
 * @param buffer_size the size of the returned buffer
 *
 * Get the parsed or collected srcml from an archive.
 * If only the attributes were collected from a read,
 * then read in the xml and return that value.  XML returned
 * is formatted version of the internally stored xml after
 * applying encoding, and appending of namespaces.  It is a complete standalone XML.
 * Must free when done using.
 *
 * @returns the formatted unit srcML on success and NULL on failure.
 */
int srcml_unit_get_xml_standalone(struct srcml_unit* unit, const char* xml_encoding, char** xml_buffer, size_t* buffer_size) {

    if (unit == nullptr || xml_buffer == nullptr || buffer_size == nullptr || (!unit->read_body && !unit->read_header))
        return SRCML_STATUS_INVALID_ARGUMENT;

    if (!unit->read_body && (unit->archive->type == SRCML_ARCHIVE_READ || unit->archive->type == SRCML_ARCHIVE_RW))
        unit->archive->reader->read_body(unit);

    if (!unit->read_body)
        return SRCML_STATUS_ERROR;

    *xml_buffer = 0;
    *buffer_size = 0;

    srcml_archive* formatting_archive = srcml_archive_clone(unit->archive);
    srcml_archive_disable_option(formatting_archive, SRCML_OPTION_ARCHIVE);
    if (xml_encoding)
        srcml_archive_set_xml_encoding(formatting_archive, xml_encoding);
    srcml_archive_write_open_memory(formatting_archive, xml_buffer, buffer_size);
    srcml_archive_write_unit(formatting_archive, unit);
    srcml_archive_close(formatting_archive);
    srcml_archive_free(formatting_archive);

    // @todo Don't think this is necessary
    while (*buffer_size > 0 && (*xml_buffer)[*buffer_size - 1] == '\n')
        (*xml_buffer)[--(*buffer_size)] = '\0';

    return SRCML_STATUS_OK;
}

/******************************************************************************
 *                                                                            *
 *                           Unit parsing functions                           *
 *                                                                            *
 ******************************************************************************/

static int srcml_finish_unit(srcml_unit* unit) {

    if (unit == NULL)
        return SRCML_STATUS_INVALID_ARGUMENT;

    if (unit->unit_translator == 0 || !unit->unit_translator->add_end_unit())
        return SRCML_STATUS_INVALID_INPUT;

    // finished with any parsing
    delete unit->unit_translator;
    unit->unit_translator = 0;

    // store the output in a buffer
    // @todo check into xmlBufferDetach()
    unit->unit = std::string((const char *)unit->output_buffer->content, unit->output_buffer->use);

    xmlBufferFree(unit->output_buffer);

    return SRCML_STATUS_OK;
}

/**
 * srcml_unit_parse_internal
 * @param unit a srcml unit
 * @param lang an interger representation of a language
 * @param input the source input to the translator
 * @param translation_options the options for translation
 *
 * Function for internal use for parsing functions. Creates
 * output buffer, translates a current input and places the
 * contents into the unit.
 *
 * @returns Returns SRCML_STATUS_OK on success and SRCML_STATUS_IO_ERROR on failure.
 */
static int srcml_unit_parse_internal(struct srcml_unit* unit, const char* filename,
    std::function<UTF8CharBuffer*(const char* src_encoding, bool output_hash, boost::optional<std::string>& hash)> createUTF8CharBuffer) {

    // @todo Figure out what the state of the archive should be
//    if (unit->archive->type != SRCML_ARCHIVE_WRITE && unit->archive->type != SRCML_ARCHIVE_RW)
//        return SRCML_STATUS_INVALID_IO_OPERATION;

    // figure out the language based on unit, archive, registered languages
    int lang = unit->language ? srcml_check_language(unit->language->c_str())
        : (unit->archive->language ? srcml_check_language(unit->archive->language->c_str()) : SRCML_LANGUAGE_NONE);

    if (lang == SRCML_LANGUAGE_NONE && filename)
        lang = unit->archive->registered_languages.get_language_from_filename(filename);

    if (lang == SRCML_LANGUAGE_NONE)
        return SRCML_STATUS_UNSET_LANGUAGE;

    unit->derived_language = lang;

    if (*unit->language == "C++" || *unit->language == "C" || *unit->language == "Objective-C" || *unit->language == "C#")
        unit->archive->options |= SRCML_OPTION_CPP;

    const char* src_encoding = optional_to_c_str(unit->encoding, optional_to_c_str(unit->archive->src_encoding));
    bool output_hash = !unit->hash && unit->archive->options & SRCML_OPTION_HASH;

    UTF8CharBuffer* input = 0;
    try {

        input = createUTF8CharBuffer(src_encoding, output_hash, unit->hash);

    } catch(...) { return SRCML_STATUS_IO_ERROR; }

    unit->encoding = input->getEncoding();

    // if this is just a solitary unit (i.e., no archive), the url attribute is on the unit
    if (!srcml_archive_is_full_archive(unit->archive))
        unit->url = unit->archive->url;

    // create the unit start tag
    int status = srcml_write_start_unit(unit);
    if (status != SRCML_STATUS_OK)
        return status;

    // record start of content (after the unit start tag)
    xmlTextWriterFlush(unit->unit_translator->output_textwriter());
    unit->content_begin = unit->unit_translator->output_buffer()->written + 1;

    // parse the input
    unit->unit_translator->translate(input);

    // record end of content (before the unit end tag)
    xmlTextWriterFlush(unit->unit_translator->output_textwriter());
    unit->content_end = unit->unit_translator->output_buffer()->written + 1;

    // namespaces were updated during translation, may now include 
    // namespaces that were optional
    unit->namespaces = unit->unit_translator->out.getNamespaces();

    // create the unit end tag
    status = srcml_finish_unit(unit);
    if (status != SRCML_STATUS_OK)
        return status;

    unit->read_body = true;

    return status;
}

/**
 * srcml_unit_parse_filename
 * @param unit a unit to parse the results to
 * @param src_filename name of a file to parse into srcML
 *
 * Convert to srcML the contents of src_filename and
 * place it into the unit.
 *
 * @returns Returns SRCML_STATUS_OK on success and a status error code on failure.
 */
int srcml_unit_parse_filename(struct srcml_unit* unit, const char* src_filename) {

    if (unit == nullptr || src_filename == nullptr)
        return SRCML_STATUS_INVALID_ARGUMENT;

    return srcml_unit_parse_internal(unit, src_filename, [src_filename](const char* encoding, bool output_hash, boost::optional<std::string>& hash)-> UTF8CharBuffer* {

        return new UTF8CharBuffer(src_filename, encoding, output_hash, hash);
    });
}

/**
 * srcml_unit_parse_memory
 * @param unit a unit to parse the results to
 * @param src_buffer buffer containing source code to parse into srcML
 * @param buffer_size size of the buffer to parse
 *
 * Convert to srcML the contents of buffer up to size buffer_size and
 * place it into the unit.
 *
 * @returns Returns SRCML_STATUS_OK on success and a status error code on failure.
 */
int srcml_unit_parse_memory(struct srcml_unit* unit, const char* src_buffer, size_t buffer_size) {

    if (unit == nullptr || (buffer_size && src_buffer == nullptr))
        return SRCML_STATUS_INVALID_ARGUMENT;

    return srcml_unit_parse_internal(unit, 0, [src_buffer, buffer_size](const char* encoding, bool output_hash, boost::optional<std::string>& hash)-> UTF8CharBuffer* {

        return new UTF8CharBuffer(src_buffer ? src_buffer : "", buffer_size, encoding, output_hash, hash);
    });
}

/**
 * srcml_unit_parse_FILE
 * @param unit a unit to parse the results to
 * @param src_file a FILE opened for reading
 *
 * Convert to srcML the contents of src_file and
 * place it into the unit.
 *
 * @returns Returns SRCML_STATUS_OK on success and a status error code on failure.
 */
int srcml_unit_parse_FILE(struct srcml_unit* unit, FILE* src_file) {

    if (unit == nullptr || src_file == nullptr)
        return SRCML_STATUS_INVALID_ARGUMENT;

    return srcml_unit_parse_internal(unit, 0, [src_file](const char* encoding, bool output_hash, boost::optional<std::string>& hash)-> UTF8CharBuffer* {

        return new UTF8CharBuffer(src_file, encoding, output_hash, hash);
    });
}

/**
 * srcml_unit_parse_fd
 * @param unit a unit to parse the results to
 * @param src_fd a file descriptor open for reading
 *
 * Convert to srcML the contents of src_fd
 * place it into the unit.
 *
 * @returns Returns SRCML_STATUS_OK on success and a status error code on failure.
 */
int srcml_unit_parse_fd(struct srcml_unit* unit, int src_fd) {

    if (unit == nullptr || src_fd < 0)
        return SRCML_STATUS_INVALID_ARGUMENT;

    return srcml_unit_parse_internal(unit, 0, [src_fd](const char* encoding, bool output_hash, boost::optional<std::string>& hash)-> UTF8CharBuffer* {

        return new UTF8CharBuffer(src_fd, encoding, output_hash, hash);
    });
}

/**
 * srcml_unit_parse_io
 * @param unit a unit to parse the results to
 * @param context an io context
 * @param read_callback a read callback function
 * @param close_callback a close callback function
 *
 * Convert to srcML the contents from the opened context
 * accessed via read_callback and closed via close_callback
 * place it into the unit.
 *
 * @returns Returns SRCML_STATUS_OK on success and a status error code on failure.
 */
int srcml_unit_parse_io(struct srcml_unit* unit, void * context, ssize_t (*read_callback)(void * context, void * buffer, size_t len), int (*close_callback)(void * context)) {

    if (unit == nullptr || context == nullptr || read_callback == nullptr)
        return SRCML_STATUS_INVALID_ARGUMENT;

    return srcml_unit_parse_internal(unit, 0, [context, read_callback, close_callback](const char* encoding, bool output_hash, boost::optional<std::string>& hash)-> UTF8CharBuffer* {

        return new UTF8CharBuffer(context, read_callback, close_callback, encoding, output_hash, hash);
    });
}

/******************************************************************************
 *                                                                            *
 *                           Unit unparsing functions                         *
 *                                                                            *
 ******************************************************************************/

static int srcml_unit_unparse_internal(struct srcml_unit* unit, std::function<xmlOutputBufferPtr(xmlCharEncodingHandlerPtr)> createbuffer) {

    if (unit == nullptr)
        return SRCML_STATUS_INVALID_ARGUMENT;

    if (unit->archive->type != SRCML_ARCHIVE_READ && unit->archive->type != SRCML_ARCHIVE_RW)
        return SRCML_STATUS_INVALID_IO_OPERATION;

    if (!unit->read_body && !unit->read_header)
        return SRCML_STATUS_UNINITIALIZED_UNIT;

    const char* encoding = optional_to_c_str(unit->encoding, optional_to_c_str(unit->archive->src_encoding, "ISO-8859-1"));

    std::unique_ptr<xmlOutputBuffer> output_handler(createbuffer(encoding ? xmlFindCharEncodingHandler(encoding) : 0));
    if (!output_handler) {
        return SRCML_STATUS_IO_ERROR;
    }

    try {

        if (!unit->read_body)
            unit->archive->reader->read_body(unit);

    } catch(...) {

        return SRCML_STATUS_IO_ERROR;
    }

    xmlOutputBufferWrite(output_handler.get(), (int) unit->src.size(), unit->src.c_str());

    return SRCML_STATUS_OK;
}

/**
 * srcml_unit_unparse_filename
 * @param unit a srcml unit
 * @param src_filename name of a file to output contents of unit as source
 *
 * Convert the srcML in unit into source code and place it into the file
 * src_filename.  If the srcML was not read in, but the attributes were
 * read in the xml and unparse that value.
 *
 * @returns Returns SRCML_STATUS_OK on success and a status error code on failure.
 */
int srcml_unit_unparse_filename(struct srcml_unit* unit, const char* src_filename, unsigned short /* compression */) {

    if (unit == nullptr || src_filename == nullptr)
        return SRCML_STATUS_INVALID_ARGUMENT;

    return srcml_unit_unparse_internal(unit, [src_filename](xmlCharEncodingHandlerPtr handler) {

        return xmlOutputBufferCreateFilename(src_filename, handler, 0);
    });
}

/**
 * srcml_unit_unparse_memory
 * @param unit a srcml unit
 * @param src_buffer an output buffer address
 * @param src_size the size of the resulting buffer
 *
 * Convert the srcML in unit into source code and place it into the address
 * pointed to by src_buffer.  If the srcML was not read in, but the attributes were
 * read in the xml and unparse that value.  src_buffer is allocated in the function and
 * needs to be freed after finished using.
 *
 * @returns Returns SRCML_STATUS_OK on success and a status error code on failure.
 */
int srcml_unit_unparse_memory(struct srcml_unit* unit, char** src_buffer, size_t * src_size) {

    if (unit == nullptr || src_buffer == nullptr || src_size == nullptr)
        return SRCML_STATUS_INVALID_ARGUMENT;

    xmlBufferPtr buffer = nullptr;
    int status = srcml_unit_unparse_internal(unit, [&buffer](xmlCharEncodingHandlerPtr handler) {

        buffer = xmlBufferCreate();
        return xmlOutputBufferCreateBuffer(buffer, handler);
    });
    if (status != SRCML_STATUS_OK)
        return status;

    (*src_buffer) = (char *)buffer->content;
    buffer->content = 0;
    if (!buffer->content && !(*src_buffer))
        return SRCML_STATUS_ERROR;
    *src_size = strlen(*src_buffer);

    return SRCML_STATUS_OK;
}

/**
 * srcml_unit_unparse_FILE
 * @param unit a srcml unit
 * @param srcml_file FILE opened for writing
 *
 * Convert the srcML in unit into source code and place it into the FILE
 * srcml_file.  If the srcML was not read in, but the attributes were
 * read in the xml and unparse that value.
 *
 * @returns Returns SRCML_STATUS_OK on success and a status error code on failure.
 */
int srcml_unit_unparse_FILE(struct srcml_unit* unit, FILE* srcml_file) {

    if (unit == nullptr || srcml_file == nullptr)
        return SRCML_STATUS_INVALID_ARGUMENT;

    return srcml_unit_unparse_internal(unit, [srcml_file](xmlCharEncodingHandlerPtr handler) {

        return xmlOutputBufferCreateFile(srcml_file, handler);
    });
}

/**
 * srcml_unit_unparse_fd
 * @param unit a srcml unit
 * @param srcml_fd file descriptor opened for writing
 *
 * Convert the srcML in unit into source code and place it into the file
 * descriptor srcml_fd.  If the srcML was not read in, but the attributes were
 * read in the xml and unparse that value.
 *
 * @returns Returns SRCML_STATUS_OK on success and a status error code on failure.
 */
int srcml_unit_unparse_fd(struct srcml_unit* unit, int srcml_fd) {

    if (unit == nullptr || srcml_fd < 0)
        return SRCML_STATUS_INVALID_ARGUMENT;

    return srcml_unit_unparse_internal(unit, [srcml_fd](xmlCharEncodingHandlerPtr handler) {

        return xmlOutputBufferCreateFd(srcml_fd, handler);
    });
}

/**
 * srcml_unit_unparse_io
 * @param unit a srcml unit
 * @param write_callback a write callback function
 * @param close_callback a close callback function
 *
 * Convert the srcML in unit into source code and place it into 
 * the opened io context written to using write callback
 * and closed using close callback.  If the srcML was not read in,
 * but the attributes were read in the xml and unparse that value.
 *
 * @returns Returns SRCML_STATUS_OK on success and a status error code on failure.
 */
int srcml_unit_unparse_io(struct srcml_unit* unit, void* context, int (*write_callback)(void* context, const char* buffer, size_t len), int (*close_callback)(void* context)) {

    if (unit == nullptr || context == nullptr || write_callback == nullptr)
        return SRCML_STATUS_INVALID_ARGUMENT;

    return srcml_unit_unparse_internal(unit, [write_callback, close_callback, context](xmlCharEncodingHandlerPtr handler) {

        return xmlOutputBufferCreateIO((int (*const)(void *, const char *, int))write_callback, close_callback, context, handler);
    });
}

/**
 * srcml_write_start_unit
 * @param archive a srcml archive opened for writing
 * @param unit a srcml_unit to start output with
 *
 * Begin by element output and output the start tag unit to the srcml_archive archive
 * using attributes in srcml_unit.
 *
 * Can not usage with add_unit call srcml_write_end_unit, to end element mode.
 *
 * @returns Return SRCML_STATUS_OK on success and a status error code on failure.
 */
int srcml_write_start_unit(struct srcml_unit* unit) {

    if (unit == nullptr)
        return SRCML_STATUS_INVALID_ARGUMENT;

    // setup the output buffer where the srcML will be created
    std::unique_ptr<xmlBuffer> output_buffer(xmlBufferCreate());
    if (!output_buffer)
        return SRCML_STATUS_IO_ERROR;

    xmlOutputBufferPtr obuffer = xmlOutputBufferCreateBuffer(output_buffer.get(), xmlFindCharEncodingHandler("UTF-8"));
    if (!obuffer)
        return SRCML_STATUS_IO_ERROR;

    // setup the translator (srcML parser + srcML output)
    try {
        // turn off option for archive so XML generated has full namespaces
        auto options = unit->archive->options;
        options &= ~(unsigned long long)(SRCML_OPTION_ARCHIVE);
    
        unit->unit_translator = new srcml_translator(
            obuffer,
            optional_to_c_str(unit->archive->encoding, "UTF-8"),
            options,
            unit->archive->namespaces,
            boost::none,
            unit->archive->tabstop,
            unit->derived_language,
            optional_to_c_str(unit->revision),
            optional_to_c_str(unit->url),
            optional_to_c_str(unit->filename),
            optional_to_c_str(unit->version),
            unit->attributes,
            optional_to_c_str(unit->timestamp),
            optional_to_c_str(unit->hash, (unit->archive->options & SRCML_OPTION_HASH ? "" : 0)),
            optional_to_c_str(unit->encoding));

        unit->unit_translator->set_macro_list(unit->archive->user_macro_list);

    } catch(...) {

        return SRCML_STATUS_IO_ERROR;
    }

    // create the unit start tag
    if (!unit->unit_translator->add_start_unit(unit))
        return SRCML_STATUS_INVALID_INPUT;

<<<<<<< HEAD
    xmlTextWriterFlush(unit->unit_translator->output_textwriter());
    unit->content_begin = unit->unit_translator->output_buffer()->written + 1;
=======
    // now that everything is ok, transfer the buffer to the unit
    unit->output_buffer = output_buffer.release();
>>>>>>> f5b2d893

    return SRCML_STATUS_OK;
}

/**
 * srcml_write_end_unit
 * @param archive a srcml archive opened for writing
 *
 * End by element output and output the end tag unit to the srcml_archive archive.
 * srcml_write_start_unit must be called first.
 *
 * @returns Return SRCML_STATUS_OK on success and a status error code on failure.
 */
int srcml_write_end_unit(struct srcml_unit* unit) {

<<<<<<< HEAD
    // record end of content (before the unit end tag)
    xmlTextWriterFlush(unit->unit_translator->output_textwriter());
    unit->content_end = unit->unit_translator->output_buffer()->written + 1;
=======
    if (unit == nullptr)
        return SRCML_STATUS_INVALID_ARGUMENT;

    if (unit->unit_translator == nullptr || !unit->unit_translator->add_end_unit())
        return SRCML_STATUS_INVALID_INPUT;

    // finished with any parsing
    delete unit->unit_translator;
    unit->unit_translator = 0;

    // store the output in a buffer
    // @todo check into xmlBufferDetach()
    unit->srcml.clear();
    unit->srcml.append((const char *)unit->output_buffer->content, unit->output_buffer->use);

    xmlBufferFree(unit->output_buffer);
>>>>>>> f5b2d893

    return srcml_finish_unit(unit);
}

/**
 * srcml_write_start_element
 * @param archive a srcml archive opened for writing
 * @param prefix the namespace prefix for element
 * @param name the name of the element
 * @param uri the namespace uri for element
 *
 * Start an element and write to the srcml_archive archive.
 * srcml_write_start_unit must be called first.
 * A unit tag may not be written.
 *
 * @returns Return SRCML_STATUS_OK on success and a status error code on failure.
 */
int srcml_write_start_element(struct srcml_unit* unit, const char* prefix, const char* name, const char* uri) {

    // prefix can be default
    if (unit == nullptr || name == nullptr || uri == nullptr)
        return SRCML_STATUS_INVALID_ARGUMENT;

    if (unit->unit_translator == nullptr || !unit->unit_translator->add_start_element(prefix, name, uri))
        return SRCML_STATUS_INVALID_INPUT;

    return SRCML_STATUS_OK;
}

/**
 * srcml_write_end_element
 * @param archive a srcml archive opened for writing
 *
 * Output an end tag to the srcml_archive archive.
 * srcml_write_start_unit must be called first.
 *
 * @returns Return SRCML_STATUS_OK on success and a status error code on failure.
 */
int srcml_write_end_element(struct srcml_unit* unit) {

    if (unit == nullptr)
        return SRCML_STATUS_INVALID_ARGUMENT;

    if (unit->unit_translator == nullptr || !unit->unit_translator->add_end_element())
        return SRCML_STATUS_INVALID_INPUT;

    return SRCML_STATUS_OK;
}

/**
 * srcml_write_namespace
 * @param archive a srcml archive opened for writing
 * @param prefix the namespace prefix
 * @param uri the namespace uri
 *
 * Write a namespace on an element.  No checking is done to see if valid place for a namespace.
 * i.e being added to start tag.
 * srcml_write_start_unit must be called first.
 *
 * @returns Return SRCML_STATUS_OK on success and a status error code on failure.
 */

int srcml_write_namespace(struct srcml_unit* unit, const char* prefix, const char* uri) {

    // prefix allowed to be default (null)
    if (unit == nullptr || uri == nullptr)
        return SRCML_STATUS_INVALID_ARGUMENT;

    if (unit->unit_translator == nullptr || !unit->unit_translator->add_namespace(prefix, uri))
        return SRCML_STATUS_INVALID_INPUT;

    return SRCML_STATUS_OK;
}

/**
 * srcml_write_attribute
 * @param archive a srcml archive opened for writing
 * @param prefix the namespace prefix for attribute
 * @param name the name of the attribute
 * @param uri the namespace uri for attriubute
 * @param content the contents/value of the attribute
 *
 * Write an namespace on an element.  No checking is done to see if valid place for a namespace.
 * i.e being added to start tag.
 * srcml_write_start_unit must be called first.
 *
 * @returns Return SRCML_STATUS_OK on success and a status error code on failure.
 */
int srcml_write_attribute(struct srcml_unit* unit, const char* prefix, const char* name, const char* uri, const char* content) {

    if (unit == nullptr || name == nullptr)
        return SRCML_STATUS_INVALID_ARGUMENT;

    if (unit->unit_translator == nullptr || !unit->unit_translator->add_attribute(prefix, name, uri, content))
        return SRCML_STATUS_INVALID_INPUT;

    return SRCML_STATUS_OK;
}

/**
 * srcml_write_string.
 * @param archive a srcml archive opened for writing
 * @param content the string to write out
 *
 * Write the string/text to a started unit.
 * i.e being added to start tag.
 * srcml_write_start_unit must be called first.
 *
 * @returns Return SRCML_STATUS_OK on success and a status error code on failure.
 */
int srcml_write_string(struct srcml_unit* unit, const char* content) {

    if (unit == nullptr || content == nullptr)
        return SRCML_STATUS_INVALID_ARGUMENT;

    if (unit->unit_translator == nullptr || !unit->unit_translator->add_string(content))
        return SRCML_STATUS_INVALID_INPUT;

    return SRCML_STATUS_OK;
}

/******************************************************************************
 *                                                                            *
 *                       Unit creation/cleanup functions                      *
 *                                                                            *
 ******************************************************************************/

/**
 * srcml_unit_create
 * @param archive a srcml archvie
 *
 * Create a srcml_unit tied to the srcml_archive archive. Internal function.
 *
 * @returns unit on success and on failure returns NULL
 */
struct srcml_unit* srcml_unit_create(struct srcml_archive* archive) {

    if (archive == nullptr)
        return 0;

    srcml_unit* unit;
    try {

        unit = new srcml_unit;

    } catch(...) { return nullptr; }
    
    unit->archive = archive;

    return unit;
}

/** Clone the setup of an existing unit
 * @note Only the setup, not the actual srcML contents, are cloned
 * @note Unit must be freed using srcml_unit_free()
 * @param unit A srcml_unit
 * @return The cloned unit
 */
struct srcml_unit* srcml_unit_clone(const struct srcml_unit* unit) {

    if (unit == nullptr)
        return 0;

    srcml_unit* new_unit = srcml_unit_create(unit->archive);
    new_unit->filename = unit->filename;

    new_unit->hash = unit->hash;
    new_unit->timestamp = unit->timestamp;
    new_unit->version = unit->version;
    new_unit->url = unit->url;
    new_unit->filename = unit->filename;
    new_unit->language = unit->language;
    new_unit->revision = unit->revision;
    new_unit->encoding = unit->encoding;
    new_unit->attributes = unit->attributes;
    new_unit->eol = unit->eol;
    new_unit->derived_language = unit->derived_language;
    new_unit->namespaces = unit->namespaces;

    return new_unit;
}

/**
 * srcml_unit_free
 * @param unit a srcml unit
 *
 * Free the contents of a srcml_unit.
 */
void srcml_unit_free(struct srcml_unit* unit) {

    if (unit == nullptr)
        return;

    if (unit->unit_translator)
        srcml_finish_unit(unit);

    delete unit;
}
<|MERGE_RESOLUTION|>--- conflicted
+++ resolved
@@ -379,7 +379,7 @@
 
     // store the output in a buffer
     // @todo check into xmlBufferDetach()
-    unit->unit = std::string((const char *)unit->output_buffer->content, unit->output_buffer->use);
+    unit->srcml = std::string((const char *)unit->output_buffer->content, unit->output_buffer->use);
 
     xmlBufferFree(unit->output_buffer);
 
@@ -801,13 +801,8 @@
     if (!unit->unit_translator->add_start_unit(unit))
         return SRCML_STATUS_INVALID_INPUT;
 
-<<<<<<< HEAD
-    xmlTextWriterFlush(unit->unit_translator->output_textwriter());
-    unit->content_begin = unit->unit_translator->output_buffer()->written + 1;
-=======
     // now that everything is ok, transfer the buffer to the unit
     unit->output_buffer = output_buffer.release();
->>>>>>> f5b2d893
 
     return SRCML_STATUS_OK;
 }
@@ -823,11 +818,6 @@
  */
 int srcml_write_end_unit(struct srcml_unit* unit) {
 
-<<<<<<< HEAD
-    // record end of content (before the unit end tag)
-    xmlTextWriterFlush(unit->unit_translator->output_textwriter());
-    unit->content_end = unit->unit_translator->output_buffer()->written + 1;
-=======
     if (unit == nullptr)
         return SRCML_STATUS_INVALID_ARGUMENT;
 
@@ -844,7 +834,6 @@
     unit->srcml.append((const char *)unit->output_buffer->content, unit->output_buffer->use);
 
     xmlBufferFree(unit->output_buffer);
->>>>>>> f5b2d893
 
     return srcml_finish_unit(unit);
 }
