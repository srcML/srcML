/**
 * @file srcml_unit.cpp
 *
 * @copyright Copyright (C) 2013-2014 SDML (www.srcML.org)
 *
 * The srcML Toolkit is free software; you can redistribute it and/or modify
 * it under the terms of the GNU General Public License as published by
 * the Free Software Foundation; either version 2 of the License, or
 * (at your option) any later version.
 *
 * The srcML Toolkit is distributed in the hope that it will be useful,
 * but WITHOUT ANY WARRANTY; without even the implied warranty of
 * MERCHANTABILITY or FITNESS FOR A PARTICULAR PURPOSE.  See the
 * GNU General Public License for more details.
 *
 * You should have received a copy of the GNU General Public License
 * along with the srcML Toolkit; if not, write to the Free Software
 * Foundation, Inc., 59 Temple Place, Suite 330, Boston, MA  02111-1307  USA
 */

#include <srcml.h>
#include <srcml_types.hpp>
#include <srcml_sax2_utilities.hpp>
#include <srcMLSAX2Reader.hpp>

#include <UTF8CharBuffer.hpp>

/******************************************************************************
 *                                                                            *
 *                           Set up functions                                 *
 *                                                                            *
 ******************************************************************************/

/**
 * srcml_unit_set_encoding
 * @param unit a srcml unit
 * @param encoding an encoding
 *
 * Set the encoding for the srcml unit.
 *
 * @returns Returns SRCML_STATUS_OK on success and SRCML_STATUS_INVALID_ARGUMENT
 * on failure.
 */
int srcml_unit_set_encoding(srcml_unit* unit, const char* encoding) {

    if(unit == NULL) return SRCML_STATUS_INVALID_ARGUMENT;

    unit->encoding = encoding ? std::string(encoding) : boost::optional<std::string>();

    return SRCML_STATUS_OK;

}

/**
 * srcml_unit_set_language
 * @param unit a srcml unit
 * @param language a language
 *
 * Set the language for the srcml unit.
 *
 * @returns Returns SRCML_STATUS_OK on success and SRCML_STATUS_INVALID_ARGUMENT
 * on failure.
 */
int srcml_unit_set_language(srcml_unit* unit, const char* language) {

    if(unit == NULL) return SRCML_STATUS_INVALID_ARGUMENT;

    unit->language = language ? std::string(language) : boost::optional<std::string>();

    return SRCML_STATUS_OK;

}

/**
 * srcml_unit_set_filename
 * @param unit a srcml unit
 * @param filename the name of a file
 *
 * Set the filename attribute for the srcml unit.
 *
 * @returns Returns SRCML_STATUS_OK on success and SRCML_STATUS_INVALID_ARGUMENT
 * on failure.
 */
int srcml_unit_set_filename(srcml_unit* unit, const char* filename) {

    if(unit == NULL) return SRCML_STATUS_INVALID_ARGUMENT;

    unit->filename = filename ? std::string(filename) : boost::optional<std::string>();

    return SRCML_STATUS_OK;

}

/**
 * srcml_unit_set_directory
 * @param unit a srcml unit
 * @param directory a directory path
 *
 * Set the directory attribute for the srcml unit.
 *
 * @returns Returns SRCML_STATUS_OK on success and SRCML_STATUS_INVALID_ARGUMENT
 * on failure.
 */
int srcml_unit_set_directory(srcml_unit* unit, const char* directory) {

    if(unit == NULL) return SRCML_STATUS_INVALID_ARGUMENT;


    unit->directory = directory ? std::string(directory) : boost::optional<std::string>();

    return SRCML_STATUS_OK;

}

/**
 * srcml_unit_set_version
 * @param unit a srcml unit
 * @param version a version string
 *
 * Set the version attribute for the srcml unit.
 *
 * @returns Returns SRCML_STATUS_OK on success and SRCML_STATUS_INVALID_ARGUMENT
 * on failure.
 */
int srcml_unit_set_version(srcml_unit* unit, const char* version) {

    if(unit == NULL) return SRCML_STATUS_INVALID_ARGUMENT;

    unit->version = version ? std::string(version) : boost::optional<std::string>();

    return SRCML_STATUS_OK;

}

/******************************************************************************
 *                                                                            *
 *                           Accessor functions                               *
 *                                                                            *
 ******************************************************************************/

/**
 * srcml_unit_get_encoding
 * @param unit a srcml unit
 *
 * Get the encoding for the srcml unit
 *
 * @returns encoding on success and NULL on failure.
 */
const char* srcml_unit_get_encoding(const struct srcml_unit* unit) {

    if(unit == NULL) return 0;

    return unit->encoding ? unit->encoding->c_str() : 0;

}

/**
 * srcml_unit_get_language
 * @param unit a srcml unit
 *
 * Get the language for the srcml unit
 *
 * @returns language on success and NULL on failure.
 */
const char* srcml_unit_get_language(const struct srcml_unit* unit) {

    if(unit == NULL) return 0;

    return unit->language ? unit->language->c_str() : 0;

}

/**
 * srcml_unit_get_filename
 * @param unit a srcml unit
 *
 * Get the filename attribute for the srcml unit.
 *
 * @returns filename attribute on success and NULL on failure.
 */
const char* srcml_unit_get_filename(const struct srcml_unit* unit) {

    if(unit == NULL) return 0;

    return unit->filename ? unit->filename->c_str() : 0;

}

/**
 * srcml_unit_get_directory
 * @param unit a srcml unit
 *
 * Get the directory attribute for the srcml unit.
 *
 * @returns directory attribute on successand NULL on failure.
 */
const char* srcml_unit_get_directory(const struct srcml_unit* unit) {

    if(unit == NULL) return 0;

    return unit->directory ? unit->directory->c_str() : 0;

}

/**
 * srcml_unit_get_version
 * @param unit a srcml unit
 *
 * Get the version for the srcml unit.
 *
 * @returns version on success and NULL on failure.
 */
const char* srcml_unit_get_version(const struct srcml_unit* unit) {

    if(unit == NULL) return 0;

    return unit->version ? unit->version->c_str() : 0;

}

/**
 * srcml_unit_get_xml
 * @param unit a srcml unit
 *
 * Get the parsed or collected srcml from an archive.
 * If only the attributes were collected from a read,
 * then read in the xml and return that value.
 *
 * @returns the unit srcML on success and NULL on failure.
 */
const char* srcml_unit_get_xml(struct srcml_unit* unit) {

    if(unit == NULL || (!unit->unit && !unit->read_header)) return 0;

    if(!unit->unit && (unit->archive->type == SRCML_ARCHIVE_READ || unit->archive->type == SRCML_ARCHIVE_RW))
        unit->archive->reader->readsrcML(unit->unit);

    return unit->unit ? unit->unit->c_str() : 0;

}

/******************************************************************************
 *                                                                            *
 *                           Unit parsing functions                           *
 *                                                                            *
 ******************************************************************************/

/**
 * srcml_parse_unit_internal
 * @param unit a srcml unit
 * @param lang an interger representation of a language.
 *
 * Function for internal use for parsing functions. Creates
 * output buffer, translates a current input and places the
 * contents into the unit.
 *
 * @returns Returns SRCML_STATUS_OK on success and SRCML_STATUS_IO_ERROR on failure.
 */
static int srcml_parse_unit_internal(srcml_unit * unit, int lang, UTF8CharBuffer * input, OPTION_TYPE translation_options) {

    xmlBuffer * output_buffer = xmlBufferCreate();
    try {

        unit->archive->translator->translate_separate(unit->directory ? unit->directory->c_str() : 0,
                                                      unit->filename ? unit->filename->c_str() : 0,
                                                      unit->version ? unit->version->c_str() : 0, lang, input, output_buffer,
                                                      translation_options);
    } catch(...) {

        xmlBufferFree(output_buffer);
        return SRCML_STATUS_IO_ERROR;

    }


    size_t length = strlen((const char *)output_buffer->content);
    while(length > 0 && output_buffer->content[length - 1] == '\n')
        --length;

    int status = SRCML_STATUS_OK;

    unit->unit = std::string((const char *)output_buffer->content, length);

    xmlBufferFree(output_buffer);

    return status;

}

/**
 * srcml_parse_unit_filename
 * @param unit a unit to parse the results to
 * @param src_filename name of a file to parse into srcML
 *
 * Convert to srcML the contents of src_filename and
 * place it into the unit.
 *
 * @returns Returns SRCML_STATUS_OK on success and a status error code on failure.
 */
int srcml_parse_unit_filename(srcml_unit* unit, const char* src_filename) {

    if(unit == NULL || src_filename == NULL) return SRCML_STATUS_INVALID_ARGUMENT;

    if(unit->archive->type != SRCML_ARCHIVE_WRITE && unit->archive->type != SRCML_ARCHIVE_RW)
        return SRCML_STATUS_INVALID_IO_OPERATION;

    int lang = unit->language ? srcml_check_language(unit->language->c_str())
        : (unit->archive->language ? srcml_check_language(unit->archive->language->c_str()) : SRCML_LANGUAGE_NONE);

    if(lang == SRCML_LANGUAGE_NONE) lang = Language::getLanguageFromFilename(src_filename, unit->archive->registered_languages);

    if(lang == SRCML_LANGUAGE_NONE) return SRCML_STATUS_UNSET_LANGUAGE;

    OPTION_TYPE translation_options = unit->archive->options;

    if(lang == Language::LANGUAGE_C || lang == Language::LANGUAGE_CXX)
        translation_options |= SRCML_OPTION_CPP | SRCML_OPTION_CPP_NOMACRO;
    else if (lang == Language::LANGUAGE_CSHARP)
        translation_options |= SRCML_OPTION_CPP_NOMACRO;

    UTF8CharBuffer * input = 0;
    try {

        input = new UTF8CharBuffer(src_filename, unit->encoding ? unit->encoding->c_str()
                                   : (unit->archive->src_encoding ? unit->archive->src_encoding->c_str() : "ISO-8859-1"));

    } catch(...) { return SRCML_STATUS_IO_ERROR; }


    int status = srcml_parse_unit_internal(unit, lang, input, translation_options);

    return status;

}

/**
 * srcml_parse_unit_memory
 * @param unit a unit to parse the results to
 * @param src_buffer buffer containing source code to parse into srcML
 * @param buffer_size size of the buffer to parse
 *
 * Convert to srcML the contents of buffer up to size buffer_size and
 * place it into the unit.
 *
 * @returns Returns SRCML_STATUS_OK on success and a status error code on failure.
 */
int srcml_parse_unit_memory(srcml_unit* unit, const char* src_buffer, size_t buffer_size) {

<<<<<<< HEAD
    if(unit == NULL || src_buffer == NULL) return SRCML_STATUS_INVALID_ARGUMENT;

    if(unit->archive->type != SRCML_ARCHIVE_WRITE && unit->archive->type != SRCML_ARCHIVE_RW)
        return SRCML_STATUS_INVALID_IO_OPERATION;

    int lang = unit->language ? srcml_check_language(unit->language->c_str())
        : (unit->archive->language ? srcml_check_language(unit->archive->language->c_str()) : SRCML_LANGUAGE_NONE);
=======
    if(unit == NULL || (src_buffer == NULL && buffer_size != 0) || (unit->archive->type != SRCML_ARCHIVE_WRITE && unit->archive->type != SRCML_ARCHIVE_RW)) return SRCML_STATUS_ERROR;

    // if the buffer size is 0, then ignore the buffer and use this internal one
    if (buffer_size == 0)
        src_buffer = " ";
>>>>>>> 60323fd0

    if(lang == SRCML_LANGUAGE_NONE) return SRCML_STATUS_UNSET_LANGUAGE;

    OPTION_TYPE translation_options = unit->archive->options;

    if(lang == Language::LANGUAGE_C || lang == Language::LANGUAGE_CXX)
        translation_options |= SRCML_OPTION_CPP | SRCML_OPTION_CPP_NOMACRO;
    else if (lang == Language::LANGUAGE_CSHARP)
        translation_options |= SRCML_OPTION_CPP_NOMACRO;

    UTF8CharBuffer * input = 0;
    try {

        input = new UTF8CharBuffer(src_buffer, buffer_size, unit->encoding ? unit->encoding->c_str()
                                   : (unit->archive->src_encoding ? unit->archive->src_encoding->c_str() : "ISO-8859-1"));


    } catch(...) { return SRCML_STATUS_IO_ERROR; }

    int status = srcml_parse_unit_internal(unit, lang, input, translation_options);

    return status;

}

/**
 * srcml_parse_unit_FILE
 * @param unit a unit to parse the results to
 * @param src_file a FILE opened for reading
 *
 * Convert to srcML the contents of src_file and
 * place it into the unit.
 *
 * @returns Returns SRCML_STATUS_OK on success and a status error code on failure.
 */
int srcml_parse_unit_FILE(srcml_unit* unit, FILE* src_file) {

    if(unit == NULL || src_file == NULL) return SRCML_STATUS_INVALID_ARGUMENT;

    if(unit->archive->type != SRCML_ARCHIVE_WRITE && unit->archive->type != SRCML_ARCHIVE_RW)
        return SRCML_STATUS_INVALID_IO_OPERATION;

    int lang = unit->language ? srcml_check_language(unit->language->c_str())
        : (unit->archive->language ? srcml_check_language(unit->archive->language->c_str()) : SRCML_LANGUAGE_NONE);

    if(lang == SRCML_LANGUAGE_NONE) return SRCML_STATUS_UNSET_LANGUAGE;

    OPTION_TYPE translation_options = unit->archive->options;

    if(lang == Language::LANGUAGE_C || lang == Language::LANGUAGE_CXX)
        translation_options |= SRCML_OPTION_CPP | SRCML_OPTION_CPP_NOMACRO;
    else if (lang == Language::LANGUAGE_CSHARP)
        translation_options |= SRCML_OPTION_CPP_NOMACRO;

    UTF8CharBuffer * input = 0;
    try {

        input = new UTF8CharBuffer(src_file, unit->encoding ? unit->encoding->c_str()
                                   : (unit->archive->src_encoding ? unit->archive->src_encoding->c_str() : "ISO-8859-1"));

    } catch(...) { return SRCML_STATUS_IO_ERROR; }


    int status = srcml_parse_unit_internal(unit, lang, input, translation_options);

    return status;

}

/**
 * srcml_parse_unit_fd
 * @param unit a unit to parse the results to
 * @param src_fd a file descriptor open for reading
 *
 * Convert to srcML the contents of src_fd
 * place it into the unit.
 *
 * @returns Returns SRCML_STATUS_OK on success and a status error code on failure.
 */
int srcml_parse_unit_fd(srcml_unit* unit, int src_fd) {

    if(unit == NULL || src_fd < 0) return SRCML_STATUS_INVALID_ARGUMENT;

    if(unit->archive->type != SRCML_ARCHIVE_WRITE && unit->archive->type != SRCML_ARCHIVE_RW)
        return SRCML_STATUS_INVALID_IO_OPERATION;

    int lang = unit->language ? srcml_check_language(unit->language->c_str())
        : (unit->archive->language ? srcml_check_language(unit->archive->language->c_str()) : SRCML_LANGUAGE_NONE);

    if(lang == SRCML_LANGUAGE_NONE) return SRCML_STATUS_UNSET_LANGUAGE;

    OPTION_TYPE translation_options = unit->archive->options;

    if(lang == Language::LANGUAGE_C || lang == Language::LANGUAGE_CXX)
        translation_options |= SRCML_OPTION_CPP | SRCML_OPTION_CPP_NOMACRO;
    else if (lang == Language::LANGUAGE_CSHARP)
        translation_options |= SRCML_OPTION_CPP_NOMACRO;

    UTF8CharBuffer * input = 0;
    try {

        input = new UTF8CharBuffer(src_fd, unit->encoding ? unit->encoding->c_str()
                                   : (unit->archive->src_encoding ? unit->archive->src_encoding->c_str() : "ISO-8859-1"));

    } catch(...) { return SRCML_STATUS_IO_ERROR; }

    int status = srcml_parse_unit_internal(unit, lang, input, translation_options);

    return status;

}

/******************************************************************************
 *                                                                            *
 *                           Unit unparsing functions                         *
 *                                                                            *
 ******************************************************************************/

/**
 * srcml_unparse_unit_filename
 * @param unit a srcml unit
 * @param src_filename name of a file to output contents of unit as source
 *
 * Convert the srcML in unit into source code and place it into the file
 * src_filename.  If the srcML was not read in, but the attributes were
 * read in the xml and unparse that value.
 *
 * @returns Returns SRCML_STATUS_OK on success and a status error code on failure.
 */
int srcml_unparse_unit_filename(srcml_unit* unit, const char* src_filename) {

    if(unit == NULL || src_filename == NULL) return SRCML_STATUS_INVALID_ARGUMENT;

    if(unit->archive->type != SRCML_ARCHIVE_READ && unit->archive->type != SRCML_ARCHIVE_RW)
        return SRCML_STATUS_INVALID_IO_OPERATION;

    if(!unit->unit && !unit->read_header) return SRCML_STATUS_UNINITIALIZED_UNIT;

    const char * encoding   = unit->encoding ? unit->encoding->c_str() :
        (unit->archive->src_encoding ? unit->archive->src_encoding->c_str() : "ISO-8859-1");

    xmlOutputBufferPtr output_handler = xmlOutputBufferCreateFilename(src_filename, encoding ? xmlFindCharEncodingHandler(encoding) : 0,
                                                                      unit->archive->options & SRCML_OPTION_COMPRESS);

    try {

        if(!unit->unit) {

            unit->archive->reader->readsrc(output_handler);
            xmlOutputBufferClose(output_handler);

            return SRCML_STATUS_OK;

        }

        int status = srcml_extract_text(unit->unit->c_str(), unit->unit->size(), output_handler, unit->archive->options);

        xmlOutputBufferClose(output_handler);

        return status;

    } catch(...) {

        xmlOutputBufferClose(output_handler);

        return SRCML_STATUS_IO_ERROR;

    }

}

/**
 * srcml_unparse_unit_memory
 * @param unit a srcml unit
 * @param src_buffer an output buffer address
 *
 * Convert the srcML in unit into source code and place it into the address
 * pointed to by src_buffer.  If the srcML was not read in, but the attributes were
 * read in the xml and unparse that value.  src_buffer is allocated in the function and
 * needs to be freed after finished using.
 *
 * @returns Returns SRCML_STATUS_OK on success and a status error code on failure.
 */
int srcml_unparse_unit_memory(srcml_unit* unit, char** src_buffer, int * src_size) {

    if(unit == NULL || src_buffer == NULL || src_size == NULL) return SRCML_STATUS_INVALID_ARGUMENT;

    if(unit->archive->type != SRCML_ARCHIVE_READ && unit->archive->type != SRCML_ARCHIVE_RW)
        return SRCML_STATUS_INVALID_IO_OPERATION;

    if(!unit->unit && !unit->read_header) return SRCML_STATUS_UNINITIALIZED_UNIT;

    const char * encoding   = unit->encoding ? unit->encoding->c_str() :
        (unit->archive->src_encoding ? unit->archive->src_encoding->c_str() : "ISO-8859-1");

    xmlBufferPtr buffer = xmlBufferCreate();
    xmlOutputBufferPtr output_handler = xmlOutputBufferCreateBuffer(buffer, encoding ? xmlFindCharEncodingHandler(encoding) : 0);

    try {


        if(!unit->unit) {

            unit->archive->reader->readsrc(output_handler);

        } else if(int error = srcml_extract_text(unit->unit->c_str(), unit->unit->size(), output_handler, unit->archive->options)) {

            xmlOutputBufferClose(output_handler);
            xmlBufferFree(buffer);

            return error;

        }

    } catch(...) {

        xmlOutputBufferClose(output_handler);
        xmlBufferFree(buffer);

        return SRCML_STATUS_IO_ERROR;

    }

    xmlOutputBufferClose(output_handler);

    (*src_buffer) = (char *)buffer->content;
    buffer->content = 0;
    if(!buffer->content && !(*src_buffer)) return SRCML_STATUS_ERROR;
    *src_size = (int)strlen(*src_buffer);


    xmlBufferFree(buffer);


    return SRCML_STATUS_OK;

}

/**
 * srcml_unparse_unit_FILE
 * @param unit a srcml unit
 * @param srcml_file FILE opened for writing
 *
 * Convert the srcML in unit into source code and place it into the FILE
 * srcml_file.  If the srcML was not read in, but the attributes were
 * read in the xml and unparse that value.
 *
 * @returns Returns SRCML_STATUS_OK on success and a status error code on failure.
 */
int srcml_unparse_unit_FILE(srcml_unit* unit, FILE* srcml_file) {

    if(unit == NULL || srcml_file == NULL) return SRCML_STATUS_INVALID_ARGUMENT;

    if(unit->archive->type != SRCML_ARCHIVE_READ && unit->archive->type != SRCML_ARCHIVE_RW)
        return SRCML_STATUS_INVALID_IO_OPERATION;

    if(!unit->unit && !unit->read_header) return SRCML_STATUS_UNINITIALIZED_UNIT;

    const char * encoding   = unit->encoding ? unit->encoding->c_str() :
        (unit->archive->src_encoding ? unit->archive->src_encoding->c_str() : "ISO-8859-1");

    xmlOutputBufferPtr output_handler = xmlOutputBufferCreateFile(srcml_file, encoding ? xmlFindCharEncodingHandler(encoding) : 0);

    try {

        if(!unit->unit) {

            unit->archive->reader->readsrc(output_handler);
            xmlOutputBufferClose(output_handler);

            return SRCML_STATUS_OK;

        }

        int status = srcml_extract_text(unit->unit->c_str(), unit->unit->size(), output_handler, unit->archive->options);
        xmlOutputBufferClose(output_handler);

        return status;

    } catch(...) {

        xmlOutputBufferClose(output_handler);

        return SRCML_STATUS_IO_ERROR;

    }

}

/**
 * srcml_unparse_unit_fd
 * @param unit a srcml unit
 * @param srcml_fd file descriptor opened for writing
 *
 * Convert the srcML in unit into source code and place it into the file
 * descriptor srcml_fd.  If the srcML was not read in, but the attributes were
 * read in the xml and unparse that value.
 *
 * @returns Returns SRCML_STATUS_OK on success and a status error code on failure.
 */
int srcml_unparse_unit_fd(srcml_unit* unit, int srcml_fd) {

    if(unit == NULL || srcml_fd < 0) return SRCML_STATUS_INVALID_ARGUMENT;

    if(unit->archive->type != SRCML_ARCHIVE_READ && unit->archive->type != SRCML_ARCHIVE_RW)
        return SRCML_STATUS_INVALID_IO_OPERATION;

    if(!unit->unit && !unit->read_header) return SRCML_STATUS_UNINITIALIZED_UNIT;

    const char * encoding   = unit->encoding ? unit->encoding->c_str() :
        (unit->archive->src_encoding ? unit->archive->src_encoding->c_str() : "ISO-8859-1");

    xmlOutputBufferPtr output_handler = xmlOutputBufferCreateFd(srcml_fd, encoding ? xmlFindCharEncodingHandler(encoding) : 0);

    try {


        if(!unit->unit) {

            unit->archive->reader->readsrc(output_handler);
            xmlOutputBufferClose(output_handler);

            return SRCML_STATUS_OK;

        }

        int status = srcml_extract_text(unit->unit->c_str(), unit->unit->size(), output_handler, unit->archive->options);
        xmlOutputBufferClose(output_handler);

        return status;

    } catch(...) {

        xmlOutputBufferClose(output_handler);

        return SRCML_STATUS_IO_ERROR;

    }

}

/******************************************************************************
 *                                                                            *
 *                       Unit creation/cleanup functions                      *
 *                                                                            *
 ******************************************************************************/

/**
 * srcml_create_unit
 * @param archive a srcml archvie
 *
 * Create a srcml_unit tied to the srcml_archive archive
 *
 * @returns unit on success and on failure returns NULL
 */
srcml_unit * srcml_create_unit(srcml_archive * archive) {

    if(archive == NULL) return 0;

    srcml_unit * unit;
    try {

        unit = new srcml_unit;

    } catch(...) { return 0; }
    unit->archive = archive;
    unit->read_header = false;

    return unit;

}

/**
 * srcml_free_unit
 * @param unit a srcml unit
 *
 * Free the contents of a srcml_unit.
 */
void srcml_free_unit(srcml_unit* unit) {

    if(unit == NULL) return;

    delete unit;

}
<|MERGE_RESOLUTION|>--- conflicted
+++ resolved
@@ -346,21 +346,13 @@
  */
 int srcml_parse_unit_memory(srcml_unit* unit, const char* src_buffer, size_t buffer_size) {
 
-<<<<<<< HEAD
-    if(unit == NULL || src_buffer == NULL) return SRCML_STATUS_INVALID_ARGUMENT;
+    if(unit == NULL || (buffer_size && src_buffer == NULL)) return SRCML_STATUS_INVALID_ARGUMENT;
 
     if(unit->archive->type != SRCML_ARCHIVE_WRITE && unit->archive->type != SRCML_ARCHIVE_RW)
         return SRCML_STATUS_INVALID_IO_OPERATION;
 
     int lang = unit->language ? srcml_check_language(unit->language->c_str())
         : (unit->archive->language ? srcml_check_language(unit->archive->language->c_str()) : SRCML_LANGUAGE_NONE);
-=======
-    if(unit == NULL || (src_buffer == NULL && buffer_size != 0) || (unit->archive->type != SRCML_ARCHIVE_WRITE && unit->archive->type != SRCML_ARCHIVE_RW)) return SRCML_STATUS_ERROR;
-
-    // if the buffer size is 0, then ignore the buffer and use this internal one
-    if (buffer_size == 0)
-        src_buffer = " ";
->>>>>>> 60323fd0
 
     if(lang == SRCML_LANGUAGE_NONE) return SRCML_STATUS_UNSET_LANGUAGE;
 
