--- conflicted
+++ resolved
@@ -604,10 +604,6 @@
     // generate this source from the srcml
     if (true || !unit->src) {
 
-<<<<<<< HEAD
-        std::string savesrc = *unit->src;
-=======
->>>>>>> srcML/develop
         unit->src = "";
 
         // parse the srcml collecting the (now needed) src
