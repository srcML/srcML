--- conflicted
+++ resolved
@@ -97,11 +97,7 @@
     memset(&roottagsax, 0, sizeof(roottagsax));
     roottagsax.initialized    = XML_SAX2_MAGIC;
     xmlSetStructuredErrorFunc(ctx, [](void * userData,
-<<<<<<< HEAD
-                     const xmlError* /* error */) {
-=======
                      auto /* error */) {
->>>>>>> 3bedf81b
 
         auto ctxt = (xmlParserCtxtPtr) userData;
         if (ctxt == nullptr)
