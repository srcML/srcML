--- conflicted
+++ resolved
@@ -40,11 +40,7 @@
     bool boolValue = false;
     std::string stringValue;
     bool unitWrapped = false;
-<<<<<<< HEAD
-    std::unique_ptr<xmlDoc> doc;
-=======
     std::shared_ptr<xmlDoc> doc;
->>>>>>> 8b0d461e
 };
 
 /**
