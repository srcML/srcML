
/**
 * @file srcml_types.hpp
 *
 * @copyright Copyright (C) 2013-2014 srcML, LLC. (www.srcML.org)
 *
 * The srcML Toolkit is free software; you can redistribute it and/or modify
 * it under the terms of the GNU General Public License as published by
 * the Free Software Foundation; either version 2 of the License, or
 * (at your option) any later version.
 *
 * The srcML Toolkit is distributed in the hope that it will be useful,
 * but WITHOUT ANY WARRANTY; without even the implied warranty of
 * MERCHANTABILITY or FITNESS FOR A PARTICULAR PURPOSE.  See the
 * GNU General Public License for more details.
 *
 * You should have received a copy of the GNU General Public License
 * along with the srcML Toolkit; if not, write to the Free Software
 * Foundation, Inc., 51 Franklin Street, Fifth Floor, Boston, MA 02110-1301 USA
 */

#ifndef INCLUDED_SRCML_TYPES_HPP
#define INCLUDED_SRCML_TYPES_HPP

#include <srcml.h>
#include <srcmlns.hpp>

#include <libxslt/xslt.h>
#include <libxslt/xsltInternals.h>
#include <libxslt/xsltutils.h>
#include <libexslt/exslt.h>

#include <Transformation.hpp>

#include <memory>

/** Private options */

/** Include any XML namespace declarations */
<<<<<<< HEAD
const unsigned int SRCML_OPTION_NAMESPACE_DECL    = 1<<5;
/** Expand tabs for src input */
const unsigned int SRCML_OPTION_EXPAND_TABS       = 1<<6;
/** Markup preprocessor elements (default for C, C++, C#) */
const unsigned int SRCML_OPTION_CPP_NOMACRO       = 1<<2;
=======
const unsigned int SRCML_OPTION_NAMESPACE_DECL    = 1<<7;
>>>>>>> 1b96258b
/** Not sure what this used for */
const unsigned int SRCML_OPTION_XPATH_TOTAL       = 1<<8;
/** Extra processing of @code#line@endcode for position information */
const unsigned int SRCML_OPTION_LINE              = 1<<9;
/** Parser output special tokens for debugging the parser */
const unsigned int SRCML_OPTION_DEBUG             = 1<<10;
/** Is a fragment, i.e., no unit element */
const unsigned int SRCML_OPTION_FRAGMENT          = 1<<11;
/** User requested cpp */
const unsigned int SRCML_OPTION_CPP_DECLARED      = 1<<12;
 /** Create an archive */
const unsigned int SRCML_OPTION_ARCHIVE           = 1<<13;
 /** Output hash attribute on each unit (default: on) */
const unsigned int SRCML_OPTION_HASH              = 1<<14;

/** All default enabled options */
const unsigned int SRCML_OPTION_DEFAULT_INTERNAL  = (SRCML_OPTION_ARCHIVE | SRCML_OPTION_XML_DECL | SRCML_OPTION_HASH | SRCML_OPTION_NAMESPACE_DECL);

#include <libxml/xmlwriter.h>

#include <Language.hpp>
#include <language_extension_registry.hpp>

#include <boost/optional.hpp>

#include <string>
#include <vector>

#ifdef __GNUC__

/** size of option type in GNU */
typedef unsigned long long OPTION_TYPE;

#else

/** size of option type in non-GNU */
typedef unsigned __int64 OPTION_TYPE;

#endif

#ifdef __GNUC__

/** size of options literal in GNU */
#define ull(a) a##ULL

#else

/** size of options literal in non-GNU */
#define ull(a) a##i64

#endif

class srcml_sax2_reader;
class srcml_translator;

/**
 * SRCML_ARCHIVE_TYPE
 *
 * Archive type read, write, or read/write.
 */
enum SRCML_ARCHIVE_TYPE { SRCML_ARCHIVE_INVALID, SRCML_ARCHIVE_RW, SRCML_ARCHIVE_READ, SRCML_ARCHIVE_WRITE };

/**
 * srcml_archive
 *
 * Holds data for a srcML archive read/write.
 */
struct srcml_archive {

    /** type archive type read/write */
    SRCML_ARCHIVE_TYPE type = SRCML_ARCHIVE_INVALID;

    /** @todo rename to xml_encoding */
    /** an attribute for the xml encoding */
    boost::optional<std::string> encoding;
    /** source encoding */
    boost::optional<std::string> src_encoding;
    /** an attribute for a revision */
    boost::optional<std::string> revision = std::string(srcml_version_string());
    /** an attribute for a language */
    boost::optional<std::string> language;
    /** an attribute for a url path */
    boost::optional<std::string> url;
    /** an attribute for a version string */
    boost::optional<std::string> version;
    /** an array of name-value attribute pairs */
    std::vector<std::string> attributes;

    /** srcml options */
    OPTION_TYPE options = SRCML_OPTION_DEFAULT_INTERNAL;

    /** size of tabstop */
    size_t tabstop = 8;

    /**  new namespace structure */
    Namespaces namespaces = starting_namespaces;

    /** target/data pair for processing instruction */
    boost::optional<std::pair<std::string, std::string> > processing_instruction;

    /** an array of registered extension language pairs */
    language_extension_registry registered_languages = language_extension_registry();

    /** an array of user defined macros and their types */
    std::vector<std::string> user_macro_list;

    /** a srcMLTranslator for writing and parsing */
    srcml_translator* translator = nullptr;

    /** a srcMLReader for reading */
    srcml_sax2_reader* reader = nullptr;
 
    std::vector<std::shared_ptr<Transformation>> transformations;

    /** srcDiff revision number */
    boost::optional<size_t> revision_number;

    /** output buffer for io, filename, FILE*, and fd */
    xmlOutputBuffer* output_buffer = nullptr;
    xmlBuffer* xbuffer = nullptr;

    /** output for memory */
    char** buffer = nullptr;
    size_t* size = nullptr;

    /** raw writes were made */
    bool rawwrites = false;

    /** error reporting */
    std::string error_string;
    int error_number = 0;
};

/**
 * srcml_unit
 *
 * Hold data pertaining to a unit in an archive,
 * such as the transformed or collected unit.
 */
struct srcml_unit {
    /** the archive the unit is created from */
    srcml_archive* archive = nullptr;

    /** source encoding */
    boost::optional<std::string> encoding;
    /** an attribute for a revision */
    boost::optional<std::string> revision = std::string(srcml_version_string());
    /** an attribute for a language */
    boost::optional<std::string> language;
    /** an attribute name for a file */
    boost::optional<std::string> filename;
    /** an attribute for a url path */
    boost::optional<std::string> url;
    /** an attribute for a version string */
    boost::optional<std::string> version;
    /** an attribute for a timestamp string */
    boost::optional<std::string> timestamp;
    /** an attribute for a hash string */
    boost::optional<std::string> hash;
    /** an array of name-value attribute pairs */
    std::vector<std::string> attributes;
    /** the type of eol to output with source code */
    size_t eol = SOURCE_OUTPUT_EOL_AUTO;

    /** language decided for the unit */
    int derived_language = SRCML_LANGUAGE_NONE;

    /** output buffer to hold streaming creation of unit */
    xmlBuffer* output_buffer = nullptr;

    /** a unit srcMLTranslator for writing and parsing as a stream */
    srcml_translator* unit_translator = nullptr;

    boost::optional<Namespaces> namespaces;

    // if header attributes have been read
    bool read_header = false;

    // if body has been read
    bool read_body = false;

    /** srcml from read and after parsing */
    std::string srcml;
    boost::optional<std::string> srcml_revision;
    int currevision = -1;
    boost::optional<std::string> srcml_fragment;
    boost::optional<std::string> srcml_fragment_revision;
    boost::optional<std::string> srcml_raw;
    boost::optional<std::string> srcml_raw_revision;

    /** src from read */
    boost::optional<std::string> src;

    /** record the begin and end of the actual content */
    // int instead of size_t since used with libxml2
    int content_begin = 0;
    int content_end = 0;
    int insert_begin = 0;
    int insert_end = 0;

    int loc = 0;

    /** error reporting */
    std::string error_string;
    int error_number = 0;
};

/** Set the hash attribute for the srcml unit
 * Note: Not publicly available, so declared here instead of srcml.h
 * @param unit A srcml_unit
 * @param hash A hash string
 * @retval SRCML_STATUS_OK on success
 * @retval SRCML_STATUS_INVALID_ARGUMENT
 */
int srcml_unit_set_hash (struct srcml_unit* unit, const char* hash);

// helper conversions for boost::optional<std::string>
inline const char* optional_to_c_str(const boost::optional<std::string>& s) {
    return s ? s->c_str() : 0;
}

inline const char* optional_to_c_str(const boost::optional<std::string>& s, const char* value) {
    return s ? s->c_str() : value;
}

#endif<|MERGE_RESOLUTION|>--- conflicted
+++ resolved
@@ -37,15 +37,7 @@
 /** Private options */
 
 /** Include any XML namespace declarations */
-<<<<<<< HEAD
-const unsigned int SRCML_OPTION_NAMESPACE_DECL    = 1<<5;
-/** Expand tabs for src input */
-const unsigned int SRCML_OPTION_EXPAND_TABS       = 1<<6;
-/** Markup preprocessor elements (default for C, C++, C#) */
-const unsigned int SRCML_OPTION_CPP_NOMACRO       = 1<<2;
-=======
 const unsigned int SRCML_OPTION_NAMESPACE_DECL    = 1<<7;
->>>>>>> 1b96258b
 /** Not sure what this used for */
 const unsigned int SRCML_OPTION_XPATH_TOTAL       = 1<<8;
 /** Extra processing of @code#line@endcode for position information */
