/**
 * @file srcml.h
 *
 * @copyright Copyright (C) 2013-2014 SDML (www.srcML.org)
 *
 * The srcML Toolkit is free software; you can redistribute it and/or modify
 * it under the terms of the GNU General Public License as published by
 * the Free Software Foundation; either version 2 of the License, or
 * (at your option) any later version.
 *
 * The srcML Toolkit is distributed in the hope that it will be useful,
 * but WITHOUT ANY WARRANTY; without even the implied warranty of
 * MERCHANTABILITY or FITNESS FOR A PARTICULAR PURPOSE.  See the
 * GNU General Public License for more details.
 *
 * You should have received a copy of the GNU General Public License
 * along with the srcML Toolkit; if not, write to the Free Software
 * Foundation, Inc., 59 Temple Place, Suite 330, Boston, MA  02111-1307  USA
 */

/*
  The srcml functions available in libsrcml for the purposes of:

  * Converting source code to the srcML format
  * Converting the srcML format back to source code
  * Querying and transformation in the srcML format

  The general categories:

  * The srcML convenience function srcml() for conversion of
  individual source files to srcML, and back. Includes helper
  functions to set options in the form srcml_set_*() and srcml_get_*()

  * Query functions of the form srcml_check_*() to see the
  capabilities of the library. E.g., what languages are supported

  * API for full control over the construction of srcML archives 
  from multiple input source-code files, srcml_archive_*() and srcml_unit_*()
*/

#ifndef INCLUDED_SRCML_H
#define INCLUDED_SRCML_H

#include <stddef.h> /* size_t */
#include <stdio.h> /* FILE * */

#ifdef __cplusplus
extern "C" {
#endif

#if defined(WIN32) && !defined(__MINGW32__)
#define __LIBSRCML_DECL __declspec(dllexport)
#else
#define __LIBSRCML_DECL
#endif

/* Header file version macros */
/** number representing libsrcml version */
#define SRCML_VERSION_NUMBER 10000
/** string containing libsrcml version */
#define SRCML_VERSION_STRING "libsrcml 0.9"

/* Cleanup the globally allocated items */
__LIBSRCML_DECL void srcml_cleanup_globals();

/* Library version functions */
__LIBSRCML_DECL int srcml_version_number();

__LIBSRCML_DECL const char* srcml_version_string();

/* Core language set */
/** srcML language not set */
#define SRCML_LANGUAGE_NONE   0
/** string for language C */
#define SRCML_LANGUAGE_C      "C"
/** string for language C++ */
#define SRCML_LANGUAGE_CXX    "C++"
/** string for language Java */
#define SRCML_LANGUAGE_JAVA   "Java"
/** string for language C# */
#define SRCML_LANGUAGE_CSHARP "C#"
/** string for language XML */
#define SRCML_LANGUAGE_XML    "xml"

/* Options */
/** Create an archive */
#define SRCML_OPTION_ARCHIVE           1<<0
/** Markups literal in special namespace */
#define SRCML_OPTION_LITERAL           1<<1
/** Markups modifiers in special namespace */
#define SRCML_OPTION_MODIFIER          1<<2
/** Markups operator in special namespace */
#define SRCML_OPTION_OPERATOR          1<<3
/** Markups operator in special namespace */
#define SRCML_OPTION_DEBUG             1<<4
/** Include line/column position attributes */
#define SRCML_OPTION_POSITION          1<<5
/** Markup preprocessor elements (default for C, C++) */
#define SRCML_OPTION_CPP               1<<6
/** Markup preprocessor elements (default for C, C++, C#) */
#define SRCML_OPTION_CPP_NOMACRO       1<<7
/** Issue an XML declaration */
#define SRCML_OPTION_XML_DECL          1<<8
/** Include any XML namespace declarations */
#define SRCML_OPTION_NAMESPACE_DECL    1<<9
/** Leave as text preprocessor else parts (default: markup) */
#define SRCML_OPTION_CPP_TEXT_ELSE     1<<10
/** Markup preprocessor @code #if 0 @endcode sections (default: leave as text) */
#define SRCML_OPTION_CPP_MARKUP_IF0    1<<11
/** Apply transformations to the entire srcML file (default: each unit */
#define SRCML_OPTION_APPLY_ROOT        1<<12
/** Compress the output file */
#define SRCML_OPTION_COMPRESS          1<<13
/** Nest if in else if intead of elseif tag */
#define SRCML_OPTION_NESTIF            1<<14
/** Output timestamp attribute on root unit (default: on) */
#define SRCML_OPTION_TIMESTAMP         1<<15

/* srcml status messages */
/** Return status indicating no errors */
#define SRCML_STATUS_OK               0
/** Return status indicating errors occurred */
#define SRCML_STATUS_ERROR            1
/** Return status indicating an invalid argument */
#define SRCML_STATUS_INVALID_ARGUMENT 2
/** Return status indicating an invalid read I/O operation (such as write on read only archive) */
#define SRCML_STATUS_INVALID_IO_OPERATION 3
/** Return status indicating that their is some problem with the input */
#define SRCML_STATUS_INVALID_INPUT 4
/** Return status indicating an unitialized unit */
#define SRCML_STATUS_UNINITIALIZED_UNIT 5
/** Return status indicating an unset language */
#define SRCML_STATUS_UNSET_LANGUAGE 6

/* libsrcml data structures */
struct srcml_archive;
struct srcml_unit;

/*
  Convenience function for translating to and from the srcML format

  * Translates from source code to srcML if the input_filename
  extension is for source code, e.g., .c, .cpp, .java Language
  determined by file extension if language is not set with
  srcml_set_language()

  * Translates from srcML to source code if the input_filename
  extension is '.xml'.

  * Input filenames can be for a file, a compressed file, a
  source-code archive (e.g., .tar), or a URI that is for any of these.
  Additionally, the input filename can be for a directory.

  * Options can be specified with the global srcml_set_*(),
  srcml_clear_*(), and srcml_register_*()

  * Options can be queried with the global srcml_get_*() and
  srcml_check_*()
*/
__LIBSRCML_DECL int srcml(const char* input_filename, const char* output_filename);

/*
  Global settings.  Can be used with convenience function srcml()
*/
__LIBSRCML_DECL int srcml_set_src_encoding           (const char* encoding);
__LIBSRCML_DECL int srcml_set_encoding           (const char* encoding);
__LIBSRCML_DECL int srcml_set_language           (const char* language);
__LIBSRCML_DECL int srcml_set_filename           (const char* filename);
__LIBSRCML_DECL int srcml_set_directory          (const char* directory);
__LIBSRCML_DECL int srcml_set_version            (const char* version);
__LIBSRCML_DECL int srcml_set_options            (unsigned long long option);
__LIBSRCML_DECL int srcml_enable_option          (unsigned long long option);
__LIBSRCML_DECL int srcml_disable_option         (unsigned long long option);
__LIBSRCML_DECL int srcml_set_tabstop            (int tabstop);
__LIBSRCML_DECL int srcml_register_file_extension(const char* extension, const char* language);
__LIBSRCML_DECL int srcml_register_namespace     (const char* prefix, const char* ns);
__LIBSRCML_DECL int srcml_register_macro         (const char* token, const char* type);

__LIBSRCML_DECL const char*        srcml_get_src_encoding ();
__LIBSRCML_DECL const char*        srcml_get_encoding ();
__LIBSRCML_DECL const char*        srcml_get_language ();
__LIBSRCML_DECL const char*        srcml_get_filename ();
__LIBSRCML_DECL const char*        srcml_get_directory();
__LIBSRCML_DECL const char*        srcml_get_version  ();
__LIBSRCML_DECL unsigned long long srcml_get_options  ();
__LIBSRCML_DECL int                srcml_get_tabstop  ();

/*
  XML namespaces
*/

/* Number of declared XML namespaces */
__LIBSRCML_DECL int                srcml_get_namespace_size();
<<<<<<< HEAD

/* Prefix of the namespace at that position, where empty namespace is an empty string, and 0 is invalid position */
__LIBSRCML_DECL const char*        srcml_get_prefix(int position);

/* URI of the namespace at that position, where 0 is invalid position */
__LIBSRCML_DECL const char*        srcml_get_namespace(int position);

/* Prefix of the namespace with this namespace uri */
__LIBSRCML_DECL const char*        srcml_get_prefix_uri(const char* uri);

/* URI of the namespace with this namespace prefix */
__LIBSRCML_DECL const char*        srcml_get_namespace_prefix(const char* prefix);

=======
__LIBSRCML_DECL const char*        srcml_get_namespace_prefix(int pos);
__LIBSRCML_DECL const char*        srcml_get_prefix_from_uri(const char* namespace_uri);
__LIBSRCML_DECL const char*        srcml_get_namespace_uri(int pos);
__LIBSRCML_DECL const char*        srcml_get_uri_from_prefix(const char* prefix);
>>>>>>> 99feeb7f
__LIBSRCML_DECL int                srcml_get_macro_list_size();
__LIBSRCML_DECL const char*        srcml_get_macro_token(int pos);
__LIBSRCML_DECL const char*        srcml_get_macro_token_type(const char* namespace_uri);
__LIBSRCML_DECL const char*        srcml_get_macro_type(int pos);

/* Source-code language is supported */
__LIBSRCML_DECL int srcml_check_language(const char* language);

/* Query supported source-code languages */
__LIBSRCML_DECL int srcml_get_language_list_size();
__LIBSRCML_DECL const char* srcml_get_language_list(int pos);

/* Currently registered language for a file extension
   When full filename is given, the extension is extracted */
__LIBSRCML_DECL const char* srcml_check_extension(const char* filename);

/* Particular encoding is supported, both for input and output */
__LIBSRCML_DECL int srcml_check_encoding(const char* encoding);

/* Whether various features are available in this installation */
__LIBSRCML_DECL int srcml_check_xslt();
__LIBSRCML_DECL int srcml_check_exslt();

/* Description of last error */
__LIBSRCML_DECL const char* srcml_error_string();

/*
   Full libsrcml API
*/

/* Currently registered language for a file extension
   When full filename is given, the extension is extracted */
__LIBSRCML_DECL const char* srcml_archive_check_extension(struct srcml_archive* archive, const char* filename);

/* Create a new srcml archive
   Client is responsible for freeing memory using srcml_free_archive() */
__LIBSRCML_DECL struct srcml_archive* srcml_create_archive();

/* Clone the setup of an existing archive
   Client is responsible for freeing memory using srcml_free_archive() */
__LIBSRCML_DECL struct srcml_archive* srcml_clone_archive(const struct srcml_archive*);

/* Open a srcML archive for output */
__LIBSRCML_DECL int srcml_write_open_filename(struct srcml_archive*, const char* srcml_filename);
__LIBSRCML_DECL int srcml_write_open_memory  (struct srcml_archive*, char** buffer, int * size);
__LIBSRCML_DECL int srcml_write_open_FILE    (struct srcml_archive*, FILE* srcml_file);
__LIBSRCML_DECL int srcml_write_open_fd      (struct srcml_archive*, int srcml_fd);

/* Setup options for srcml archive */
__LIBSRCML_DECL int srcml_archive_set_encoding           (struct srcml_archive*, const char* encoding);
__LIBSRCML_DECL int srcml_archive_set_src_encoding       (struct srcml_archive*, const char* encoding);
__LIBSRCML_DECL int srcml_archive_set_language           (struct srcml_archive*, const char* language);
__LIBSRCML_DECL int srcml_archive_set_filename           (struct srcml_archive*, const char* filename);
__LIBSRCML_DECL int srcml_archive_set_directory          (struct srcml_archive*, const char* directory);
__LIBSRCML_DECL int srcml_archive_set_version            (struct srcml_archive*, const char* version);

__LIBSRCML_DECL int srcml_archive_set_options            (struct srcml_archive*, unsigned long long option);
__LIBSRCML_DECL int srcml_archive_enable_option          (struct srcml_archive*, unsigned long long option);
__LIBSRCML_DECL int srcml_archive_disable_option         (struct srcml_archive*, unsigned long long option);
__LIBSRCML_DECL int srcml_archive_set_tabstop            (struct srcml_archive*, int tabstop);
__LIBSRCML_DECL int srcml_archive_register_file_extension(struct srcml_archive*, const char* extension, const char* language);
__LIBSRCML_DECL int srcml_archive_register_namespace     (struct srcml_archive*, const char* prefix, const char* ns);
__LIBSRCML_DECL int srcml_archive_register_macro         (struct srcml_archive*, const char* token, const char* type);

/* Query of the options for srcml archive */
__LIBSRCML_DECL const char*        srcml_archive_get_encoding        (const struct srcml_archive*);
__LIBSRCML_DECL const char*        srcml_archive_get_src_encoding    (const struct srcml_archive*);
__LIBSRCML_DECL const char*        srcml_archive_get_language        (const struct srcml_archive*);
__LIBSRCML_DECL const char*        srcml_archive_get_filename        (const struct srcml_archive*);
__LIBSRCML_DECL const char*        srcml_archive_get_directory       (const struct srcml_archive*);
__LIBSRCML_DECL const char*        srcml_archive_get_version         (const struct srcml_archive*);
__LIBSRCML_DECL unsigned long long srcml_archive_get_options         (const struct srcml_archive*);
__LIBSRCML_DECL int                srcml_archive_get_tabstop         (const struct srcml_archive*);
__LIBSRCML_DECL int                srcml_archive_get_namespace_size(const struct srcml_archive*);
__LIBSRCML_DECL const char*        srcml_archive_get_namespace_prefix(const struct srcml_archive*, int pos);
__LIBSRCML_DECL const char*        srcml_archive_get_prefix_from_uri(const struct srcml_archive*, const char* namespace_uri);
__LIBSRCML_DECL const char*        srcml_archive_get_namespace_uri(const struct srcml_archive*, int pos);
__LIBSRCML_DECL const char*        srcml_archive_get_uri_from_prefix(const struct srcml_archive*, const char* prefix);
__LIBSRCML_DECL int                srcml_archive_get_macro_list_size (const struct srcml_archive*);
__LIBSRCML_DECL const char*        srcml_archive_get_macro_token     (const struct srcml_archive*, int pos);
__LIBSRCML_DECL const char*        srcml_archive_get_macro_token_type(const struct srcml_archive*, const char* namespace_uri);
__LIBSRCML_DECL const char*        srcml_archive_get_macro_type      (const struct srcml_archive*, int pos);

/* Create a new srcml unit.
   Client is responsible for freeing memory using srcml_free_unit() */
__LIBSRCML_DECL struct srcml_unit* srcml_create_unit(struct srcml_archive* archive);

/* Setup options for srcml unit */
__LIBSRCML_DECL int srcml_unit_set_encoding (struct srcml_unit*, const char* language);
__LIBSRCML_DECL int srcml_unit_set_language (struct srcml_unit*, const char* language);
__LIBSRCML_DECL int srcml_unit_set_filename (struct srcml_unit*, const char* filename);
__LIBSRCML_DECL int srcml_unit_set_directory(struct srcml_unit*, const char* directory);
__LIBSRCML_DECL int srcml_unit_set_version  (struct srcml_unit*, const char* version);

/* Convert to srcml.  Files/buffer can be compressed, but not a
   source archive format (e.g., not .tar) */
__LIBSRCML_DECL int srcml_parse_unit_filename(struct srcml_unit* unit, const char* src_filename);
__LIBSRCML_DECL int srcml_parse_unit_memory  (struct srcml_unit*, const char* src_buffer, size_t buffer_size);
__LIBSRCML_DECL int srcml_parse_unit_FILE    (struct srcml_unit*, FILE* src_file);
__LIBSRCML_DECL int srcml_parse_unit_fd      (struct srcml_unit*, int src_fd);

/* Append unit to an archive */
__LIBSRCML_DECL int srcml_write_unit(struct srcml_archive*, const struct srcml_unit*);

/* Free allocated unit */
__LIBSRCML_DECL void srcml_free_unit(struct srcml_unit*);

/* Close the srcML archive */
__LIBSRCML_DECL void srcml_close_archive(struct srcml_archive*);

/* Free the srcML archive data */
__LIBSRCML_DECL void srcml_free_archive(struct srcml_archive*);

/* Open a srcML archive for reading */
__LIBSRCML_DECL int srcml_read_open_filename(struct srcml_archive*, const char* srcml_filename);
__LIBSRCML_DECL int srcml_read_open_memory  (struct srcml_archive*, const char* buffer, size_t buffer_size);
__LIBSRCML_DECL int srcml_read_open_FILE    (struct srcml_archive*, FILE* srcml_file);
__LIBSRCML_DECL int srcml_read_open_fd      (struct srcml_archive*, int srcml_fd);

/* Read the next unit from the archive
   Returns 0 if there are no more units */
__LIBSRCML_DECL struct srcml_unit* srcml_read_unit_header(struct srcml_archive*);
__LIBSRCML_DECL struct srcml_unit* srcml_read_unit_xml(struct srcml_archive*);
__LIBSRCML_DECL struct srcml_unit* srcml_read_unit(struct srcml_archive*);

/* Read over the next unit from the archive
   Returns 0 if no unit to skip */
__LIBSRCML_DECL int srcml_skip_unit(struct srcml_archive*);

/* Read a unit at a specific position in an archive
   Unit numbers start at 1
   Returns 0 if pos unit does not exist */
__LIBSRCML_DECL struct srcml_unit* srcml_read_unit_position(struct srcml_archive*, int pos);

/* Query options of srcml unit */
__LIBSRCML_DECL const char* srcml_unit_get_encoding (const struct srcml_unit*);
__LIBSRCML_DECL const char* srcml_unit_get_language (const struct srcml_unit*);
__LIBSRCML_DECL const char* srcml_unit_get_filename (const struct srcml_unit*);
__LIBSRCML_DECL const char* srcml_unit_get_directory(const struct srcml_unit*);
__LIBSRCML_DECL const char* srcml_unit_get_version  (const struct srcml_unit*);
__LIBSRCML_DECL const char* srcml_unit_get_xml      (struct srcml_unit*);

/* Convert from srcML to source code */
__LIBSRCML_DECL int srcml_unparse_unit_filename(struct srcml_unit*, const char* src_filename);
__LIBSRCML_DECL int srcml_unparse_unit_memory  (struct srcml_unit*, char** src_buffer, int * src_size);
__LIBSRCML_DECL int srcml_unparse_unit_FILE    (struct srcml_unit*, FILE* srcml_file);
__LIBSRCML_DECL int srcml_unparse_unit_fd      (struct srcml_unit*, int srcml_fd);

// @todo Consider removing this and making srcml client iterate over the values
// Problems with memory handling
__LIBSRCML_DECL const char** srcml_list(const char* srcml_filename);

/* srcML XPath query and XSLT transform functions */
__LIBSRCML_DECL int srcml_clear_transforms(struct srcml_archive*);
__LIBSRCML_DECL int srcml_append_transform_xpath(struct srcml_archive*, const char* xpath_string);
__LIBSRCML_DECL int srcml_append_transform_xslt(struct srcml_archive*, const char* xslt_filename);
__LIBSRCML_DECL int srcml_append_transform_relaxng(struct srcml_archive*, const char* relaxng_filename);
__LIBSRCML_DECL int srcml_apply_transforms(struct srcml_archive* iarchive, struct srcml_archive* oarchive);

/* Augment read to use user defined xml handlers */
__LIBSRCML_DECL int srcml_set_xml_handler_start_unit(struct srcml_archive*);
__LIBSRCML_DECL int srcml_set_xml_handler_start_element(struct srcml_archive*);
__LIBSRCML_DECL int srcml_set_xml_handler_characters(struct srcml_archive*);
__LIBSRCML_DECL int srcml_set_xml_handler_cdata(struct srcml_archive*);
__LIBSRCML_DECL int srcml_set_xml_handler_comment(struct srcml_archive*);
__LIBSRCML_DECL int srcml_set_xml_handler_end_element(struct srcml_archive*);
__LIBSRCML_DECL int srcml_set_xml_handler_end_unit(struct srcml_archive*);

__LIBSRCML_DECL int srcml_xml_handler_parse_archive(struct srcml_archive*);
__LIBSRCML_DECL int srcml_xml_handler_release(struct srcml_archive*);
__LIBSRCML_DECL int srcml_xml_handler_stop(struct srcml_archive*);

#ifdef __cplusplus
}
#endif

#endif<|MERGE_RESOLUTION|>--- conflicted
+++ resolved
@@ -184,33 +184,11 @@
 __LIBSRCML_DECL const char*        srcml_get_version  ();
 __LIBSRCML_DECL unsigned long long srcml_get_options  ();
 __LIBSRCML_DECL int                srcml_get_tabstop  ();
-
-/*
-  XML namespaces
-*/
-
-/* Number of declared XML namespaces */
 __LIBSRCML_DECL int                srcml_get_namespace_size();
-<<<<<<< HEAD
-
-/* Prefix of the namespace at that position, where empty namespace is an empty string, and 0 is invalid position */
-__LIBSRCML_DECL const char*        srcml_get_prefix(int position);
-
-/* URI of the namespace at that position, where 0 is invalid position */
-__LIBSRCML_DECL const char*        srcml_get_namespace(int position);
-
-/* Prefix of the namespace with this namespace uri */
-__LIBSRCML_DECL const char*        srcml_get_prefix_uri(const char* uri);
-
-/* URI of the namespace with this namespace prefix */
-__LIBSRCML_DECL const char*        srcml_get_namespace_prefix(const char* prefix);
-
-=======
 __LIBSRCML_DECL const char*        srcml_get_namespace_prefix(int pos);
 __LIBSRCML_DECL const char*        srcml_get_prefix_from_uri(const char* namespace_uri);
 __LIBSRCML_DECL const char*        srcml_get_namespace_uri(int pos);
 __LIBSRCML_DECL const char*        srcml_get_uri_from_prefix(const char* prefix);
->>>>>>> 99feeb7f
 __LIBSRCML_DECL int                srcml_get_macro_list_size();
 __LIBSRCML_DECL const char*        srcml_get_macro_token(int pos);
 __LIBSRCML_DECL const char*        srcml_get_macro_token_type(const char* namespace_uri);
