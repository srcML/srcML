--- conflicted
+++ resolved
@@ -137,15 +137,6 @@
 /** Markups modifiers in special namespace */
 #define SRCML_OPTION_MODIFIER          1<<22
 /** Markups operator in special namespace */
-<<<<<<< HEAD
-#define SRCML_OPTION_OPERATOR          1<<24
-/** Parser output special tokens for debugging the parser */
-#define SRCML_OPTION_DEBUG             1<<25
-/** Markups OpenMP in special namespace */
-#define SRCML_OPTION_OPENMP            1<<26
-/** Encode the original source encoding as an attribute */
-#define SRCML_OPTION_STORE_ENCODING    1<<27
-=======
 #define SRCML_OPTION_OPERATOR          1<<23
 /** Parser output special tokens for debugging the parser */
 #define SRCML_OPTION_DEBUG             1<<24
@@ -153,7 +144,6 @@
 #define SRCML_OPTION_OPENMP            1<<25
 /** Encode the original source encoding as an attribute */
 #define SRCML_OPTION_STORE_ENCODING    1<<26
->>>>>>> a7cdccc6
 
 /* srcml status messages */
 /** Return status indicating no errors */
@@ -205,38 +195,6 @@
 /*
   Global settings.  Can be used with convenience function srcml()
 */
-<<<<<<< HEAD
-__LIBSRCML_DECL int srcml_set_src_encoding          (const char* encoding);
-__LIBSRCML_DECL int srcml_set_xml_encoding          (const char* encoding);
-__LIBSRCML_DECL int srcml_set_language              (const char* language);
-__LIBSRCML_DECL int srcml_set_filename              (const char* filename);
-__LIBSRCML_DECL int srcml_set_directory             (const char* directory);
-__LIBSRCML_DECL int srcml_set_version               (const char* version);
-__LIBSRCML_DECL int srcml_set_timestamp             (const char* timestamp);
-__LIBSRCML_DECL int srcml_set_hash                  (const char* hash);
-__LIBSRCML_DECL int srcml_set_options               (unsigned long long option);
-__LIBSRCML_DECL int srcml_enable_option             (unsigned long long option);
-__LIBSRCML_DECL int srcml_disable_option            (unsigned long long option);
-__LIBSRCML_DECL int srcml_set_tabstop               (int tabstop);
-__LIBSRCML_DECL int srcml_register_file_extension   (const char* extension, const char* language);
-__LIBSRCML_DECL int srcml_register_namespace        (const char* prefix, const char* ns);
-__LIBSRCML_DECL int srcml_set_processing_instruction(const char* target, const char* data); 
-__LIBSRCML_DECL int srcml_register_macro            (const char* token, const char* type);
-
-__LIBSRCML_DECL const char*        srcml_get_src_encoding ();
-__LIBSRCML_DECL const char*        srcml_get_xml_encoding ();
-__LIBSRCML_DECL const char*        srcml_get_revision ();
-__LIBSRCML_DECL const char*        srcml_get_language ();
-__LIBSRCML_DECL const char*        srcml_get_filename ();
-__LIBSRCML_DECL const char*        srcml_get_directory();
-__LIBSRCML_DECL const char*        srcml_get_version  ();
-__LIBSRCML_DECL const char*        srcml_get_timestamp();
-__LIBSRCML_DECL const char*        srcml_get_hash();
-__LIBSRCML_DECL unsigned long long srcml_get_options  ();
-__LIBSRCML_DECL int                srcml_get_tabstop  ();
-__LIBSRCML_DECL const char*        srcml_get_processing_instruction_target(); 
-__LIBSRCML_DECL const char*        srcml_get_processing_instruction_data  (); 
-=======
 LIBSRCML_DECL int srcml_set_src_encoding          (const char* encoding);
 LIBSRCML_DECL int srcml_set_xml_encoding          (const char* encoding);
 LIBSRCML_DECL int srcml_set_language              (const char* language);
@@ -267,7 +225,6 @@
 LIBSRCML_DECL size_t             srcml_get_tabstop  ();
 LIBSRCML_DECL const char*        srcml_get_processing_instruction_target(); 
 LIBSRCML_DECL const char*        srcml_get_processing_instruction_data  (); 
->>>>>>> a7cdccc6
 
 /*
   XML namespaces
@@ -338,45 +295,6 @@
 LIBSRCML_DECL int srcml_archive_write_open_io      (struct srcml_archive*, void * context, int (*write_callback)(void * context, const char * buffer, size_t len), int (*close_callback)(void * context));
 
 /* Setup options for srcml archive */
-<<<<<<< HEAD
-__LIBSRCML_DECL int srcml_archive_set_xml_encoding       (struct srcml_archive*, const char* encoding);
-__LIBSRCML_DECL int srcml_archive_set_src_encoding       (struct srcml_archive*, const char* encoding);
-__LIBSRCML_DECL int srcml_archive_set_language           (struct srcml_archive*, const char* language);
-__LIBSRCML_DECL int srcml_archive_set_filename           (struct srcml_archive*, const char* filename);
-__LIBSRCML_DECL int srcml_archive_set_directory          (struct srcml_archive*, const char* directory);
-__LIBSRCML_DECL int srcml_archive_set_version            (struct srcml_archive*, const char* version);
-
-__LIBSRCML_DECL int srcml_archive_set_options               (struct srcml_archive*, unsigned long long option);
-__LIBSRCML_DECL int srcml_archive_enable_option             (struct srcml_archive*, unsigned long long option);
-__LIBSRCML_DECL int srcml_archive_disable_option            (struct srcml_archive*, unsigned long long option);
-__LIBSRCML_DECL int srcml_archive_set_tabstop               (struct srcml_archive*, int tabstop);
-__LIBSRCML_DECL int srcml_archive_register_file_extension   (struct srcml_archive*, const char* extension, const char* language);
-__LIBSRCML_DECL int srcml_archive_register_namespace        (struct srcml_archive*, const char* prefix, const char* ns);
-__LIBSRCML_DECL int srcml_archive_set_processing_instruction(struct srcml_archive*, const char* target, const char* data); 
-__LIBSRCML_DECL int srcml_archive_register_macro            (struct srcml_archive*, const char* token, const char* type);  
-
-/* Query of the options for srcml archive */
-__LIBSRCML_DECL const char*        srcml_archive_get_xml_encoding                 (const struct srcml_archive*);
-__LIBSRCML_DECL const char*        srcml_archive_get_src_encoding                 (const struct srcml_archive*);
-__LIBSRCML_DECL const char*        srcml_archive_get_revision                     (const struct srcml_archive*);
-__LIBSRCML_DECL const char*        srcml_archive_get_language                     (const struct srcml_archive*);
-__LIBSRCML_DECL const char*        srcml_archive_get_filename                     (const struct srcml_archive*);
-__LIBSRCML_DECL const char*        srcml_archive_get_directory                    (const struct srcml_archive*);
-__LIBSRCML_DECL const char*        srcml_archive_get_version                      (const struct srcml_archive*);
-__LIBSRCML_DECL unsigned long long srcml_archive_get_options                      (const struct srcml_archive*);
-__LIBSRCML_DECL int                srcml_archive_get_tabstop                      (const struct srcml_archive*);
-__LIBSRCML_DECL int                srcml_archive_get_namespace_size               (const struct srcml_archive*);
-__LIBSRCML_DECL const char*        srcml_archive_get_namespace_prefix             (const struct srcml_archive*, int pos);
-__LIBSRCML_DECL const char*        srcml_archive_get_prefix_from_uri              (const struct srcml_archive*, const char* namespace_uri);
-__LIBSRCML_DECL const char*        srcml_archive_get_namespace_uri                (const struct srcml_archive*, int pos);
-__LIBSRCML_DECL const char*        srcml_archive_get_uri_from_prefix              (const struct srcml_archive*, const char* prefix);
-__LIBSRCML_DECL const char*        srcml_archive_get_processing_instruction_target(const struct srcml_archive*); 
-__LIBSRCML_DECL const char*        srcml_archive_get_processing_instruction_data  (const struct srcml_archive*); 
-__LIBSRCML_DECL int                srcml_archive_get_macro_list_size              (const struct srcml_archive*);
-__LIBSRCML_DECL const char*        srcml_archive_get_macro_token                  (const struct srcml_archive*, int pos);
-__LIBSRCML_DECL const char*        srcml_archive_get_macro_token_type             (const struct srcml_archive*, const char* namespace_uri);
-__LIBSRCML_DECL const char*        srcml_archive_get_macro_type                   (const struct srcml_archive*, int pos);
-=======
 LIBSRCML_DECL int srcml_archive_set_xml_encoding       (struct srcml_archive*, const char* encoding);
 LIBSRCML_DECL int srcml_archive_set_src_encoding       (struct srcml_archive*, const char* encoding);
 LIBSRCML_DECL int srcml_archive_set_language           (struct srcml_archive*, const char* language);
@@ -414,22 +332,12 @@
 LIBSRCML_DECL const char*        srcml_archive_get_macro_token                  (const struct srcml_archive*, size_t pos);
 LIBSRCML_DECL const char*        srcml_archive_get_macro_token_type             (const struct srcml_archive*, const char* token);
 LIBSRCML_DECL const char*        srcml_archive_get_macro_type                   (const struct srcml_archive*, size_t pos);
->>>>>>> a7cdccc6
 
 /* Create a new srcml unit.
    Client is responsible for freeing memory using srcml_unit_free() */
 LIBSRCML_DECL struct srcml_unit* srcml_unit_create(struct srcml_archive* archive);
 
 /* Setup options for srcml unit */
-<<<<<<< HEAD
-__LIBSRCML_DECL int srcml_unit_set_src_encoding (struct srcml_unit*, const char* language);
-__LIBSRCML_DECL int srcml_unit_set_language     (struct srcml_unit*, const char* language);
-__LIBSRCML_DECL int srcml_unit_set_filename     (struct srcml_unit*, const char* filename);
-__LIBSRCML_DECL int srcml_unit_set_directory    (struct srcml_unit*, const char* directory);
-__LIBSRCML_DECL int srcml_unit_set_version      (struct srcml_unit*, const char* version);
-__LIBSRCML_DECL int srcml_unit_set_timestamp    (struct srcml_unit*, const char* timestamp);
-__LIBSRCML_DECL int srcml_unit_set_hash         (struct srcml_unit*, const char* hash);
-=======
 LIBSRCML_DECL int srcml_unit_set_src_encoding (struct srcml_unit*, const char* language);
 LIBSRCML_DECL int srcml_unit_set_language     (struct srcml_unit*, const char* language);
 LIBSRCML_DECL int srcml_unit_set_filename     (struct srcml_unit*, const char* filename);
@@ -437,7 +345,6 @@
 LIBSRCML_DECL int srcml_unit_set_version      (struct srcml_unit*, const char* version);
 LIBSRCML_DECL int srcml_unit_set_timestamp    (struct srcml_unit*, const char* timestamp);
 LIBSRCML_DECL int srcml_unit_set_hash         (struct srcml_unit*, const char* hash);
->>>>>>> a7cdccc6
 
 /* Convert to srcml.  Files/buffer can be compressed, but not a
    source archive format (e.g., not .tar) */
@@ -482,18 +389,6 @@
 LIBSRCML_DECL struct srcml_unit* srcml_read_unit(struct srcml_archive*);
 
 /* Query options of srcml unit */
-<<<<<<< HEAD
-__LIBSRCML_DECL const char* srcml_unit_get_src_encoding (const struct srcml_unit*);
-__LIBSRCML_DECL const char* srcml_unit_get_revision     (const struct srcml_unit*);
-__LIBSRCML_DECL const char* srcml_unit_get_language     (const struct srcml_unit*);
-__LIBSRCML_DECL const char* srcml_unit_get_filename     (const struct srcml_unit*);
-__LIBSRCML_DECL const char* srcml_unit_get_directory    (const struct srcml_unit*);
-__LIBSRCML_DECL const char* srcml_unit_get_version      (const struct srcml_unit*);
-__LIBSRCML_DECL const char* srcml_unit_get_timestamp    (const struct srcml_unit*);
-__LIBSRCML_DECL const char* srcml_unit_get_hash         (const struct srcml_unit*);
-__LIBSRCML_DECL const char* srcml_unit_get_raw_xml      (struct srcml_unit*);
-__LIBSRCML_DECL const char* srcml_unit_get_formatted_xml(struct srcml_unit*, const char * xml_encoding);
-=======
 LIBSRCML_DECL const char* srcml_unit_get_src_encoding  (const struct srcml_unit*);
 LIBSRCML_DECL const char* srcml_unit_get_revision      (const struct srcml_unit*);
 LIBSRCML_DECL const char* srcml_unit_get_language      (const struct srcml_unit*);
@@ -504,7 +399,6 @@
 LIBSRCML_DECL const char* srcml_unit_get_hash          (const struct srcml_unit*);
 LIBSRCML_DECL const char* srcml_unit_get_fragment_xml  (struct srcml_unit*);
 LIBSRCML_DECL const char* srcml_unit_get_standalone_xml(struct srcml_unit*, const char* xml_encoding);
->>>>>>> a7cdccc6
 
 /* Convert from srcML to source code */
 LIBSRCML_DECL int srcml_unit_unparse_filename(struct srcml_unit*, const char* src_filename, unsigned short compression);
@@ -515,9 +409,6 @@
 
 /* Free memmory buffer */
 LIBSRCML_DECL void srcml_memory_free(char * buffer);
-
-/* Free memmory buffer */
-__LIBSRCML_DECL void srcml_free_memory(char * buffer);
 
 /* srcML XPath query and XSLT transform functions */
 LIBSRCML_DECL int srcml_clear_transforms                 (struct srcml_archive*);
