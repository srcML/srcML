--- conflicted
+++ resolved
@@ -129,8 +129,6 @@
 
     xsltCleanupGlobals();
 
-    xsltFreeStylesheet(stylesheet);
-
 #ifdef DLLOAD
     dlclose(libxslt_handle);
     dlclose(libexslt_handle);
@@ -157,11 +155,7 @@
     cparams.back() = 0;
 
     // apply the style sheet to the document, which is the individual unit
-<<<<<<< HEAD
-    std::unique_ptr<xmlDoc> res(xsltApplyStylesheetUser(stylesheet, doc, cparams.data(), 0, 0, 0));
-=======
     std::shared_ptr<xmlDoc> res(xsltApplyStylesheetUser(stylesheet, doc, cparams.data(), 0, 0, 0), [](xmlDoc* doc) { xmlFreeDoc(doc); });
->>>>>>> 8b0d461e
     if (!res) {
         fprintf(stderr, "libsrcml:  Error in applying stylesheet\n");
 
@@ -170,10 +164,6 @@
 
     // transformation result is nodeset with single unit, and the unit is wrapped
     TransformationResult result(xmlXPathNodeSetCreate(res->children), true);
-<<<<<<< HEAD
-    result.doc = std::move(res);
-=======
     result.doc = res;
->>>>>>> 8b0d461e
     return result;
 }