--- conflicted
+++ resolved
@@ -23,7 +23,6 @@
 #include <srcml.h>
 #include <srcml_types.hpp>
 #include <srcml_sax2_utilities.hpp>
-#include <srcml_translator.hpp>
 
 #include <stdio.h>
 
@@ -437,14 +436,38 @@
     if((iarchive->type != SRCML_ARCHIVE_READ && iarchive->type != SRCML_ARCHIVE_RW)
         || (oarchive->type != SRCML_ARCHIVE_WRITE && oarchive->type != SRCML_ARCHIVE_RW)) return SRCML_STATUS_INVALID_IO_OPERATION;
 
-    // use the output archive output buffer
-    xmlOutputBufferPtr obuffer = oarchive->translator->output_buffer();
-    if(obuffer == NULL) return SRCML_STATUS_INVALID_ARGUMENT;
-
+    static const char * transform_filename_template = "srcml_transform_XXXXXXXX";
+
+    const char * last_transform_filename = 0;
     for(std::vector<transform>::size_type i = 0; i < iarchive->transformations.size(); ++i) {
 
-        xmlParserInputBufferPtr pinput = iarchive->input;
-
+        char * transform_filename = STRDUP(transform_filename_template);
+        if(!transform_filename) {
+
+            if(last_transform_filename) UNLINK(last_transform_filename);
+            free((void *)last_transform_filename);
+            return SRCML_STATUS_ERROR;
+
+        }
+
+#if defined(__GNUG__) && !defined(__MINGW32__)
+        int transform_fd = mkstemp(transform_filename);
+#else
+        MKTEMP(transform_filename);
+        int transform_fd = OPEN(transform_filename, O_WRONLY | O_CREAT | O_TRUNC, S_IRUSR | S_IWUSR);
+#endif
+
+        xmlParserInputBufferPtr pinput = 0;
+        if(i == 0) pinput = iarchive->input;
+        else pinput = xmlParserInputBufferCreateFilename(last_transform_filename, xmlParseCharEncoding(0));
+
+        if(pinput == NULL) {
+
+            CLOSE(transform_fd);
+            free((void *)transform_filename);
+            return SRCML_STATUS_INVALID_INPUT;
+
+        }
         int error = 0;
         try {
 
@@ -458,7 +481,7 @@
                                     optional_get_c_str(iarchive->transformations.at(i).arguments.element),
                                     optional_get_c_str(iarchive->transformations.at(i).arguments.attr_prefix), optional_get_c_str(iarchive->transformations.at(i).arguments.attr_uri),
                                     optional_get_c_str(iarchive->transformations.at(i).arguments.attr_name), optional_get_c_str(iarchive->transformations.at(i).arguments.attr_value),
-                                    oarchive->options, obuffer);
+                                    transform_fd, oarchive->options);
                 break;
             }
 
@@ -466,7 +489,7 @@
 
                 error = srcml_xslt(pinput, "src:unit",
                                    iarchive->transformations.at(i).doc,
-                                   &iarchive->transformations.at(i).xsl_parameters.front(), 0, oarchive->options, obuffer);
+                                   &iarchive->transformations.at(i).xsl_parameters.front(), 0, transform_fd, oarchive->options);
                 break;
             }
 
@@ -474,7 +497,7 @@
 
                 error = srcml_relaxng(pinput,
                                       iarchive->transformations.at(i).doc,
-                                      obuffer, oarchive->options);
+                                      transform_fd, oarchive->options);
                 break;
             }
 
@@ -484,21 +507,47 @@
 
         } catch(...) {
 
+            CLOSE(transform_fd);
+            if(i != 0) xmlFreeParserInputBuffer(pinput);
+            if(last_transform_filename)  UNLINK(last_transform_filename);
+            free((void *)last_transform_filename);
+
             return SRCML_STATUS_INVALID_INPUT;
         }
 
-        break;
+        if(i != 0) xmlFreeParserInputBuffer(pinput);
+        if(last_transform_filename) UNLINK(last_transform_filename);
+        free((void *)last_transform_filename);
+        last_transform_filename = transform_filename;
+        if(error != SRCML_STATUS_OK) {
+            if(last_transform_filename) UNLINK(last_transform_filename);
+            free((void *)last_transform_filename);
+            return error;
+        }
 
     }
 
-<<<<<<< HEAD
-    srcml_clear_transforms(iarchive);
-=======
+    srcml_archive * tmp_archive = srcml_create_archive();
+
+    srcml_read_open_filename(tmp_archive, last_transform_filename);
+    tmp_archive->prefixes.swap(oarchive->prefixes);
+    tmp_archive->namespaces.swap(oarchive->namespaces);
+ 
+    /** @todo ask if should rely on user to have correct to bit-or these */
+    srcml_archive_set_options(oarchive, srcml_archive_get_options(tmp_archive));
+
+    srcml_unit * unit;
+    while((unit = srcml_read_unit(tmp_archive))) {
+
+        srcml_write_unit(oarchive, unit);
+        srcml_free_unit(unit);
+
+    }
+
     srcml_close_archive(tmp_archive);
     srcml_free_archive(tmp_archive);
     if(last_transform_filename) UNLINK(last_transform_filename);
     free((void *)last_transform_filename);
->>>>>>> 75958389
 
     return SRCML_STATUS_OK;
 
