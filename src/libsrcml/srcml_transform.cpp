--- conflicted
+++ resolved
@@ -509,8 +509,6 @@
     std::shared_ptr<xmlDoc> doc(xmlReadMemory(unit->srcml.c_str(), (int) unit->srcml.size(), 0, 0, 0), [](xmlDoc* doc) { xmlFreeDoc(doc); });
     if (doc == nullptr)
         return SRCML_STATUS_ERROR;
-    // reusing this doc multiple times, so save original root element
-    auto save_root = xmlDocGetRootElement(doc.get());
 
     // apply transformations sequentially on the results from the previous transformation
     std::unique_ptr<xmlNodeSet> fullresults(xmlXPathNodeSetCreate(xmlDocGetRootElement(doc.get())));
@@ -532,21 +530,14 @@
 
         for (int i = 0; i < pr->nodeNr; ++i) {
 
-<<<<<<< HEAD
-            lastresult = trans->apply(doc.get(), 0);
-=======
             xmlDocSetRootElement(curdoc.get(), pr->nodeTab[i]);
 
             lastresult = trans->apply(curdoc.get(), 0);
->>>>>>> 8b0d461e
             std::unique_ptr<xmlNodeSet> results(std::move(lastresult.nodeset));
             if (results == nullptr)
                 break;
 
             xmlXPathNodeSetMerge(fullresults.get(), results.get());
-
-            // to avoid memory problems
-            xmlDocSetRootElement(doc.get(), save_root);
         }
 
         // necessary to avoid access to free'd memory later on
@@ -662,11 +653,7 @@
                 return len;
 
             }, 0, &(nunit->srcml), 0);
-<<<<<<< HEAD
-            xmlNodeDumpOutput(output, doc.get(), fullresults->nodeTab[i], 0, 0, 0);
-=======
             xmlNodeDumpOutput(output, curdoc.get(), fullresults->nodeTab[i], 0, 0, 0);
->>>>>>> 8b0d461e
 
             // very important to flush to make sure the unit contents are all present
             // also performs a free of resources
@@ -750,12 +737,7 @@
     // remove all nodes in the fullresults nodeset
     // valgrind shows free accessing these nodes after they have been freed
     // by the xmlDoc
-<<<<<<< HEAD
-    while (fullresults->nodeNr)
-        xmlXPathNodeSetRemove(fullresults.get(), 0);
-=======
     fullresults->nodeNr = 0;
->>>>>>> 8b0d461e
 
     return SRCML_STATUS_OK;
 }