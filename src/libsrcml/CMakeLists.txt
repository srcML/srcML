# SPDX-License-Identifier: GPL-3.0-only
##
# @file CMakeLists.txt
#
# @copyright Copyright (C) 2013-2019 srcML, LLC. (www.srcML.org)
#
# CMake files for the library libsrcml

find_package(LibXml2 REQUIRED)
find_package(LibXslt REQUIRED)
find_package(Iconv REQUIRED)

# libsrcml library
file(GLOB LIBSRCML_SOURCE *.cpp)
add_library(libsrcml OBJECT ${LIBSRCML_SOURCE})
target_include_directories(libsrcml
    PUBLIC
        $<BUILD_INTERFACE:${CMAKE_CURRENT_SOURCE_DIR}>
        $<INSTALL_INTERFACE:${CMAKE_INSTALL_INCLUDEDIR}>
    PRIVATE
        .
)

# Use the libsrcml/srcml.h rather than the /usr/local/include/srcml.h
target_include_directories(libsrcml BEFORE PUBLIC $<BUILD_INTERFACE:${CMAKE_CURRENT_SOURCE_DIR}>)

# libsrcml dependencies
target_link_libraries(libsrcml PRIVATE LibXml2::LibXml2 Iconv::Iconv LibXslt::LibXslt LibXslt::LibExslt parser)

# Building static library for srcML
message("CMAKE_OSX_ARCHITECTURES: ${CMAKE_OSX_ARCHITECTURES}")

# Merge all object code into one object file to build static library from
# Use this to build static library as it 1) hides filenames 2) hides symbols that are internal only
set(LIBSRCML_OBJECTS $<TARGET_OBJECTS:libsrcml> $<TARGET_OBJECTS:parser> $<TARGET_OBJECTS:antlr>)
if(NOT MSVC)
    set(LIBSRCML_OBJECT_FILENAME libsrcml${CMAKE_CXX_OUTPUT_EXTENSION})

    if(NOT "${CMAKE_OSX_ARCHITECTURES}" STREQUAL "")
        # Generate a single-object library for both architectures, then combine them into one
        add_custom_command(
          OUTPUT ${LIBSRCML_OBJECT_FILENAME}
          COMMAND ld -r -arch arm64 ${LIBSRCML_OBJECTS} -o libsrcml.arm64.o
          COMMAND ld -r -arch x86_64 ${LIBSRCML_OBJECTS} -o libsrcml.x86_64.o
          COMMAND lipo -create libsrcml.arm64.o libsrcml.x86_64.o -output ${LIBSRCML_OBJECT_FILENAME}
          DEPENDS libsrcml parser antlr
          COMMAND_EXPAND_LISTS
        )
    else()
        add_custom_command(
          OUTPUT ${LIBSRCML_OBJECT_FILENAME}
          COMMAND ld -r ${LIBSRCML_OBJECTS} -o ${LIBSRCML_OBJECT_FILENAME}
          DEPENDS libsrcml parser antlr
          COMMAND_EXPAND_LISTS
        )
    endif()

    set(LIBSRCML_OBJECTS ${LIBSRCML_OBJECT_FILENAME})
endif()
add_library(libsrcml_static STATIC ${LIBSRCML_OBJECTS})
set_target_properties(libsrcml_static PROPERTIES
    ARCHIVE_OUTPUT_DIRECTORY ${CMAKE_BINARY_DIR}/bin
    POSITION_INDEPENDENT_CODE ON
    LINKER_LANGUAGE CXX
    CXX_VISIBILITY_PRESET hidden
    C_VISIBILITY_PRESET hidden
    VISIBILITY_INLINES_HIDDEN ON
)
target_include_directories(libsrcml_static PUBLIC $<BUILD_INTERFACE:${CMAKE_CURRENT_SOURCE_DIR}>)
target_link_libraries(libsrcml_static PRIVATE LibXml2::LibXml2 Iconv::Iconv LibXslt::LibXslt LibXslt::LibExslt)

# Building shared library for srcML
add_library(libsrcml_shared SHARED)
set_target_properties(libsrcml_shared PROPERTIES
    POSITION_INDEPENDENT_CODE ON

    # All of these are not needed on Unix, but are needed on Windows
    ARCHIVE_OUTPUT_DIRECTORY ${CMAKE_BINARY_DIR}/bin
    LIBRARY_OUTPUT_DIRECTORY ${CMAKE_BINARY_DIR}/bin
    RUNTIME_OUTPUT_DIRECTORY ${CMAKE_BINARY_DIR}/bin

    VERSION "${PROJECT_VERSION}"
    SOVERSION "${PROJECT_VERSION_MAJOR}"

    CXX_VISIBILITY_PRESET hidden
    C_VISIBILITY_PRESET hidden
    VISIBILITY_INLINES_HIDDEN ON
)
target_link_libraries(libsrcml_shared PRIVATE libsrcml parser antlr)
target_include_directories(libsrcml_shared PUBLIC $<BUILD_INTERFACE:${CMAKE_CURRENT_SOURCE_DIR}>)

if(WIN32)
    set(SRCML_LIBSRCML_SHARED_OUTPUT_NAME "libsrcml")
    set(SRCML_LIBSRCML_STATIC_OUTPUT_NAME "libsrcml_static")
else()
    set(SRCML_LIBSRCML_SHARED_OUTPUT_NAME "srcml")
    set(SRCML_LIBSRCML_STATIC_OUTPUT_NAME "srcml")
endif()
set_target_properties(libsrcml_shared PROPERTIES OUTPUT_NAME "${SRCML_LIBSRCML_SHARED_OUTPUT_NAME}")
set_target_properties(libsrcml_static PROPERTIES OUTPUT_NAME "${SRCML_LIBSRCML_STATIC_OUTPUT_NAME}")

if(DEFINED SRCML_LIBSRCML_COMPILE_FLAGS)
    target_compile_options(libsrcml PRIVATE ${SRCML_LIBSRCML_COMPILE_FLAGS})
endif()

if(DEFINED SRCML_LIBSRCML_SHARED_LINK_FLAGS_RELEASE)
    set_target_properties(libsrcml_shared PROPERTIES LINK_FLAGS_RELEASE "${SRCML_LIBSRCML_SHARED_LINK_FLAGS_RELEASE}")
endif()

if(DEFINED SRCML_LIBSRCML_STATIC_LINK_FLAGS_RELEASE)
    set_target_properties(libsrcml_static PROPERTIES LINK_FLAGS_RELEASE "${SRCML_LIBSRCML_STATIC_LINK_FLAGS_RELEASE}")
endif()

# Apply preset linker flags for libsrcml
set_target_properties(libsrcml_shared libsrcml_static PROPERTIES LINK_FLAGS "${SRCML_LIBSRCML_LINK_FLAGS}")

# PreCompiled Headers configuration of libsrcml
if (SRCML_LIBSRCML_PCH)
    target_precompile_headers(libsrcml_shared PRIVATE "${SRCML_LIBSRCML_PCH}")
    target_precompile_headers(libsrcml_static PRIVATE "${SRCML_LIBSRCML_PCH}")
endif()

# which types of libraries
if(WIN32)
    # libsrcml shared
    install(TARGETS libsrcml_shared EXPORT libsrcml_shared_Targets RUNTIME COMPONENT SRCML ARCHIVE COMPONENT DEVLIBS)
<<<<<<< HEAD
    install(FILES $<TARGET_PDB_FILE:libsrcml_shared> DESTINATION bin OPTIONAL)
=======
    install(FILES $<TARGET_PDB_FILE:libsrcml_shared> DESTINATION bin OPTIONAL COMPONENT DEVLIBS)
>>>>>>> 00504314
else()
    install(TARGETS libsrcml_shared EXPORT libsrcml_shared_Targets LIBRARY COMPONENT SRCML NAMELINK_COMPONENT DEVLIBS)
endif()

include(CMakePackageConfigHelpers)

# directory to put the config files
set(CONFIG_FILE_DESTINATION "${CMAKE_INSTALL_DATADIR}/cmake/srcml")

install(EXPORT libsrcml_shared_Targets
        DESTINATION "${CONFIG_FILE_DESTINATION}"
        NAMESPACE srcML::
        FILE srcML-shared-targets.cmake
        COMPONENT DEVLIBS)

configure_package_config_file(
    ${CMAKE_SOURCE_DIR}/srcMLConfig.cmake.in ${CMAKE_BINARY_DIR}/srcMLConfig.cmake
    INSTALL_DESTINATION "${CONFIG_FILE_DESTINATION}"
    NO_SET_AND_CHECK_MACRO
    NO_CHECK_REQUIRED_COMPONENTS_MACRO
)

write_basic_package_version_file(
    ${CMAKE_BINARY_DIR}/srcMLConfigVersion.cmake
    VERSION "1.0.0"
    COMPATIBILITY "SameMajorVersion")

install(FILES ${CMAKE_BINARY_DIR}/srcMLConfig.cmake ${CMAKE_BINARY_DIR}/srcMLConfigVersion.cmake
        DESTINATION "${CONFIG_FILE_DESTINATION}"
        COMPONENT DEVLIBS
)

# static library part of development
install(TARGETS libsrcml_static EXPORT libsrcml_static_Targets COMPONENT DEVLIBS)

install(EXPORT libsrcml_static_Targets
        DESTINATION "${CONFIG_FILE_DESTINATION}"
        NAMESPACE srcML::
        FILE srcML-static-targets.cmake
        COMPONENT DEVLIBS)

if(BUILD_SHARED_LIBS)
    set(SRCML_LIBSRCML_LINK_DEFAULT "libsrcml_shared")
else()
    set(SRCML_LIBSRCML_LINK_DEFAULT "libsrcml_static")
endif()
add_library(srcML::LibsrcML ALIAS "${SRCML_LIBSRCML_LINK_DEFAULT}")

# install the libsrcml include file
install(FILES ${CMAKE_CURRENT_SOURCE_DIR}/srcml.h DESTINATION ${CMAKE_INSTALL_INCLUDEDIR} COMPONENT DEVLIBS)

# On Windows with vcpkg, install all the dlls that the vcpkg installed
# Handles this for client also
if(WIN32 AND DEFINED VCPKG_TARGET_TRIPLET)
    file(GLOB VCPKG_SRCML_DEPENDENCIES "${VCPKG_INSTALLED_DIR}/${VCPKG_TARGET_TRIPLET}/bin/*${CMAKE_SHARED_LIBRARY_SUFFIX}")
    install(FILES ${VCPKG_SRCML_DEPENDENCIES} DESTINATION bin COMPONENT SRCML)
endif()

# Run ldconfig for install (not cpack) on Ubuntu
# The component is for ignoring in cpack
if(DISTRO AND DISTRO MATCHES "Ubuntu")
    find_program(LDCONFIG ldconfig)
    if(LDCONFIG)
        install(CODE "message(STATUS \"Running: ldconfig\")" COMPONENT LOCAL)
        install(CODE "execute_process(COMMAND ${LDCONFIG})" COMPONENT LOCAL)
    else()
        install(CODE "message(NOTICE \"   NOTE: Unable to run ldconfig. Library libsrcml.so may not be found.\n   Suggest running ldconfig manually.\")" COMPONENT LOCAL)
    endif()
endif()<|MERGE_RESOLUTION|>--- conflicted
+++ resolved
@@ -124,11 +124,7 @@
 if(WIN32)
     # libsrcml shared
     install(TARGETS libsrcml_shared EXPORT libsrcml_shared_Targets RUNTIME COMPONENT SRCML ARCHIVE COMPONENT DEVLIBS)
-<<<<<<< HEAD
-    install(FILES $<TARGET_PDB_FILE:libsrcml_shared> DESTINATION bin OPTIONAL)
-=======
     install(FILES $<TARGET_PDB_FILE:libsrcml_shared> DESTINATION bin OPTIONAL COMPONENT DEVLIBS)
->>>>>>> 00504314
 else()
     install(TARGETS libsrcml_shared EXPORT libsrcml_shared_Targets LIBRARY COMPONENT SRCML NAMELINK_COMPONENT DEVLIBS)
 endif()
