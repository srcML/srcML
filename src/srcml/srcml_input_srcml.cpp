/**
 * @file srcml_input_srcml.cpp
 *
 * @copyright Copyright (C) 2014 srcML, LLC. (www.srcML.org)
 *
 * This file is part of the srcml command-line client.
 *
 * The srcML Toolkit is free software; you can redistribute it and/or modify
 * it under the terms of the GNU General Public License as published by
 * the Free Software Foundation; either version 2 of the License, or
 * (at your option) any later version.
 *
 * The srcML Toolkit is distributed in the hope that it will be useful,
 * but WITHOUT ANY WARRANTY; without even the implied warranty of
 * MERCHANTABILITY or FITNESS FOR A PARTICULAR PURPOSE.  See the
 * GNU General Public License for more details.
 *
 * You should have received a copy of the GNU General Public License
 * along with the srcml command-line client; if not, write to the Free Software
 * Foundation, Inc., 59 Temple Place, Suite 330, Boston, MA  02111-1307  USA
 */

#include <srcml_input_srcml.hpp>
#include <parse_queue.hpp>
#include <srcml_input_src.hpp>
#include <srcml.h>
#include <srcml_options.hpp>
#include <srcml_cli.hpp>

void srcml_input_srcml(ParseQueue& queue,
                       srcml_archive* srcml_output_archive,
                       const srcml_input_src& srcml_input) {

    // open the srcml input archive
    srcml_archive* srcml_input_archive = srcml_archive_create();
    if (contains<int>(srcml_input))
        srcml_archive_read_open_fd(srcml_input_archive, srcml_input);
    else if (contains<FILE*>(srcml_input))
        srcml_archive_read_open_FILE(srcml_input_archive, srcml_input);
    else
        srcml_archive_read_open_filename(srcml_input_archive, srcml_input.c_str());

    if (SRCML_COMMAND_XML & SRCMLOptions::get()) {
        // Undoes all setup of srcml output archive in create_srcml
        //unsigned long long opts  = srcml_archive_get_options(srcml_input_archive);
        //srcml_archive_set_options(srcml_output_archive, opts);
        //srcml_archive_disable_option(srcml_output_archive, SRCML_OPTION_ARCHIVE);
<<<<<<< HEAD
        
        int nsSize = srcml_archive_get_namespace_size(srcml_input_archive);
=======
>>>>>>> a7cdccc6
        
        size_t nsSize = srcml_archive_get_namespace_size(srcml_input_archive);
        
        for (size_t i = 0; i < nsSize; ++i) {
            srcml_archive_register_namespace(srcml_output_archive,
                srcml_archive_get_namespace_prefix(srcml_input_archive, i),
                srcml_archive_get_namespace_uri(srcml_input_archive, i));
        }
    }

    // move to the correct unit
    for (int i = 1; i < srcml_input.unit; ++i) {
        srcml_unit* unit = srcml_read_unit_header(srcml_input_archive);
        srcml_unit_free(unit);
    }

    bool unitPresent = false;

    // process each entry in the input srcml archive
    while (srcml_unit* unit = srcml_read_unit(srcml_input_archive)) {
        unitPresent = true;
        // form the parsing request
        ParseRequest* prequest = new ParseRequest;
        prequest->srcml_arch = srcml_output_archive;
        prequest->unit = unit;

        // hand request off to the processing queue
        queue.schedule(prequest);

        // one-time through for individual unit
        if (srcml_input.unit)
            break;
    }

    if (!unitPresent) {
        std::cerr << "Requested unit " << srcml_input.unit << " out of range.\n";
        exit(4);
    }

}<|MERGE_RESOLUTION|>--- conflicted
+++ resolved
@@ -45,11 +45,6 @@
         //unsigned long long opts  = srcml_archive_get_options(srcml_input_archive);
         //srcml_archive_set_options(srcml_output_archive, opts);
         //srcml_archive_disable_option(srcml_output_archive, SRCML_OPTION_ARCHIVE);
-<<<<<<< HEAD
-        
-        int nsSize = srcml_archive_get_namespace_size(srcml_input_archive);
-=======
->>>>>>> a7cdccc6
         
         size_t nsSize = srcml_archive_get_namespace_size(srcml_input_archive);
         
