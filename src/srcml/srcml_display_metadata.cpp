/**
 * @file srcml_display_info.cpp
 *
 * @copyright Copyright (C) 2014 srcML, LLC. (www.srcML.org)
 *
 * This file is part of the srcml command-line client.
 *
 * The srcML Toolkit is free software; you can redistribute it and/or modify
 * it under the terms of the GNU General Public License as published by
 * the Free Software Foundation; either version 2 of the License, or
 * (at your option) any later version.
 *
 * The srcML Toolkit is distributed in the hope that it will be useful,
 * but WITHOUT ANY WARRANTY; without even the implied warranty of
 * MERCHANTABILITY or FITNESS FOR A PARTICULAR PURPOSE.  See the
 * GNU General Public License for more details.
 *
 * You should have received a copy of the GNU General Public License
 * along with the srcml command-line client; if not, write to the Free Software
 * Foundation, Inc., 59 Temple Place, Suite 330, Boston, MA  02111-1307  USA
 */

#include <srcml_display_metadata.hpp>
#include <srcml_pretty.hpp>
#include <src_prefix.hpp>
#include <srcml.h>
#include <iostream>
#include <boost/filesystem.hpp>
#include <boost/foreach.hpp>
#include <iomanip>
#include <string.h>
#include <boost/format.hpp>

// display all files in srcml archive
/*
void srcml_list_unit_files(srcml_archive* srcml_arch) {

    int numUnits = 0;
    while (srcml_unit* unit = srcml_read_unit_header(srcml_arch)) {
        ++numUnits;
        std::cout << numUnits << '\t' << std::setw(5) << srcml_unit_get_filename(unit) << '\n';
        srcml_unit_free(unit);
    }
}

void srcml_display_info(srcml_archive* srcml_arch) {

    size_t nsSize = srcml_archive_get_namespace_size(srcml_arch);

    for (size_t i = 0; i < nsSize; ++i) {
        if (srcml_archive_get_namespace_uri(srcml_arch, i)) {
            if (strcmp(srcml_archive_get_namespace_prefix(srcml_arch, i), "") == 0) {
                std::cout << "xmlns=\"" << srcml_archive_get_namespace_uri(srcml_arch, i) << "\"\n";
            }
            else{
                std::cout << "xmlns:" << srcml_archive_get_namespace_prefix(srcml_arch, i) << "=\"" << srcml_archive_get_namespace_uri(srcml_arch, i) << "\"\n";
            }
        }
    }

    if (srcml_archive_get_xml_encoding(srcml_arch))
        std::cout << "encoding=" << "\"" << srcml_archive_get_xml_encoding(srcml_arch) << "\"\n";
    if (srcml_archive_get_language(srcml_arch))
        std::cout << "language=" << "\"" << srcml_archive_get_language(srcml_arch) << "\"\n"; 
    if (srcml_archive_get_directory(srcml_arch))
        std::cout << "directory=" << "\"" << srcml_archive_get_directory(srcml_arch) << "\"\n";
    if (srcml_archive_get_filename(srcml_arch))
        std::cout << "filename=" << "\"" << srcml_archive_get_filename(srcml_arch) << "\"\n";
}

void srcml_display_unit_count(srcml_archive* srcml_arch) {
    int num_units = 0;
    while (srcml_unit* unit = srcml_read_unit_header(srcml_arch)) {
        ++num_units;
        srcml_unit_free(unit);
    }
    std::cout << "units=" << "\"" << num_units << "\"\n";
}

void srcml_display_hash(srcml_unit* unit, int ignore_attribute_name) {

    if (!unit) {
        return;
    }
        
    const char* hash = srcml_unit_get_hash(unit);
    
    if (!hash && !ignore_attribute_name) {
        std::cout << "hash=\"\"\n";
    }

    if (hash && !ignore_attribute_name) {
        std::cout << "hash=\"" << hash << "\"\n";
    }

    if (hash && ignore_attribute_name) {
        std::cout << hash << "\n";
    }
}

void srcml_display_timestamp(srcml_unit* unit, int ignore_attribute_name) {
    if (!unit) {
        return;
    }
        
    const char* timestamp = srcml_unit_get_timestamp(unit);
    
    if (!timestamp && !ignore_attribute_name) {
        std::cout << "timestamp=\"\"\n";
    }

    if (timestamp && !ignore_attribute_name) {
        std::cout << "timestamp=\"" << timestamp << "\"\n";
    }

    if (timestamp && ignore_attribute_name) {
        std::cout << timestamp << "\n";
    }
}
*/

<<<<<<< HEAD
int srcml_unit_count(srcml_archive* srcml_arch) {

    int numUnits = 0;
    while (srcml_unit* unit = srcml_read_unit_header(srcml_arch)) {

        if (srcml_unit_get_language(unit))
            ++numUnits;

        srcml_unit_free(unit);
    }
    return numUnits;   
}

/*int srcml_pretty_format(srcml_archive* srcml_arch, const std::string& pretty_format) {

    std::string pretty_args = "";
    boost::optional<std::string> template_header = "";
    std::string template_string = pretty_format;

    size_t found = -1;

    while (true) {
        found = template_string.find("%", found + 1);
        
        if (found == std::string::npos) {
            break;
        }

        // For \% case
        if ((found != 0) && template_string[found - 1] == '\\') {
            continue;
        }

        if ((found + 1) < template_string.length()) {
            pretty_args += template_string[found + 1];
            template_string[found + 1] = 's';
        }
    }
=======
void srcml_display_language(srcml_unit* unit, int ignore_attribute_name) {
    if (!unit)
        return;

    const char* language = srcml_unit_get_language(unit);
    if (!language && !ignore_attribute_name)
        std::cout << "language=\"\"\n";

    if (language && !ignore_attribute_name)
        std::cout << "language=\"" << language << "\"\n";

    if (language && ignore_attribute_name)
        std::cout << language << "\n";
}

void srcml_display_metadata(const srcml_request_t& srcml_request, const srcml_input_t& src_input, const srcml_output_dest&) {
    int display_commands = SRCML_COMMAND_DISPLAY_SRCML_LANGUAGE |
                            SRCML_COMMAND_DISPLAY_SRCML_FILENAME |
                            SRCML_COMMAND_DISPLAY_SRCML_DIRECTORY |
                            SRCML_COMMAND_DISPLAY_SRCML_SRC_VERSION |
                            SRCML_COMMAND_DISPLAY_SRCML_ENCODING |
                            SRCML_COMMAND_DISPLAY_SRCML_HASH |
                            SRCML_COMMAND_DISPLAY_SRCML_TIMESTAMP;
>>>>>>> e64c74a0

    std::cerr << template_string << "\n";
    std::cerr << pretty_args << "\n";
    
    //std::string helloString = "Hello %s and %s \nFun time!";
    //std::vector<std::string> args;
    //args.push_back("Alice");
    //args.push_back("Bob");
    //std::cout << format_range(helloString, args) << '\n';

    return 0;
}
*/

void srcml_display_metadata(const srcml_request_t& srcml_request, const srcml_input_t& src_input, const srcml_output_dest&) {

    BOOST_FOREACH(const srcml_input_src& input, src_input) {
        // create the output srcml archive
        srcml_archive* srcml_arch = srcml_archive_create();

        if (contains<int>(input)) {
            if (srcml_archive_read_open_fd(srcml_arch, input) != SRCML_STATUS_OK) {
                std::cerr << "Srcml input cannot not be opened.\n";
                return;
            }
        }
        else if (contains<FILE*>(input)){
            if (srcml_archive_read_open_FILE(srcml_arch, input) != SRCML_STATUS_OK) {
                std::cerr << "Srcml input cannot not be opened.\n";
                return;
            }   
        }
        else {
            if (srcml_archive_read_open_filename(srcml_arch, (src_prefix_resource(input).c_str())) != SRCML_STATUS_OK) {
                std::cerr << "Srcml input cannot not be opened.\n";
                return;
            }
        }

<<<<<<< HEAD
        if (srcml_request.pretty_format) {
            srcml_pretty(srcml_arch, *srcml_request.pretty_format);
        }

=======
        srcml_unit* unit = 0;
        if (srcml_request.command & SRCML_COMMAND_DISPLAY_SRCML_HASH || srcml_request.command & SRCML_COMMAND_DISPLAY_SRCML_TIMESTAMP
            || srcml_request.command & SRCML_COMMAND_DISPLAY_SRCML_LANGUAGE) {
            unit = srcml_read_unit_header(srcml_arch);
        }

        // srcml->language
        if (srcml_request.command & SRCML_COMMAND_DISPLAY_SRCML_LANGUAGE){
            srcml_display_language(unit, ((display_commands & srcml_request.command) == SRCML_COMMAND_DISPLAY_SRCML_LANGUAGE));
        }
        // srcml->src filename
        if (srcml_request.command & SRCML_COMMAND_DISPLAY_SRCML_FILENAME){
            const char* archive_info = srcml_archive_get_filename(srcml_arch);
            if (archive_info) {
                if ((display_commands & srcml_request.command) == SRCML_COMMAND_DISPLAY_SRCML_FILENAME)
                    std::cout << archive_info << "\n";
                else
                    std::cout << "filename=\"" << archive_info << "\"\n";
            }
            else {
                if ((display_commands & srcml_request.command) == SRCML_COMMAND_DISPLAY_SRCML_FILENAME)
                    std::cout << "";
                else
                    std::cout << "filename=\"\"\n";
            }
        }
        // srcml->src directory
        if (srcml_request.command & SRCML_COMMAND_DISPLAY_SRCML_DIRECTORY){
            const char* archive_info = srcml_archive_get_directory(srcml_arch);
            if (archive_info) {
                if ((display_commands & srcml_request.command) == SRCML_COMMAND_DISPLAY_SRCML_DIRECTORY)
                    std::cout << archive_info << "\n";
                else
                    std::cout << "directory=\"" << archive_info << "\"\n";
            }
            else {
                if ((display_commands & srcml_request.command) == SRCML_COMMAND_DISPLAY_SRCML_DIRECTORY)
                    std::cout << "";
                else
                    std::cout << "directory=\"\"\n";
            }
        }
        // srcml->src src version
        if (srcml_request.command & SRCML_COMMAND_DISPLAY_SRCML_SRC_VERSION){
            const char* archive_info = srcml_archive_get_version(srcml_arch);
            if (archive_info) {
                if ((display_commands & srcml_request.command) == SRCML_COMMAND_DISPLAY_SRCML_SRC_VERSION)
                    std::cout << archive_info << "\n";
                else
                    std::cout << "version=\"" << archive_info << "\"\n";
            }
            else {
                if ((display_commands & srcml_request.command) == SRCML_COMMAND_DISPLAY_SRCML_SRC_VERSION)
                    std::cout << "";
                else
                    std::cout << "version=\"\"\n";
            }
        }
        // srcml->src encoding
        if (srcml_request.command & SRCML_COMMAND_DISPLAY_SRCML_ENCODING){
            const char* archive_info = srcml_archive_get_xml_encoding(srcml_arch);

            if (archive_info) {
                if ((display_commands & srcml_request.command) == SRCML_COMMAND_DISPLAY_SRCML_ENCODING)
                    std::cout << archive_info << "\n";
                else
                    std::cout << "encoding=\"" << archive_info << "\"\n";
            }
        }
        // srcml->src hash
        if (srcml_request.command & SRCML_COMMAND_DISPLAY_SRCML_HASH){
            srcml_display_hash(unit, ((display_commands & srcml_request.command) == SRCML_COMMAND_DISPLAY_SRCML_HASH));
        }
        // srcml->src timestamp
        if (srcml_request.command & SRCML_COMMAND_DISPLAY_SRCML_TIMESTAMP){
            srcml_display_timestamp(unit, ((display_commands & srcml_request.command) == SRCML_COMMAND_DISPLAY_SRCML_TIMESTAMP));
        }
        // srcml->src prefix query
        if (srcml_request.xmlns_prefix_query) {
            const char* prefix = srcml_archive_get_prefix_from_uri(srcml_arch, srcml_request.xmlns_prefix_query->c_str());
            if (prefix) {
                std::cout << prefix << '\n';
            }
        }

        // srcml long info
        if (srcml_request.command & SRCML_COMMAND_LONGINFO) {
            srcml_display_info(srcml_arch);
            srcml_display_unit_count(srcml_arch);
        }
        // srcml info
        if (srcml_request.command & SRCML_COMMAND_INFO) {
            srcml_display_info(srcml_arch);
        }
        // list filenames in srcml archive
        if (srcml_request.command & SRCML_COMMAND_LIST) {
            srcml_list_unit_files(srcml_arch);
        }
>>>>>>> e64c74a0
        // units
        if (srcml_request.command & SRCML_COMMAND_UNITS) {
            std::cout << srcml_unit_count(srcml_arch) << "\n";
        }

        srcml_archive_close(srcml_arch);
        srcml_archive_free(srcml_arch);
    }
}<|MERGE_RESOLUTION|>--- conflicted
+++ resolved
@@ -119,7 +119,6 @@
 }
 */
 
-<<<<<<< HEAD
 int srcml_unit_count(srcml_archive* srcml_arch) {
 
     int numUnits = 0;
@@ -132,70 +131,6 @@
     }
     return numUnits;   
 }
-
-/*int srcml_pretty_format(srcml_archive* srcml_arch, const std::string& pretty_format) {
-
-    std::string pretty_args = "";
-    boost::optional<std::string> template_header = "";
-    std::string template_string = pretty_format;
-
-    size_t found = -1;
-
-    while (true) {
-        found = template_string.find("%", found + 1);
-        
-        if (found == std::string::npos) {
-            break;
-        }
-
-        // For \% case
-        if ((found != 0) && template_string[found - 1] == '\\') {
-            continue;
-        }
-
-        if ((found + 1) < template_string.length()) {
-            pretty_args += template_string[found + 1];
-            template_string[found + 1] = 's';
-        }
-    }
-=======
-void srcml_display_language(srcml_unit* unit, int ignore_attribute_name) {
-    if (!unit)
-        return;
-
-    const char* language = srcml_unit_get_language(unit);
-    if (!language && !ignore_attribute_name)
-        std::cout << "language=\"\"\n";
-
-    if (language && !ignore_attribute_name)
-        std::cout << "language=\"" << language << "\"\n";
-
-    if (language && ignore_attribute_name)
-        std::cout << language << "\n";
-}
-
-void srcml_display_metadata(const srcml_request_t& srcml_request, const srcml_input_t& src_input, const srcml_output_dest&) {
-    int display_commands = SRCML_COMMAND_DISPLAY_SRCML_LANGUAGE |
-                            SRCML_COMMAND_DISPLAY_SRCML_FILENAME |
-                            SRCML_COMMAND_DISPLAY_SRCML_DIRECTORY |
-                            SRCML_COMMAND_DISPLAY_SRCML_SRC_VERSION |
-                            SRCML_COMMAND_DISPLAY_SRCML_ENCODING |
-                            SRCML_COMMAND_DISPLAY_SRCML_HASH |
-                            SRCML_COMMAND_DISPLAY_SRCML_TIMESTAMP;
->>>>>>> e64c74a0
-
-    std::cerr << template_string << "\n";
-    std::cerr << pretty_args << "\n";
-    
-    //std::string helloString = "Hello %s and %s \nFun time!";
-    //std::vector<std::string> args;
-    //args.push_back("Alice");
-    //args.push_back("Bob");
-    //std::cout << format_range(helloString, args) << '\n';
-
-    return 0;
-}
-*/
 
 void srcml_display_metadata(const srcml_request_t& srcml_request, const srcml_input_t& src_input, const srcml_output_dest&) {
 
@@ -222,111 +157,10 @@
             }
         }
 
-<<<<<<< HEAD
         if (srcml_request.pretty_format) {
             srcml_pretty(srcml_arch, *srcml_request.pretty_format);
         }
 
-=======
-        srcml_unit* unit = 0;
-        if (srcml_request.command & SRCML_COMMAND_DISPLAY_SRCML_HASH || srcml_request.command & SRCML_COMMAND_DISPLAY_SRCML_TIMESTAMP
-            || srcml_request.command & SRCML_COMMAND_DISPLAY_SRCML_LANGUAGE) {
-            unit = srcml_read_unit_header(srcml_arch);
-        }
-
-        // srcml->language
-        if (srcml_request.command & SRCML_COMMAND_DISPLAY_SRCML_LANGUAGE){
-            srcml_display_language(unit, ((display_commands & srcml_request.command) == SRCML_COMMAND_DISPLAY_SRCML_LANGUAGE));
-        }
-        // srcml->src filename
-        if (srcml_request.command & SRCML_COMMAND_DISPLAY_SRCML_FILENAME){
-            const char* archive_info = srcml_archive_get_filename(srcml_arch);
-            if (archive_info) {
-                if ((display_commands & srcml_request.command) == SRCML_COMMAND_DISPLAY_SRCML_FILENAME)
-                    std::cout << archive_info << "\n";
-                else
-                    std::cout << "filename=\"" << archive_info << "\"\n";
-            }
-            else {
-                if ((display_commands & srcml_request.command) == SRCML_COMMAND_DISPLAY_SRCML_FILENAME)
-                    std::cout << "";
-                else
-                    std::cout << "filename=\"\"\n";
-            }
-        }
-        // srcml->src directory
-        if (srcml_request.command & SRCML_COMMAND_DISPLAY_SRCML_DIRECTORY){
-            const char* archive_info = srcml_archive_get_directory(srcml_arch);
-            if (archive_info) {
-                if ((display_commands & srcml_request.command) == SRCML_COMMAND_DISPLAY_SRCML_DIRECTORY)
-                    std::cout << archive_info << "\n";
-                else
-                    std::cout << "directory=\"" << archive_info << "\"\n";
-            }
-            else {
-                if ((display_commands & srcml_request.command) == SRCML_COMMAND_DISPLAY_SRCML_DIRECTORY)
-                    std::cout << "";
-                else
-                    std::cout << "directory=\"\"\n";
-            }
-        }
-        // srcml->src src version
-        if (srcml_request.command & SRCML_COMMAND_DISPLAY_SRCML_SRC_VERSION){
-            const char* archive_info = srcml_archive_get_version(srcml_arch);
-            if (archive_info) {
-                if ((display_commands & srcml_request.command) == SRCML_COMMAND_DISPLAY_SRCML_SRC_VERSION)
-                    std::cout << archive_info << "\n";
-                else
-                    std::cout << "version=\"" << archive_info << "\"\n";
-            }
-            else {
-                if ((display_commands & srcml_request.command) == SRCML_COMMAND_DISPLAY_SRCML_SRC_VERSION)
-                    std::cout << "";
-                else
-                    std::cout << "version=\"\"\n";
-            }
-        }
-        // srcml->src encoding
-        if (srcml_request.command & SRCML_COMMAND_DISPLAY_SRCML_ENCODING){
-            const char* archive_info = srcml_archive_get_xml_encoding(srcml_arch);
-
-            if (archive_info) {
-                if ((display_commands & srcml_request.command) == SRCML_COMMAND_DISPLAY_SRCML_ENCODING)
-                    std::cout << archive_info << "\n";
-                else
-                    std::cout << "encoding=\"" << archive_info << "\"\n";
-            }
-        }
-        // srcml->src hash
-        if (srcml_request.command & SRCML_COMMAND_DISPLAY_SRCML_HASH){
-            srcml_display_hash(unit, ((display_commands & srcml_request.command) == SRCML_COMMAND_DISPLAY_SRCML_HASH));
-        }
-        // srcml->src timestamp
-        if (srcml_request.command & SRCML_COMMAND_DISPLAY_SRCML_TIMESTAMP){
-            srcml_display_timestamp(unit, ((display_commands & srcml_request.command) == SRCML_COMMAND_DISPLAY_SRCML_TIMESTAMP));
-        }
-        // srcml->src prefix query
-        if (srcml_request.xmlns_prefix_query) {
-            const char* prefix = srcml_archive_get_prefix_from_uri(srcml_arch, srcml_request.xmlns_prefix_query->c_str());
-            if (prefix) {
-                std::cout << prefix << '\n';
-            }
-        }
-
-        // srcml long info
-        if (srcml_request.command & SRCML_COMMAND_LONGINFO) {
-            srcml_display_info(srcml_arch);
-            srcml_display_unit_count(srcml_arch);
-        }
-        // srcml info
-        if (srcml_request.command & SRCML_COMMAND_INFO) {
-            srcml_display_info(srcml_arch);
-        }
-        // list filenames in srcml archive
-        if (srcml_request.command & SRCML_COMMAND_LIST) {
-            srcml_list_unit_files(srcml_arch);
-        }
->>>>>>> e64c74a0
         // units
         if (srcml_request.command & SRCML_COMMAND_UNITS) {
             std::cout << srcml_unit_count(srcml_arch) << "\n";
