--- conflicted
+++ resolved
@@ -167,44 +167,10 @@
             srcml_pretty(srcml_arch, "%l\n");
             return;
         }
-<<<<<<< HEAD
 
         if (srcml_request.command & SRCML_COMMAND_DISPLAY_SRCML_SRC_VERSION) {
             srcml_pretty(srcml_arch, "%v\n");
             return;
-=======
-        // srcml->src url
-        if (srcml_request.command & SRCML_COMMAND_DISPLAY_SRCML_DIRECTORY){
-            const char* archive_info = srcml_archive_get_url(srcml_arch);
-            if (archive_info) {
-                if ((display_commands & srcml_request.command) == SRCML_COMMAND_DISPLAY_SRCML_DIRECTORY)
-                    std::cout << archive_info << "\n";
-                else
-                    std::cout << "url=\"" << archive_info << "\"\n";
-            }
-            else {
-                if ((display_commands & srcml_request.command) == SRCML_COMMAND_DISPLAY_SRCML_DIRECTORY)
-                    std::cout << "";
-                else
-                    std::cout << "url=\"\"\n";
-            }
-        }
-        // srcml->src src version
-        if (srcml_request.command & SRCML_COMMAND_DISPLAY_SRCML_SRC_VERSION){
-            const char* archive_info = srcml_archive_get_version(srcml_arch);
-            if (archive_info) {
-                if ((display_commands & srcml_request.command) == SRCML_COMMAND_DISPLAY_SRCML_SRC_VERSION)
-                    std::cout << archive_info << "\n";
-                else
-                    std::cout << "version=\"" << archive_info << "\"\n";
-            }
-            else {
-                if ((display_commands & srcml_request.command) == SRCML_COMMAND_DISPLAY_SRCML_SRC_VERSION)
-                    std::cout << "";
-                else
-                    std::cout << "version=\"\"\n";
-            }
->>>>>>> 300b432d
         }
 
         if (srcml_request.command & SRCML_COMMAND_DISPLAY_SRCML_DIRECTORY) {
