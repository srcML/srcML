/**
 * @file srcml_display_info.cpp
 *
 * @copyright Copyright (C) 2014 srcML, LLC. (www.srcML.org)
 *
 * This file is part of the srcml command-line client.
 *
 * The srcML Toolkit is free software; you can redistribute it and/or modify
 * it under the terms of the GNU General Public License as published by
 * the Free Software Foundation; either version 2 of the License, or
 * (at your option) any later version.
 *
 * The srcML Toolkit is distributed in the hope that it will be useful,
 * but WITHOUT ANY WARRANTY; without even the implied warranty of
 * MERCHANTABILITY or FITNESS FOR A PARTICULAR PURPOSE.  See the
 * GNU General Public License for more details.
 *
 * You should have received a copy of the GNU General Public License
 * along with the srcml command-line client; if not, write to the Free Software
 * Foundation, Inc., 59 Temple Place, Suite 330, Boston, MA  02111-1307  USA
 */

#include <srcml_display_metadata.hpp>
#include <src_prefix.hpp>
#include <srcml.h>
#include <iostream>
#include <boost/filesystem.hpp>
#include <boost/foreach.hpp>
#include <iomanip>
#include <string.h>

int srcml_unit_count(srcml_archive* srcml_arch) {

    //fprintf(stderr, "DEBUG:  %s %s %d\n", __FILE__,  __FUNCTION__, __LINE__);

    int numUnits = 0;
    while (srcml_unit* unit = srcml_read_unit_header(srcml_arch)) {

        //fprintf(stderr, "DEBUG:  %s %s %d\n", __FILE__,  __FUNCTION__, __LINE__);

        ++numUnits;

        //fprintf(stderr, "DEBUG:  %s %s %d\n", __FILE__,  __FUNCTION__, __LINE__);

<<<<<<< HEAD
        srcml_free_unit(unit);
=======
        srcml_unit_free(unit);
>>>>>>> a7cdccc6

        //fprintf(stderr, "DEBUG:  %s %s %d\n", __FILE__,  __FUNCTION__, __LINE__);

    }

    //fprintf(stderr, "DEBUG:  %s %s %d\n", __FILE__,  __FUNCTION__, __LINE__);

    return numUnits;   
}

// display all files in srcml archive
void srcml_list_unit_files(srcml_archive* srcml_arch) {

    int numUnits = 0;
    while (srcml_unit* unit = srcml_read_unit_header(srcml_arch)) {
        ++numUnits;
        std::cout << numUnits << '\t' << std::setw(5) << srcml_unit_get_filename(unit) << '\n';
        srcml_unit_free(unit);
    }
}

void srcml_display_info(srcml_archive* srcml_arch) {

    size_t nsSize = srcml_archive_get_namespace_size(srcml_arch);

    for (size_t i = 0; i < nsSize; ++i) {
        if (srcml_archive_get_namespace_uri(srcml_arch, i)) {
            if (strcmp(srcml_archive_get_namespace_prefix(srcml_arch, i), "") == 0) {
                std::cout << "xmlns=\"" << srcml_archive_get_namespace_uri(srcml_arch, i) << "\"\n";
            }
            else{
                std::cout << "xmlns:" << srcml_archive_get_namespace_prefix(srcml_arch, i) << "=\"" << srcml_archive_get_namespace_uri(srcml_arch, i) << "\"\n";
            }
        }
    }

    if (srcml_archive_get_xml_encoding(srcml_arch))
        std::cout << "encoding=" << "\"" << srcml_archive_get_xml_encoding(srcml_arch) << "\"\n";
    if (srcml_archive_get_language(srcml_arch))
        std::cout << "language=" << "\"" << srcml_archive_get_language(srcml_arch) << "\"\n"; 
    if (srcml_archive_get_directory(srcml_arch))
        std::cout << "directory=" << "\"" << srcml_archive_get_directory(srcml_arch) << "\"\n";
    if (srcml_archive_get_filename(srcml_arch))
        std::cout << "filename=" << "\"" << srcml_archive_get_filename(srcml_arch) << "\"\n";
}

void srcml_display_unit_count(srcml_archive* srcml_arch) {
    int num_units = 0;
    while (srcml_unit* unit = srcml_read_unit_header(srcml_arch)) {
        ++num_units;
        srcml_unit_free(unit);
    }
    std::cout << "units=" << "\"" << num_units << "\"\n";
}

void srcml_display_metadata(const srcml_request_t& srcml_request, const srcml_input_t& src_input, const srcml_output_dest&) {
    int display_commands = SRCML_COMMAND_DISPLAY_SRCML_LANGUAGE |
                            SRCML_COMMAND_DISPLAY_SRCML_FILENAME |
                            SRCML_COMMAND_DISPLAY_SRCML_DIRECTORY |
                            SRCML_COMMAND_DISPLAY_SRCML_SRC_VERSION |
                            SRCML_COMMAND_DISPLAY_SRCML_ENCODING;

//fprintf(stderr, "DEBUG:  %s %s %d\n", __FILE__,  __FUNCTION__, __LINE__);

    BOOST_FOREACH(const srcml_input_src& input, src_input) {
        // create the output srcml archive
        srcml_archive* srcml_arch = srcml_archive_create();

//fprintf(stderr, "DEBUG:  %s %s %d\n", __FILE__,  __FUNCTION__, __LINE__);

//fprintf(stderr, "DEBUG:  %s %s %d\n", __FILE__,  __FUNCTION__, __LINE__);

        if (contains<int>(input)) {
            if (srcml_archive_read_open_fd(srcml_arch, input) != SRCML_STATUS_OK) {
                std::cerr << "Srcml input cannot not be opened.\n";
                return;
            }
        }
        else if (contains<FILE*>(input)){
            if (srcml_archive_read_open_FILE(srcml_arch, input) != SRCML_STATUS_OK) {
                std::cerr << "Srcml input cannot not be opened.\n";
                return;
            }   
        }
        else {
            if (srcml_archive_read_open_filename(srcml_arch, (src_prefix_resource(input).c_str())) != SRCML_STATUS_OK) {
                std::cerr << "Srcml input cannot not be opened.\n";
                return;
            }
        }

        // srcml->src language
        if (srcml_request.command & SRCML_COMMAND_DISPLAY_SRCML_LANGUAGE){
            const char* archive_info = srcml_archive_get_language(srcml_arch);
            if (archive_info) {
                if ((display_commands & srcml_request.command) == SRCML_COMMAND_DISPLAY_SRCML_LANGUAGE)
                    std::cout << archive_info << "\n";
                else
                    std::cout << "language=\"" << archive_info << "\"\n";
            }
            else {
                if ((display_commands & srcml_request.command) == SRCML_COMMAND_DISPLAY_SRCML_LANGUAGE)
                    std::cout << "";
                else
                    std::cout << "language=\"\"\n";
            }
        }
        // srcml->src filename
        if (srcml_request.command & SRCML_COMMAND_DISPLAY_SRCML_FILENAME){
            const char* archive_info = srcml_archive_get_filename(srcml_arch);
            if (archive_info) {
                if ((display_commands & srcml_request.command) == SRCML_COMMAND_DISPLAY_SRCML_FILENAME)
                    std::cout << archive_info << "\n";
                else
                    std::cout << "filename=\"" << archive_info << "\"\n";
            }
            else {
                if ((display_commands & srcml_request.command) == SRCML_COMMAND_DISPLAY_SRCML_FILENAME)
                    std::cout << "";
                else
                    std::cout << "filename=\"\"\n";
            }
        }
        // srcml->src directory
        if (srcml_request.command & SRCML_COMMAND_DISPLAY_SRCML_DIRECTORY){
            const char* archive_info = srcml_archive_get_directory(srcml_arch);
            if (archive_info) {
                if ((display_commands & srcml_request.command) == SRCML_COMMAND_DISPLAY_SRCML_DIRECTORY)
                    std::cout << archive_info << "\n";
                else
                    std::cout << "directory=\"" << archive_info << "\"\n";
            }
            else {
                if ((display_commands & srcml_request.command) == SRCML_COMMAND_DISPLAY_SRCML_DIRECTORY)
                    std::cout << "";
                else
                    std::cout << "directory=\"\"\n";
            }
        }
        // srcml->src src version
        if (srcml_request.command & SRCML_COMMAND_DISPLAY_SRCML_SRC_VERSION){
            const char* archive_info = srcml_archive_get_version(srcml_arch);
            if (archive_info) {
                if ((display_commands & srcml_request.command) == SRCML_COMMAND_DISPLAY_SRCML_SRC_VERSION)
                    std::cout << archive_info << "\n";
                else
                    std::cout << "version=\"" << archive_info << "\"\n";
            }
            else {
                if ((display_commands & srcml_request.command) == SRCML_COMMAND_DISPLAY_SRCML_SRC_VERSION)
                    std::cout << "";
                else
                    std::cout << "version=\"\"\n";
            }
        }
        // srcml->src encoding
        if (srcml_request.command & SRCML_COMMAND_DISPLAY_SRCML_ENCODING){
            const char* archive_info = srcml_archive_get_xml_encoding(srcml_arch);

            if (archive_info) {
                if ((display_commands & srcml_request.command) == SRCML_COMMAND_DISPLAY_SRCML_ENCODING)
                    std::cout << archive_info << "\n";
                else
                    std::cout << "encoding=\"" << archive_info << "\"\n";
            }
        }
        // srcml->src prefix query
        if (srcml_request.xmlns_prefix_query) {
            const char* prefix = srcml_archive_get_prefix_from_uri(srcml_arch, srcml_request.xmlns_prefix_query->c_str());
            if (prefix) {
                std::cout << prefix << '\n';
            }
        }

        // srcml long info
        if (srcml_request.command & SRCML_COMMAND_LONGINFO) {
            srcml_display_info(srcml_arch);
            srcml_display_unit_count(srcml_arch);
        }
        // srcml info
        if (srcml_request.command & SRCML_COMMAND_INFO) {
            srcml_display_info(srcml_arch);
        }
        // list filenames in srcml archive
        if (srcml_request.command & SRCML_COMMAND_LIST) {
            srcml_list_unit_files(srcml_arch);
        }
        // units
        if (srcml_request.command & SRCML_COMMAND_UNITS) {
            std::cout << srcml_unit_count(srcml_arch) << "\n";
        }

        srcml_archive_close(srcml_arch);
        srcml_archive_free(srcml_arch);
    }
}<|MERGE_RESOLUTION|>--- conflicted
+++ resolved
@@ -42,11 +42,7 @@
 
         //fprintf(stderr, "DEBUG:  %s %s %d\n", __FILE__,  __FUNCTION__, __LINE__);
 
-<<<<<<< HEAD
-        srcml_free_unit(unit);
-=======
         srcml_unit_free(unit);
->>>>>>> a7cdccc6
 
         //fprintf(stderr, "DEBUG:  %s %s %d\n", __FILE__,  __FUNCTION__, __LINE__);
 
@@ -117,8 +113,6 @@
 
 //fprintf(stderr, "DEBUG:  %s %s %d\n", __FILE__,  __FUNCTION__, __LINE__);
 
-//fprintf(stderr, "DEBUG:  %s %s %d\n", __FILE__,  __FUNCTION__, __LINE__);
-
         if (contains<int>(input)) {
             if (srcml_archive_read_open_fd(srcml_arch, input) != SRCML_STATUS_OK) {
                 std::cerr << "Srcml input cannot not be opened.\n";
