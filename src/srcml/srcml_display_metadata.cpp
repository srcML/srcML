--- conflicted
+++ resolved
@@ -141,16 +141,10 @@
     return numUnits;   
 }
 
-<<<<<<< HEAD
 void srcml_pretty_format(srcml_archive* srcml_arch, const std::string& pretty_format) {
      bool field_active = false;
 
      BOOST_FOREACH(const char& output_char, pretty_format) {     
-=======
-void srcml_pretty_format(srcml_archive* srcml_arch) {
-     BOOST_FOREACH(const char& output_char, *srcml_request.pretty_format) {
-                
->>>>>>> e4bff3f6
         // Find either special fields or escape characters
         if (!field_active && (output_char == '%' || output_char == '\\')) {
             field_active = true;
@@ -160,25 +154,15 @@
         }
     }
 
-<<<<<<< HEAD
     /*
     while (true) {
         std::size_t found = pretty_format.find("%");
-=======
-    while (true) {
-        std::size_t found = str.find("%");
->>>>>>> e4bff3f6
-        
         if (found != std::string::npos) {
             break;
         }
     }
-<<<<<<< HEAD
     */
     
-=======
-
->>>>>>> e4bff3f6
     std::string helloString = "Hello %s and %s";
     std::vector<std::string> args;
     args.push_back("Alice");
@@ -217,7 +201,6 @@
             }
         }
 
-<<<<<<< HEAD
         if (srcml_request.pretty_format) {
             srcml_pretty_format(srcml_arch, *srcml_request.pretty_format);
         }
@@ -227,19 +210,6 @@
             std::cerr << *srcml_request.info_format << "\n";
         }*/
 
-=======
-        bool field_active = false;
-
-        if (srcml_request.pretty_format) {
-            srcml_pretty_format(srcml_arch);
-        }
-
-        // DEBUG TEST
-        /*if (srcml_request.info_format) {
-            std::cerr << *srcml_request.info_format << "\n";
-        }*/
-
->>>>>>> e4bff3f6
         // units
         if (srcml_request.command & SRCML_COMMAND_UNITS) {
             std::cout << srcml_unit_count(srcml_arch) << "\n";
