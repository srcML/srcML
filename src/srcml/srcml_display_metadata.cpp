/**
 * @file srcml_display_info.cpp
 *
 * @copyright Copyright (C) 2014 srcML, LLC. (www.srcML.org)
 *
 * This file is part of the srcml command-line client.
 *
 * The srcML Toolkit is free software; you can redistribute it and/or modify
 * it under the terms of the GNU General Public License as published by
 * the Free Software Foundation; either version 2 of the License, or
 * (at your option) any later version.
 *
 * The srcML Toolkit is distributed in the hope that it will be useful,
 * but WITHOUT ANY WARRANTY; without even the implied warranty of
 * MERCHANTABILITY or FITNESS FOR A PARTICULAR PURPOSE.  See the
 * GNU General Public License for more details.
 *
 * You should have received a copy of the GNU General Public License
 * along with the srcml command-line client; if not, write to the Free Software
 * Foundation, Inc., 59 Temple Place, Suite 330, Boston, MA  02111-1307  USA
 */

#include <srcml_display_metadata.hpp>
#include <srcml_pretty.hpp>
#include <src_prefix.hpp>
#include <srcml.h>
#include <iostream>
#include <boost/filesystem.hpp>
#include <boost/foreach.hpp>
#include <iomanip>
#include <string.h>
<<<<<<< HEAD

int srcml_unit_count(srcml_archive* srcml_arch) {

    //fprintf(stderr, "DEBUG:  %s %s %d\n", __FILE__,  __FUNCTION__, __LINE__);

    int numUnits = 0;
    while (srcml_unit* unit = srcml_read_unit_header(srcml_arch)) {

        //fprintf(stderr, "DEBUG:  %s %s %d\n", __FILE__,  __FUNCTION__, __LINE__);

        ++numUnits;

        //fprintf(stderr, "DEBUG:  %s %s %d\n", __FILE__,  __FUNCTION__, __LINE__);

        srcml_unit_free(unit);

        //fprintf(stderr, "DEBUG:  %s %s %d\n", __FILE__,  __FUNCTION__, __LINE__);

    }

    //fprintf(stderr, "DEBUG:  %s %s %d\n", __FILE__,  __FUNCTION__, __LINE__);

    return numUnits;   
}
=======
#include <boost/format.hpp>
>>>>>>> 3d7313dc

// display all files in srcml archive
/*
void srcml_list_unit_files(srcml_archive* srcml_arch) {

    int numUnits = 0;
    while (srcml_unit* unit = srcml_read_unit_header(srcml_arch)) {
        ++numUnits;
        std::cout << numUnits << '\t' << std::setw(5) << srcml_unit_get_filename(unit) << '\n';
        srcml_unit_free(unit);
    }
}

void srcml_display_info(srcml_archive* srcml_arch) {

    size_t nsSize = srcml_archive_get_namespace_size(srcml_arch);

    for (size_t i = 0; i < nsSize; ++i) {
        if (srcml_archive_get_namespace_uri(srcml_arch, i)) {
            if (strcmp(srcml_archive_get_namespace_prefix(srcml_arch, i), "") == 0) {
                std::cout << "xmlns=\"" << srcml_archive_get_namespace_uri(srcml_arch, i) << "\"\n";
            }
            else{
                std::cout << "xmlns:" << srcml_archive_get_namespace_prefix(srcml_arch, i) << "=\"" << srcml_archive_get_namespace_uri(srcml_arch, i) << "\"\n";
            }
        }
    }

    if (srcml_archive_get_xml_encoding(srcml_arch))
        std::cout << "encoding=" << "\"" << srcml_archive_get_xml_encoding(srcml_arch) << "\"\n";
    if (srcml_archive_get_language(srcml_arch))
        std::cout << "language=" << "\"" << srcml_archive_get_language(srcml_arch) << "\"\n"; 
    if (srcml_archive_get_url(srcml_arch))
        std::cout << "url=" << "\"" << srcml_archive_get_url(srcml_arch) << "\"\n";
    if (srcml_archive_get_filename(srcml_arch))
        std::cout << "filename=" << "\"" << srcml_archive_get_filename(srcml_arch) << "\"\n";
}

void srcml_display_unit_count(srcml_archive* srcml_arch) {
    int num_units = 0;
    while (srcml_unit* unit = srcml_read_unit_header(srcml_arch)) {
        ++num_units;
        srcml_unit_free(unit);
    }
    std::cout << "units=" << "\"" << num_units << "\"\n";
}

void srcml_display_hash(srcml_unit* unit, int ignore_attribute_name) {

    if (!unit) {
        return;
    }
        
    const char* hash = srcml_unit_get_hash(unit);
    
    if (!hash && !ignore_attribute_name) {
        std::cout << "hash=\"\"\n";
    }

    if (hash && !ignore_attribute_name) {
        std::cout << "hash=\"" << hash << "\"\n";
    }

    if (hash && ignore_attribute_name) {
        std::cout << hash << "\n";
    }
}

void srcml_display_timestamp(srcml_unit* unit, int ignore_attribute_name) {
    if (!unit) {
        return;
    }
        
    const char* timestamp = srcml_unit_get_timestamp(unit);
    
    if (!timestamp && !ignore_attribute_name) {
        std::cout << "timestamp=\"\"\n";
    }

    if (timestamp && !ignore_attribute_name) {
        std::cout << "timestamp=\"" << timestamp << "\"\n";
    }

    if (timestamp && ignore_attribute_name) {
        std::cout << timestamp << "\n";
    }
}
*/

int srcml_unit_count(srcml_archive* srcml_arch) {

    int numUnits = 0;
    while (srcml_unit* unit = srcml_read_unit_header(srcml_arch)) {

        if (srcml_unit_get_language(unit))
            ++numUnits;

        srcml_unit_free(unit);
    }
    return numUnits;
}

void srcml_display_metadata(const srcml_request_t& srcml_request, const srcml_input_t& src_input, const srcml_output_dest&) {
    
    BOOST_FOREACH(const srcml_input_src& input, src_input) {
        // create the output srcml archive
        srcml_archive* srcml_arch = srcml_archive_create();

        if (contains<int>(input)) {
            if (srcml_archive_read_open_fd(srcml_arch, input) != SRCML_STATUS_OK) {
                std::cerr << "Srcml input cannot not be opened.\n";
                return;
            }
        }
        else if (contains<FILE*>(input)){
            if (srcml_archive_read_open_FILE(srcml_arch, input) != SRCML_STATUS_OK) {
                std::cerr << "Srcml input cannot not be opened.\n";
                return;
            }   
        }
        else {
            if (srcml_archive_read_open_filename(srcml_arch, (src_prefix_resource(input).c_str())) != SRCML_STATUS_OK) {
                std::cerr << "Srcml input cannot not be opened.\n";
                return;
            }
        }

        // Overrides all others Perform a pretty output
        if (srcml_request.pretty_format) {
            srcml_pretty(srcml_arch, *srcml_request.pretty_format);
            return;
        }

        if (srcml_request.command & SRCML_COMMAND_DISPLAY_SRCML_LANGUAGE) {
            srcml_pretty(srcml_arch, "%l\n");
            return;
        }

        if (srcml_request.command & SRCML_COMMAND_DISPLAY_SRCML_SRC_VERSION) {
            srcml_pretty(srcml_arch, "%v\n");
            return;
        }

        if (srcml_request.command & SRCML_COMMAND_DISPLAY_SRCML_URL) {
            srcml_pretty(srcml_arch, "%U\n");
            return;
        }

        if (srcml_request.command & SRCML_COMMAND_DISPLAY_SRCML_FILENAME) {
            srcml_pretty(srcml_arch, "%F\n");
            return;
        }

        if (srcml_request.command & SRCML_COMMAND_DISPLAY_SRCML_FILENAME) {
            srcml_pretty(srcml_arch, "%F\n");
            return;
        }

        if (srcml_request.command & SRCML_COMMAND_DISPLAY_SRCML_ENCODING) {
            srcml_pretty(srcml_arch, "%X\n");
            return;
        }

        if (srcml_request.command & SRCML_COMMAND_DISPLAY_SRCML_HASH) {
            srcml_pretty(srcml_arch, "%h\n");
            return;
        }

        if (srcml_request.command & SRCML_COMMAND_DISPLAY_SRCML_TIMESTAMP) {
            srcml_pretty(srcml_arch, "%t\n");
            return;
        }

        if (srcml_request.xmlns_prefix_query) {
            const char* prefix = srcml_archive_get_prefix_from_uri(srcml_arch, srcml_request.xmlns_prefix_query->c_str());
            if (prefix) {
                std::cout << prefix << '\n';
            }
            return;
        }

        // units
        if (srcml_request.command & SRCML_COMMAND_UNITS) {
            std::cout << srcml_unit_count(srcml_arch) << "\n";
        }

        srcml_archive_close(srcml_arch);
        srcml_archive_free(srcml_arch);
    }
}<|MERGE_RESOLUTION|>--- conflicted
+++ resolved
@@ -29,34 +29,7 @@
 #include <boost/foreach.hpp>
 #include <iomanip>
 #include <string.h>
-<<<<<<< HEAD
-
-int srcml_unit_count(srcml_archive* srcml_arch) {
-
-    //fprintf(stderr, "DEBUG:  %s %s %d\n", __FILE__,  __FUNCTION__, __LINE__);
-
-    int numUnits = 0;
-    while (srcml_unit* unit = srcml_read_unit_header(srcml_arch)) {
-
-        //fprintf(stderr, "DEBUG:  %s %s %d\n", __FILE__,  __FUNCTION__, __LINE__);
-
-        ++numUnits;
-
-        //fprintf(stderr, "DEBUG:  %s %s %d\n", __FILE__,  __FUNCTION__, __LINE__);
-
-        srcml_unit_free(unit);
-
-        //fprintf(stderr, "DEBUG:  %s %s %d\n", __FILE__,  __FUNCTION__, __LINE__);
-
-    }
-
-    //fprintf(stderr, "DEBUG:  %s %s %d\n", __FILE__,  __FUNCTION__, __LINE__);
-
-    return numUnits;   
-}
-=======
 #include <boost/format.hpp>
->>>>>>> 3d7313dc
 
 // display all files in srcml archive
 /*
