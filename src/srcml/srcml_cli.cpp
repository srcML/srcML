/**
 * @file srcml_cli.cpp
 *
 * @copyright @copyright Copyright (C) 2014 SDML (www.srcML.org)
 *
 * This file is part of the srcML Toolkit.
 *
 * The srcML Toolkit is free software; you can redistribute it and/or modify
 * it under the terms of the GNU General Public License as published by
 * the Free Software Foundation; either version 2 of the License, or
 * (at your option) any later version.
 *
 * The srcML Toolkit is distributed in the hope that it will be useful,
 * but WITHOUT ANY WARRANTY; without even the implied warranty of
 * MERCHANTABILITY or FITNESS FOR A PARTICULAR PURPOSE.  See the
 * GNU General Public License for more details.
 *
 * You should have received a copy of the GNU General Public License
 * along with the srcML Toolkit; if not, write to the Free Software
 * Foundation, Inc., 59 Temple Place, Suite 330, Boston, MA  02111-1307  USA
 */

/*
  srcml_cli handles parsing for CLI options for srcml
*/

#include <srcml_cli.hpp>
#include <boost/program_options.hpp>
#include <boost/foreach.hpp>

namespace prog_opts = boost::program_options;

const char* SRCML_HEADER = "";
const char* SRCML_FOOTER = "";

const char* SRC2SRCML_HEADER = "Usage: srcml [options] <src_infile>... [-o <srcML_outfile>]\
  \n\n\
  Translates C, C++, and Java source code into the XML source-code representation srcML.\n\
  Input can be from standard input, a file, a directory, or an archive file, i.e., tar, cpio, and zip.\n\
  Multiple files are stored in a srcML archive.\
  \n\n\
  The source-code language is based on the file extension.  Additional extensions for a language\n\
  can be registered, and can be directly set using the --language option.\
  \n\n\
  By default, output is to stdout.  You can specify a file for output using the --output or -o option.\n\
  When no filenames are given, input is from stdin and output is to stdout.\n\
  An input filename of '-' also reads from stdin.\
  \n\n\
  Any input file can be a local filename (FILE) or a URI with the protocols http:, ftp:, or file:\
  \n\n";

const char* SRC2SRCML_FOOTER = "Examples:\
  \n\n\
  src2srcml (read from standard input, write to standard output)\n\
  src2srcml m.cpp          (read from file m.cpp, write to standard output)\n\
  src2srcml m.cpp -o m.cpp.xml (read from file m.cpp, write to file m.cpp.xml)\n\
  \n\
  src2srcml http://www.sdml.info/projects/srcml/ex/main.cpp (read from URI)\n\
  \n\
  src2srcml --directory=src --filename=m.cpp m.cpp -o m.cpp.xml (element unit attributes dir \"src\", filename \"m.cpp\")\n\
  src2srcml --src-encoding=UTF-8 m.cpp m.cpp.xml         (encoding of input text file is UTF-8)\n\
  src2srcml --xml-encoding=ISO-8859-1 m.cpp m.cpp.xml    (set encoding of srcML file to ISO-8859-1)\n\
  \n\
  www.sdml.info\n\
  Report bugs to collard@uakron.edu";

const char* SRCML2SRC_HEADER = "Usage: srcml2src [options] <srcML_infile>... [-o <src_outfile>]\
  \n\n\
  Translates from the the XML source-code representation srcML back to source-code.\
  \n\n\
  Extracts back to standard output, the disk, or to traditional archive formats,\n\
  e.g., tar, cpio, zip, and with optional gzip, bzip2 compression.\n\
  Provides access to metadata about the srcML document. For srcML archives\n\
  provides extraction of specific files, and efficient querying/transformation\n\
  using XPath, XSLT, and RelaxNG.\
  \n\n\
  srcML archives contain multiple individual source code files,\n\
  e.g., an entire project or directory tree.\
  \n\n\
  By default, output is to stdout.  You can specify a file for output using the --output or -o option.\n\
  When no filenames are given, input is from stdin and output is to stdout.\n\
  An input filename of '-' also reads from stdin.\
  \n\n\
  Any input file, including XSLT and RelaxNG files, can be a local\n\
  filename (FILE) or a URI with the protocols http:, ftp:, or file:\
  \n\n\
  The srcML files can be in xml, or compressed with gzip or bzip2 (detected automatically).\
  \n\n";

const char* SRCML2SRC_FOOTER = "Examples:\
  \n\n\
  Read from file main.cpp.xml, write to file main.cpp:\
  \n\
  srcml main.cpp.xml -o main.cpp\
  \n\n\
  Read from URI, write to file main.cpp:\
  \n\
  srcml http://www.sdml.info/projects/srcml/ex/main.cpp.xml main.cpp\
  \n\n\
  Read from file main.cpp.xml, output language attribute to stdout:\
  \n\
  srcml main.cpp.xml --language\n\
  \n\
  www.sdml.info\n\
  Report bugs to collard@uakron.edu";

srcml_request_t srcml_request = { /* 0 */ };

// Define Program Options
prog_opts::options_description general("General Options");
prog_opts::options_description src2srcml_options("src2srcml Options");
prog_opts::options_description srcml2src_options("srcml2src Options");
prog_opts::options_description cpp_markup("CPP Markup Options");
prog_opts::options_description line_col("Line/Column Position");
prog_opts::options_description markup("Markup Extensions");
prog_opts::options_description src2srcml_metadata("Metadata Options");
prog_opts::options_description srcml2src_metadata("Metadata Options");
prog_opts::options_description prefix("Prefix Options");
prog_opts::options_description query_transform("Query and Transform Options");
prog_opts::options_description srcml_archive_options("srcML Archive Options");
prog_opts::options_description src2srcml("src2srcml");
prog_opts::options_description srcml2src("srcml2src");
prog_opts::options_description positional_options("positional");
prog_opts::options_description all("All Options");

// Positional Args
prog_opts::positional_options_description input_file;

/* DREW:  Most of the no parameter options could be recorded this way */
template <int option>
void option_markup(bool opt) {
    /*
      If we have markup options the NULL optional arguement needs to
      first be initializied before the bitwise work can be done.
    */
    if (!srcml_request.markup_options)
        srcml_request.markup_options = 0;

    if (opt)
        *srcml_request.markup_options |= option;
}

template <int command>
void option_command(bool opt) {
    if (opt)
        srcml_request.command |= command;
}

// Generic fields
template <boost::optional<std::string> srcml_request_t::*pfield>
void option_field(const std::string& value) { srcml_request.*pfield = value; }

template <std::vector<std::string> srcml_request_t::*pfield>
void option_field(const std::vector<std::string>& value) { srcml_request.*pfield = value; }

template <std::string srcml_request_t::*pfield>
void option_field(const std::string& value) { srcml_request.*pfield = value; }

template <int srcml_request_t::*pfield>
void option_field(int value) { srcml_request.*pfield = value; }

// option xml encoding attribute
template <>
void option_field<&srcml_request_t::att_xml_encoding>(const std::string& value) {

    if (value.empty() || srcml_check_encoding(value.c_str()) == 0) {
        std::cerr << "srcmlCLI: invalid encoding.\n";
        exit(1); //ERROR CODE TBD
    }
    srcml_request.att_xml_encoding = value;
}

// option language attribute
template <>
void option_field<&srcml_request_t::att_language>(const std::string& value) {

    // check language
    if (value.empty() || srcml_check_language(value.c_str()) == 0) {
        std::cerr << "srcmlCLI: invalid language.\n";
        exit(1); //ERROR CODE TBD
    }
    srcml_request.att_language = value;
}

// option tabs
template <>
void option_field<&srcml_request_t::tabs>(int value) {

    // check tabstop
    if (value < 1) {
        std::cerr << "srcmlCLI: " << value << " is an invalid tab stop. Tab stops must be 1 or higher.\n";
        exit(1); //ERROR CODE TBD
    }
    srcml_request.tabs = value;
}

void option_xmlns_uri(const std::string& value) {
  srcml_request.xmlns_prefix.push_back("=" + value);
}

void option_xmlns_prefix(const std::vector<std::string>& values) {
    srcml_request.xmlns_prefix.insert(srcml_request.xmlns_prefix.end(), values.begin(), values.end());
}

// option language attribute
void option_to_dir(const std::string& value) {
    srcml_request.output_filename = value;
    srcml_request.command |= SRCML_COMMAND_TO_DIRECTORY; 
}

void positional_args(const std::vector<std::string>& value) {
    srcml_request.input.reserve(value.size());

    std::string prefix = "";
    BOOST_FOREACH(const std::string& iname, value) {

        if (iname == "-")
            srcml_request.sawstdin = true;

        srcml_request.input.push_back(prefix + iname);
    }
}

void option_help(const std::string& help_opt) {
    if (help_opt.empty()) {
        // TODO: A new header and footer for the general option
        std::cout << SRCML_HEADER << "\n";
        std::cout << general << "\n";
        std::cout << SRCML_FOOTER << "\n";
    }
    else if (help_opt == "src2srcml") {
        std::cout << SRC2SRCML_HEADER << "\n";
        std::cout << src2srcml << "\n";
        std::cout << SRC2SRCML_FOOTER << "\n";
    }
    else if (help_opt == "srcml2src") {
        std::cout << SRCML2SRC_HEADER << "\n";
        std::cout << srcml2src << "\n";
        std::cout << SRCML2SRC_FOOTER << "\n";
    }
    else {
        std::cout << "Unknown module '"
                  << help_opt << "' in the --help-module option\n";
        exit(1);
    }
    exit(0);
}

/* Function used to check that 'opt1' and 'opt2' are not specified
   at the same time. (FROM BOOST LIBRARY EXAMPLES)*/
void conflicting_options(const prog_opts::variables_map& vm, const char* opt1, const char* opt2);

// Custom Parser Definition
std::pair<std::string, std::string> custom_parser(const std::string& s);

// Debug
void debug_cli_opts(const struct srcml_request_t srcml_request);

// Interpretation of CLI options
srcml_request_t parseCLI(int argc, char* argv[]) {
    try {
        general.add_options()
            ("compress,z", prog_opts::bool_switch()->notifier(&option_markup<SRCML_OPTION_COMPRESS>), "output in gzip format")
            ("help,h", prog_opts::value<std::string>()->implicit_value("")->notifier(&option_help),"display this help and exit. USAGE: help or help [module name]. MODULES: src2srcml, srcml2src")
            ("no-namespace-decl", prog_opts::bool_switch()->notifier(&option_markup<SRCML_OPTION_NAMESPACE_DECL>), "do not output any namespace declarations")
            ("no-xml-declaration", prog_opts::bool_switch()->notifier(&option_markup<SRCML_OPTION_XML_DECL>), "do not output the XML declaration")
            ("output,o", prog_opts::value<std::string>()->notifier(&option_field<&srcml_request_t::output_filename>)->default_value("-"), "write result ouput to arg which is a FILE or URI")
            ("quiet,q", prog_opts::bool_switch()->notifier(&option_command<SRCML_COMMAND_QUIET>), "suppresses status messages")
            ("src-encoding,t", prog_opts::value<std::string>()->notifier(&option_field<&srcml_request_t::src_encoding>), "set the input source encoding to arg (default:  ISO-8859-1)")
            ("max-threads", prog_opts::value<int>()->notifier(&option_field<&srcml_request_t::max_threads>)->default_value(4), "set the maximum number of threads srcml can spawn")
            ("verbose,v", prog_opts::bool_switch()->notifier(&option_command<SRCML_COMMAND_VERBOSE>), "conversion and status information to stderr")
            ("version,V", prog_opts::bool_switch()->notifier(&option_command<SRCML_COMMAND_VERSION>), "display version number and exit")
            ("src", prog_opts::bool_switch()->notifier(&option_command<SRCML_COMMAND_SRC>), "explicitly declare src->srcml mode")
            ("srcml", prog_opts::bool_switch()->notifier(&option_command<SRCML_COMMAND_SRCML>), "explicitly declare srcml->src mode")
            ;

        src2srcml_options.add_options()
            ("archive,r", prog_opts::bool_switch()->notifier(&option_markup<SRCML_OPTION_ARCHIVE>), "store output in a srcML archive, default for multiple input files")
            ("debug,g", prog_opts::bool_switch()->notifier(&option_markup<SRCML_OPTION_DEBUG>), "markup translation errors, namespace http://www.sdml.info/srcML/srcerr")
            ("encoding,x", prog_opts::value<std::string>()->notifier(&option_field<&srcml_request_t::att_xml_encoding>),"set the output XML encoding to ENC (default:  UTF-8)")
            ("expression,e", prog_opts::bool_switch()->notifier(&option_command<SRCML_COMMAND_EXPRESSION>), "expression mode for translating a single expression not in a statement")
<<<<<<< HEAD
            //TODO:
            ("files-from", prog_opts::value<std::string>()->notifier(&option_files_from), "read list of source file names, either FILE or URI, from arg to form a srcML archive")
=======
            //TODO: Put files (PREFIXED) into positional args
            ("files-from", prog_opts::value<std::vector<std::string> >()->notifier(&option_field<&srcml_request_t::files_from>), "read list of source file names, either FILE or URI, from arg to form a srcML archive")
>>>>>>> 60323fd0
            ("interactive,c", prog_opts::bool_switch()->notifier(&option_command<SRCML_COMMAND_INTERACTIVE>), "immediate output while parsing, default for keyboard input")
            ("language,l", prog_opts::value<std::string>()->notifier(&option_field<&srcml_request_t::att_language>), "set the language to C, C++, or Java")
            ("register-ext", prog_opts::value< std::vector<std::string> >()->notifier(&option_field<&srcml_request_t::language_ext>), "register file extension EXT for source-code language LANG. arg format EXT=LANG")
            ;

        srcml2src_options.add_options()
            ("show-language", prog_opts::bool_switch()->notifier(&option_command<SRCML_COMMAND_DISPLAY_SRCML_LANGUAGE>), "display source language and exit")
            ("show-directory", prog_opts::bool_switch()->notifier(&option_command<SRCML_COMMAND_DISPLAY_SRCML_DIRECTORY>), "display source directory name and exit")
            ("show-filename", prog_opts::bool_switch()->notifier(&option_command<SRCML_COMMAND_DISPLAY_SRCML_FILENAME>), "display source filename and exit")
            ("show-src-version", prog_opts::bool_switch()->notifier(&option_command<SRCML_COMMAND_DISPLAY_SRCML_SRC_VERSION>), "display source version and exit")
            ("show-encoding", prog_opts::bool_switch()->notifier(&option_command<SRCML_COMMAND_DISPLAY_SRCML_ENCODING>), "display xml encoding and exit")
            ("xml,X", prog_opts::bool_switch()->notifier(&option_command<SRCML_COMMAND_XML>), "output in XML instead of text")
            ;

        cpp_markup.add_options()
            ("cpp", prog_opts::bool_switch()->notifier(&option_markup<SRCML_OPTION_CPP>), "preprocessor parsing and markup for Java and non-C/C++ languages")
            ("cpp-markup-else", prog_opts::bool_switch()->notifier(&option_command<SRCML_COMMAND_CPP_MARKUP_ELSE>), "markup cpp #else regions (default)")
            ("cpp-markup-if0", prog_opts::bool_switch()->notifier(&option_markup<SRCML_OPTION_CPP_MARKUP_IF0>), "markup cpp #if 0 regions")
            ("cpp-text-else", prog_opts::bool_switch()->notifier(&option_markup<SRCML_OPTION_CPP_TEXT_ELSE>), "leave cpp #else regions as text")
            ("cpp-text-if0", prog_opts::bool_switch()->notifier(&option_command<SRCML_COMMAND_CPP_TEXT_IF0>), "leave cpp #if 0 regions as text (default)")
            ;

        line_col.add_options()
            ("position", prog_opts::bool_switch()->notifier(&option_markup<SRCML_OPTION_POSITION>), "include line/column attributes, namespace 'http://www.sdml.info/srcML/position'")
            ("tabs", prog_opts::value<int>()->notifier(&option_field<&srcml_request_t::tabs>)->default_value(8), "set tabs arg characters apart.  Default is 8")
            ;

        markup.add_options()
            ("literal", prog_opts::bool_switch()->notifier(&option_markup<SRCML_OPTION_LITERAL>), "markup literal values, namespace 'http://www.sdml.info/srcML/literal'")
            ("modifier", prog_opts::bool_switch()->notifier(&option_markup<SRCML_OPTION_MODIFIER>), "markup type modifiers, namespace 'http://www.sdml.info/srcML/modifier'")
            ("operator", prog_opts::bool_switch()->notifier(&option_markup<SRCML_OPTION_OPERATOR>), "markup operators, namespace 'http://www.sdml.info/srcML/operator'")
            ;

        src2srcml_metadata.add_options()
            ("directory,d", prog_opts::value<std::string>()->notifier(&option_field<&srcml_request_t::att_directory>), "set the arg directory attribute")
            ("filename,f", prog_opts::value<std::string>()->notifier(&option_field<&srcml_request_t::att_filename>), "set the arg filename attribute")
            ("src-version,s", prog_opts::value<std::string>()->notifier(&option_field<&srcml_request_t::att_version>), "set the arg version attribute")
            ;

        srcml2src_metadata.add_options()
            ("info,i", prog_opts::bool_switch()->notifier(&option_command<SRCML_COMMAND_INFO>), "display most metadata except file count (individual units) and exit")
            ("list", prog_opts::bool_switch()->notifier(&option_command<SRCML_COMMAND_LIST>), "list all the files in the srcML archive and exit")
            ("longinfo,L", prog_opts::bool_switch()->notifier(&option_command<SRCML_COMMAND_LONGINFO>), "display all metadata including file count (individual units) and exit")
            ("prefix,p", prog_opts::value<std::string>()->notifier(&option_field<&srcml_request_t::xmlns_prefix_query>), "display prefix of namespace given by URI arg and exit")
            ("units,n", prog_opts::bool_switch()->notifier(&option_command<SRCML_COMMAND_UNITS>), "display number of srcML files and exit")
            ("show-directory", prog_opts::bool_switch()->notifier(&option_command<SRCML_COMMAND_INFO_DIRECTORY>), "display source directory name and exit")
            ("show-encoding", prog_opts::bool_switch()->notifier(&option_command<SRCML_COMMAND_INFO_ENCODING>), "display xml encoding and exit")
            ("show-filename", prog_opts::bool_switch()->notifier(&option_command<SRCML_COMMAND_INFO_FILENAME>), "display source filename and exit")
            ("show-language", prog_opts::bool_switch()->notifier(&option_command<SRCML_COMMAND_INFO_LANGUAGE>), "display source language and exit")
            ("show-src-version", prog_opts::bool_switch()->notifier(&option_command<SRCML_COMMAND_INFO_SRC_VERSION>), "display source version and exit")
            ;

        prefix.add_options()
            ("xmlns", prog_opts::value<std::string>()->notifier(&option_xmlns_uri), "set the default namespace to arg")
            ("xmlns:", prog_opts::value< std::vector<std::string> >()->notifier(&option_xmlns_prefix), "set the namespace arg format PREFIX=URI")
            ;

        query_transform.add_options()
            ("apply-root", prog_opts::bool_switch()->notifier(&option_markup<SRCML_OPTION_APPLY_ROOT>), "apply an xslt program or xpath query to the root element")
            ("relaxng", prog_opts::value< std::vector<std::string> >()->notifier(&option_field<&srcml_request_t::relaxng>), "output individual units that match RELAXNG_FILE (FILE or URI) arg")
            ("xpath", prog_opts::value< std::vector<std::string> >()->notifier(&option_field<&srcml_request_t::xpath>), "apply XPATH expression arg to each individual unit")
            ("xpathparam", prog_opts::value< std::vector<std::string> >()->notifier(&option_field<&srcml_request_t::xpathparam>), "passes a parameter NAME and VAL arg to the XSLT program. arg format NAME=VAL")
            ("xslt", prog_opts::value< std::vector<std::string> >()->notifier(&option_field<&srcml_request_t::xslt>), "apply XSLT_FILE (FILE or URI) arg transformation to each individual unit")
            ;

        srcml_archive_options.add_options()
            ("to-dir", prog_opts::value<std::string>()->notifier(&option_to_dir), "extract all files from srcML and create them in the filesystem")
            ("unit,U", prog_opts::value<int>()->notifier(&option_field<&srcml_request_t::unit>), "extract individual unit number arg from srcML")
            ;

        positional_options.add_options()
            //TODO: Entry point for prefixing
            ("input-files", prog_opts::value< std::vector<std::string> >()->notifier(&positional_args), "input files")
            ;

        // Group src2srcml Options
        src2srcml.add(general).add(src2srcml_options).add(cpp_markup).add(line_col).add(markup).add(src2srcml_metadata).add(prefix);

        // Group srcml2src Options
        srcml2src.add(general).add(srcml2src_options).add(src2srcml_metadata).add(query_transform).add(srcml_archive_options);

        // Group all Options
        all.add(general).add(src2srcml_options).add(srcml2src_options).
            add(cpp_markup).add(line_col).add(markup).add(src2srcml_metadata).
            add(srcml2src_metadata).add(prefix).add(query_transform).add(srcml_archive_options).
            add(positional_options);

        // Positional Args
        input_file.add("input-files", -1);

        // Assign the CLI args to the map
        prog_opts::variables_map cli_map;
        prog_opts::store(prog_opts::command_line_parser(argc, argv).options(all).
                         positional(input_file).extra_parser(custom_parser).run(), cli_map);
        prog_opts::notify(cli_map);

        // Check option conflicts
        conflicting_options(cli_map, "quiet", "verbose");

        if ((srcml_request.input.empty() || srcml_request.sawstdin) && !srcml_request.att_language) {

            std::cerr << "Using stdin requires a declared language\n";
            exit(1);
        }

        // If input was from stdin, then artificially put a "-" into the list of input files
        if (srcml_request.input.empty())
            srcml_request.input.push_back("-");

#if defined(__GNUG__) && !defined(__MINGW32__)
        // automatic interactive use from stdin (not on redirect or pipe)
        if (isatty(STDIN_FILENO))
            option_command<SRCML_COMMAND_INTERACTIVE>(true);
#endif

    }
    catch(std::exception& e) {
        std::cerr << e.what() << "\n";
        exit(1);
    }

    return srcml_request;
}

// Custom parser for xmlns: option
std::pair<std::string, std::string> custom_parser(const std::string& s) {
    if (s.find("--xmlns:") == 0)
        return std::make_pair(std::string("xmlns:"), std::string(s.substr(s.find(":")+1)));
    else
        return std::make_pair(std::string(), std::string());
}

// Set to detect option conflicts
void conflicting_options(const prog_opts::variables_map& vm, const char* opt1, const char* opt2) {
    if (vm.count(opt1) && !vm[opt1].defaulted() && vm.count(opt2) && !vm[opt2].defaulted()) {
        throw std::logic_error(std::string("Conflicting options '")
                               + opt1 + "' and '" + opt2 + "'.");
    }
}<|MERGE_RESOLUTION|>--- conflicted
+++ resolved
@@ -279,13 +279,8 @@
             ("debug,g", prog_opts::bool_switch()->notifier(&option_markup<SRCML_OPTION_DEBUG>), "markup translation errors, namespace http://www.sdml.info/srcML/srcerr")
             ("encoding,x", prog_opts::value<std::string>()->notifier(&option_field<&srcml_request_t::att_xml_encoding>),"set the output XML encoding to ENC (default:  UTF-8)")
             ("expression,e", prog_opts::bool_switch()->notifier(&option_command<SRCML_COMMAND_EXPRESSION>), "expression mode for translating a single expression not in a statement")
-<<<<<<< HEAD
-            //TODO:
-            ("files-from", prog_opts::value<std::string>()->notifier(&option_files_from), "read list of source file names, either FILE or URI, from arg to form a srcML archive")
-=======
             //TODO: Put files (PREFIXED) into positional args
             ("files-from", prog_opts::value<std::vector<std::string> >()->notifier(&option_field<&srcml_request_t::files_from>), "read list of source file names, either FILE or URI, from arg to form a srcML archive")
->>>>>>> 60323fd0
             ("interactive,c", prog_opts::bool_switch()->notifier(&option_command<SRCML_COMMAND_INTERACTIVE>), "immediate output while parsing, default for keyboard input")
             ("language,l", prog_opts::value<std::string>()->notifier(&option_field<&srcml_request_t::att_language>), "set the language to C, C++, or Java")
             ("register-ext", prog_opts::value< std::vector<std::string> >()->notifier(&option_field<&srcml_request_t::language_ext>), "register file extension EXT for source-code language LANG. arg format EXT=LANG")
