/*
  srcml.cpp

  Copyright (C) 2014  SDML (www.srcML.org)

  This file is part of the srcML Toolkit.

  The srcML Toolkit is free software; you can redistribute it and/or modify
  it under the terms of the GNU General Public License as published by
  the Free Software Foundation; either version 2 of the License, or
  (at your option) any later version.

  The srcML Toolkit is distributed in the hope that it will be useful,
  but WITHOUT ANY WARRANTY; without even the implied warranty of
  MERCHANTABILITY or FITNESS FOR A PARTICULAR PURPOSE.  See the
  GNU General Public License for more details.

  You should have received a copy of the GNU General Public License
  along with the srcML Toolkit; if not, write to the Free Software
  Foundation, Inc., 59 Temple Place, Suite 330, Boston, MA  02111-1307  USA
*/

/*
  The srcml program to transform to/from the srcML format, plus provides a variety of
  querying and transformation features.

  Replaces the src2srcml and srcml2src of the original srcML toolkit.
*/

#include <srcml.h>
#include <srcml_cli.hpp>
#include <thread_queue.hpp>
#include <srcml_consume.hpp>
#include <src_input_libarchive.hpp>

#include <archive.h>
#include <archive_entry.h>
#include <boost/filesystem.hpp>
#include <boost/thread.hpp>

#include <stdio.h>
#include <unistd.h>
#include <iostream>

// helper functions
bool checkLocalFiles(std::vector<std::string>& pos_args);
bool test_for_stdin();
void display_info(std::vector<std::string>& pos_args);
void list_unit_files(std::vector<std::string>& pos_args);

int main(int argc, char * argv[]) {

  // parse the command line
  srcml_request_t srcml_request = parseCLI(argc, argv);

  // help option was selected, already displayed so no more to do
  if (srcml_request.help_set)
    return 0;

  // version
  if (srcml_request.command & SRCML_COMMAND_VERSION) {
    std::cout <<  srcml_version_string() << "\n";
    std::cout << "srcml Version Number " << srcml_version_number() << "\n";
    std::cout << "libarchive Version " << ARCHIVE_VERSION_NUMBER << "\n";
    return 0;
  }

  // check encoding
  if (srcml_request.encoding != "" && srcml_check_encoding(srcml_request.encoding.c_str()) == 0) {
    std::cerr << argv[0] << ": invalid encoding.\n";
    return 1; //ERROR CODE TBD
  }

  // check language
  if (srcml_request.language != "" && srcml_check_language(srcml_request.language.c_str()) == 0) {
    std::cerr << argv[0] << ": invalid language.\n";
    return 1; //ERROR CODE TBD
  }

  // check tabstop
  if (srcml_request.tabs <= 0) {
    std::cerr << argv[0] << ": " << srcml_request.tabs << " is invalid tab stop. Tab stops must be 1 or higher.\n";
    return 1; //ERROR CODE TBD
  }

  // Check if local files/directories are present on filesystem
  if (!checkLocalFiles(srcml_request.positional_args))
    return 1;

  // srcml long info
  if (srcml_request.command & SRCML_COMMAND_LONGINFO) {
    display_info(srcml_request.positional_args);
    return 0;
  }

  // srcml info
  if (srcml_request.command & SRCML_COMMAND_INFO) {
    display_info(srcml_request.positional_args);
    return 0; 
  }

  // list filenames in srcml archive
  if (srcml_request.command & SRCML_COMMAND_LIST) {
    list_unit_files(srcml_request.positional_args);
    return 0;
  }
  
  // create the output archive
  srcml_archive* srcml_arch = srcml_create_archive();

  // set options for the output archive
  if (srcml_request.encoding != "")
    srcml_archive_set_encoding(srcml_arch, srcml_request.encoding.c_str());

  if (srcml_request.filename_set)
    srcml_archive_set_filename(srcml_arch, srcml_request.filename.c_str());

  if (srcml_request.directory_set)
    srcml_archive_set_directory(srcml_arch, srcml_request.directory.c_str());

  if (srcml_request.src_versions_set)
    srcml_archive_set_version(srcml_arch, srcml_request.src_versions.c_str());

  if (srcml_request.markup_options != 0) {
    srcml_archive_enable_option(srcml_arch, srcml_archive_get_options(srcml_arch) | srcml_request.markup_options);
  }

  if (srcml_request.language != "")
    srcml_archive_set_language(srcml_arch, srcml_request.language.c_str());  
  else
    srcml_archive_set_language(srcml_arch, SRCML_LANGUAGE_NONE);  

  srcml_archive_set_tabstop(srcml_arch, srcml_request.tabs);

  // archive or not
  if (srcml_request.positional_args.size() == 1 && !(srcml_request.markup_options & SRCML_OPTION_ARCHIVE)) {
    boost::filesystem::path inFile (srcml_request.positional_args[0]);
    if(srcml_request.positional_args[0] == "-" || srcml_archive_check_extension(srcml_arch, srcml_request.positional_args[0].c_str()) || inFile.extension().compare(".xml") == 0)
      srcml_archive_disable_option(srcml_arch, SRCML_OPTION_ARCHIVE);
  }
  else {
    srcml_archive_enable_option(srcml_arch, SRCML_OPTION_ARCHIVE);
  }

  // register file extensions
  for (size_t i = 0; i < srcml_request.register_ext.size(); ++i) {
    size_t pos = srcml_request.register_ext[i].find('=');
    srcml_archive_register_file_extension(srcml_arch, srcml_request.register_ext[i].substr(0,pos).c_str(),
          srcml_request.register_ext[i].substr(pos+1).c_str());
  }

  // register xml namespaces
  for (size_t i = 0; i < srcml_request.xmlns_prefix.size(); ++i) {
    size_t pos = srcml_request.xmlns_prefix[i].find('=');
    srcml_archive_register_namespace(srcml_arch, srcml_request.xmlns_prefix[i].substr(0,pos).c_str(),
           srcml_request.xmlns_prefix[i].substr(pos+1).c_str());
  }

  // create the output file
  srcml_write_open_filename(srcml_arch, srcml_request.output.c_str());

  // setup the parsequeue and consuming threads
  ParseQueue queue;
  const int NUM_THREADS = srcml_request.max_threads;
  boost::thread_group writers;
  for (int i = 0; i < NUM_THREADS; ++i)
      writers.create_thread( boost::bind(srcml_consume, &queue) );

  // setup a request
  ParseRequest request;

  // process the command line inputs
  for (size_t i = 0; i < srcml_request.positional_args.size(); ++i) {
    std::string& input_file = srcml_request.positional_args[i];

    // stdin
    if (input_file.compare("-") == 0) {
      // check if we are using the terminal interactively
      if(srcml_request.command & SRCML_COMMAND_INTERACTIVE) {
        if (!test_for_stdin())
          return 1; // stdin was requested, but no data was received
      }
    }

    // get prefix
    size_t prefixPos = input_file.find("//");
    std::string prefix = "";

    if (prefixPos != std::string::npos)
      prefix = input_file.substr(0, prefixPos + 2);

    // check prefix and call handler
    if (prefix.compare("file://") == 0)
      src_input_libarchive(queue, srcml_arch, request, input_file.substr(prefixPos+2), srcml_request.language);
  }
  
  // end the queue
  queue.done();

  // end the threads
  writers.join_all();

  // close the created srcML archive
  srcml_close_archive(srcml_arch);
  srcml_free_archive(srcml_arch);

  return 0;
}

// check stdin for data
bool test_for_stdin() {

  // init file descriptor with stdin
  fd_set fds;
  FD_ZERO(&fds);
  FD_SET(STDIN_FILENO, &fds);

  /* 
   Need a timeout so the application doesn't
    hang waiting for input that never comes 
  */
  struct timeval timeout;
  timeout.tv_sec = 5;
  timeout.tv_usec = 0;

  // use select to see if stdin has data
  int selectRetVal = select(sizeof(fds)*8, &fds, NULL, NULL, &timeout);

  if (selectRetVal == -1) {
    std::cerr << "SELECT FAILED!\n";
    return false;
  }
  if (selectRetVal == 0) {
    std::cerr << "NO DATA TO FETCH!\n";
    return false;
  }
  return true;
}

// check for the presence of local files only
bool checkLocalFiles(std::vector<std::string>& pos_args) {
  for (size_t i = 0; i < pos_args.size(); ++i) {
    if (pos_args[i] == "/dev/stdin")
      pos_args[i] = "-";
    
    if (pos_args[i] != "-") {
      if (pos_args[i].find("http:") == std::string::npos){
        boost::filesystem::path localFile (pos_args[i]);
        if (!exists(localFile)) {
          std::cerr << "File " << pos_args[i] << " not found.\n";
          return false;
        }
        pos_args[i] = pos_args[i].insert(0,"file://");
      }
    }
  }
  return true;
}

// display all files in srcml archive
void list_unit_files(std::vector<std::string>& pos_args) {
  for (size_t i = 0; i < pos_args.size(); ++i) {
    
    std::string inputName;
    size_t prefixPos = pos_args[i].find("//");
    
    if (prefixPos != std::string::npos)
      inputName = pos_args[i].substr(prefixPos+2);

    
    boost::filesystem::path localFile (inputName);
    
    // skip any directories
    if (is_directory(localFile))
      continue;

    int numUnits = 0;
    srcml_archive* srcml_arch = srcml_create_archive();
    srcml_read_open_filename(srcml_arch, inputName.c_str());
   
    while (true) {
      srcml_unit* unit = srcml_read_unit(srcml_arch);

      if (unit == 0)
        break;

      ++numUnits;
      std::cout << numUnits << "\t" << srcml_unit_get_filename(unit) << "\n";

    }
  }
}

// TODO: Need to show encoding
// TODO: Need to not show language for archive
void display_info(std::vector<std::string>& pos_args) {
  for (size_t i = 0; i < pos_args.size(); ++i) {
    
    std::string inputName;
    size_t prefixPos = pos_args[i].find("//");
    
    if (prefixPos != std::string::npos)
      inputName = pos_args[i].substr(prefixPos+2);

    std::cerr << inputName;
    boost::filesystem::path localFile (inputName);

    // skip any directories
    if (is_directory(localFile))
      continue;

    // check for an xml file
<<<<<<< HEAD
    if (localFile.extension().string() == ".xml") {
=======
    if (localFile.extension().compare(".xml") == 0) {
      std::string filename = "";
>>>>>>> 7c7e3e8f
      int numUnits = 0;
      srcml_archive* srcml_arch = srcml_create_archive();
      srcml_read_open_filename(srcml_arch, localFile.c_str());
     
      while (true) {
        srcml_unit* unit = srcml_read_unit(srcml_arch);

        if (unit == 0)
          break;

        ++numUnits;
<<<<<<< HEAD
=======
        std::string xml = srcml_unit_get_xml(unit);
        // TODO: What is going on here? You should not have to parse the XML yourself at all.
        std::string unitHead = xml.substr(1,xml.find(">")-1);
        unitHead = unitHead.substr(unitHead.find(" ")+1);
>>>>>>> 7c7e3e8f

        /* Query options of srcml unit */
        if (srcml_unit_get_language(unit)) {
          std::cout << "Language: " << srcml_unit_get_language(unit) << "\n";          
        }
        
        if (srcml_unit_get_filename(unit)) {
          std::cout << "Filename: " << srcml_unit_get_filename(unit) << "\n";
        }

        if (srcml_unit_get_directory(unit)) {
          std::cout << "Directory: " << srcml_unit_get_directory(unit) << "\n";
        }
        
        if (srcml_unit_get_version(unit)) {
          std::cout << "Version: " << srcml_unit_get_version(unit) << "\n";
        }

        srcml_free_unit(unit);
      }

      std::cout << "Number of Units: " << numUnits << "\n";
      srcml_free_archive(srcml_arch);
    }
  }
}<|MERGE_RESOLUTION|>--- conflicted
+++ resolved
@@ -310,12 +310,7 @@
       continue;
 
     // check for an xml file
-<<<<<<< HEAD
-    if (localFile.extension().string() == ".xml") {
-=======
     if (localFile.extension().compare(".xml") == 0) {
-      std::string filename = "";
->>>>>>> 7c7e3e8f
       int numUnits = 0;
       srcml_archive* srcml_arch = srcml_create_archive();
       srcml_read_open_filename(srcml_arch, localFile.c_str());
@@ -327,13 +322,6 @@
           break;
 
         ++numUnits;
-<<<<<<< HEAD
-=======
-        std::string xml = srcml_unit_get_xml(unit);
-        // TODO: What is going on here? You should not have to parse the XML yourself at all.
-        std::string unitHead = xml.substr(1,xml.find(">")-1);
-        unitHead = unitHead.substr(unitHead.find(" ")+1);
->>>>>>> 7c7e3e8f
 
         /* Query options of srcml unit */
         if (srcml_unit_get_language(unit)) {
