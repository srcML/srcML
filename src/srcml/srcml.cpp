/**
 * @file srcml.cpp
 *
 * @copyright @copyright Copyright (C) 2014 SDML (www.srcML.org)
 *
 * This file is part of the srcML Toolkit.
 *
 * The srcML Toolkit is free software; you can redistribute it and/or modify
 * it under the terms of the GNU General Public License as published by
 * the Free Software Foundation; either version 2 of the License, or
 * (at your option) any later version.
 *
 * The srcML Toolkit is distributed in the hope that it will be useful,
 * but WITHOUT ANY WARRANTY; without even the implied warranty of
 * MERCHANTABILITY or FITNESS FOR A PARTICULAR PURPOSE.  See the
 * GNU General Public License for more details.
 *
 * You should have received a copy of the GNU General Public License
 * along with the srcML Toolkit; if not, write to the Free Software
 * Foundation, Inc., 59 Temple Place, Suite 330, Boston, MA  02111-1307  USA
 */

#include <stdio.h>
#include <fcntl.h>
#include <srcml.h>
#include <srcml_cli.hpp>
#include <parse_queue.hpp>
#include <src_input_libarchive.hpp>
#include <src_input_filesystem.hpp>
#include <src_input_stdin.hpp>
#include <src_input_remote.hpp>
#include <srcml_display_info.hpp>
#include <srcml_list_unit_files.hpp>
#include <src_prefix.hpp>
#include <src_input_validator.hpp>
#include <src_language.hpp>

#include <archive.h>
#include <archive_entry.h>
#include <boost/filesystem.hpp>
#include <boost/foreach.hpp>

#include <iostream>

#ifdef WIN32
#include <io.h>
#define  STDIN_FILENO   0       /* standard input file descriptor */
#define STDOUT_FILENO   1       /* standard output file descriptor */
#define STDERR_FILENO   2       /* standard error file descriptor */
#endif

int main(int argc, char * argv[]) {

    // parse the command line
    srcml_request_t srcml_request = parseCLI(argc, argv);

    // version
    if (srcml_request.command & SRCML_COMMAND_VERSION) {
        std::cout <<  srcml_version_string() << "\n";
        std::cout << "srcml Version Number " << srcml_version_number() << "\n";
        std::cout << "libarchive Version " << ARCHIVE_VERSION_NUMBER << "\n";
        return 0;
    }

    // determine whether the input is xml(srcml) or not
    boost::optional<FILE*> fstdin;
    bool isxml;
    if (srcml_request.command & SRCML_COMMAND_SRC)
        isxml = false;
    else if (srcml_request.command & SRCML_COMMAND_SRCML)
        isxml = true;
    else {
        // find the first input that is not stdin
        boost::optional<std::string> nonstdin;
        BOOST_FOREACH(const std::string& input_filename, srcml_request.input) {
            if (input_filename != "-") {
                nonstdin = input_filename;
                break;
            }
        }

        char c = 0;
        if (nonstdin) {
            int firstinfd = open(nonstdin->c_str(), O_RDONLY);
            read(firstinfd, &c, 1);
            close(firstinfd);
        } else {
            // Note: If stdin only, then have to read from this FILE*
            fstdin = fdopen(STDIN_FILENO, "r");
            c = fgetc(*fstdin);
            ungetc(c, *fstdin);
        }
        isxml = c == '<';
    }

    // src->srcml
    if (!isxml) {

        // create the output srcml archive
        srcml_archive* srcml_arch = srcml_create_archive();

        // set options for the output srcml archive
        if (srcml_request.att_xml_encoding)
            srcml_archive_set_encoding(srcml_arch, srcml_request.att_xml_encoding->c_str());

        if (srcml_request.att_filename)
            srcml_archive_set_filename(srcml_arch, srcml_request.att_filename->c_str());

        if (srcml_request.att_directory)
            srcml_archive_set_directory(srcml_arch, srcml_request.att_directory->c_str());

        if (srcml_request.att_version)
            srcml_archive_set_version(srcml_arch, srcml_request.att_version->c_str());

        if (srcml_request.markup_options)
            srcml_archive_enable_option(srcml_arch, srcml_archive_get_options(srcml_arch) | *srcml_request.markup_options);

        if (srcml_request.att_language)
            srcml_archive_set_language(srcml_arch, srcml_request.att_language->c_str());
        else
            srcml_archive_set_language(srcml_arch, SRCML_LANGUAGE_NONE);

        srcml_archive_set_tabstop(srcml_arch, srcml_request.tabs);

        // archive or not
        if ((srcml_request.input.size() == 1 && !(is_directory(boost::filesystem::path(src_prefix_resource(srcml_request.input[0])))))
            && !(*srcml_request.markup_options & SRCML_OPTION_ARCHIVE))
            srcml_archive_disable_option(srcml_arch, SRCML_OPTION_ARCHIVE);
        else
            srcml_archive_enable_option(srcml_arch, SRCML_OPTION_ARCHIVE);

        // register file extensions
        BOOST_FOREACH(const std::string& ext, srcml_request.language_ext) {
            size_t pos = ext.find('=');
            srcml_archive_register_file_extension(srcml_arch, ext.substr(0, pos).c_str(), ext.substr(pos+1).c_str());
        }

        // register xml namespaces
        BOOST_FOREACH(const std::string& ns, srcml_request.xmlns_prefix) {
            size_t pos = ns.find('=');
            srcml_archive_register_namespace(srcml_arch, ns.substr(0,pos).c_str(), ns.substr(pos+1).c_str());
        }

        // create the srcML output file. if compressed, must go through libarchive thread
        srcml_write_open_filename(srcml_arch, srcml_request.output_filename->c_str());

        // gzip compression available from libsrcml
        if (srcml_request.output_filename->size() > 3 && srcml_request.output_filename->substr(srcml_request.output_filename->size() - 3) == ".gz")
            srcml_archive_enable_option(srcml_arch, SRCML_OPTION_COMPRESS);

        // setup the parsing queue
        ParseQueue queue(srcml_request.max_threads);

        // process command line inputs
        BOOST_FOREACH(const std::string& input_file, srcml_request.input) {

            // if stdin, then there has to be data
            if (!fstdin && (input_file == "-") && (srcml_request.command & SRCML_COMMAND_INTERACTIVE) && !src_input_stdin()) {
                return 1; // stdin was requested, but no data was received
            }

            std::string uri = src_prefix_add_uri(input_file);

            // split the URI
            std::string protocol;
            std::string resource;
            src_prefix_split_uri(uri, protocol, resource);

            // call handler based on prefix
            if (fstdin) {
                src_input_libarchive(queue, srcml_arch, resource, srcml_request.att_language, srcml_request.att_filename, srcml_request.att_directory, srcml_request.att_version, fstdin);
            } else if ((protocol == "file") && is_directory(boost::filesystem::path(resource))) {
                src_input_filesystem(queue, srcml_arch, resource, srcml_request.att_language);
            } else if (protocol == "file") {
                src_input_libarchive(queue, srcml_arch, resource, srcml_request.att_language, srcml_request.att_filename, srcml_request.att_directory, srcml_request.att_version);
            } else if (protocol == "stdin") {
<<<<<<< HEAD
                src_input_libarchive(queue, srcml_arch, resource, srcml_request.att_language, srcml_request.att_filename, srcml_request.att_directory);
            } else if (protocol == "http" || protocol == "https") {
                src_input_remote(queue, srcml_arch, uri, srcml_request.att_language, srcml_request.att_filename, srcml_request.att_directory);
=======
                src_input_libarchive(queue, srcml_arch, resource, srcml_request.att_language, srcml_request.att_filename, srcml_request.att_directory, srcml_request.att_version);
>>>>>>> e23f5278
            }

        }

        // wait for the parsing queue to finish
        queue.wait();

        // close the created srcML archive
        srcml_close_archive(srcml_arch);
        srcml_free_archive(srcml_arch);
    }
    // srcml long info
    else if (isxml && srcml_request.command & SRCML_COMMAND_LONGINFO) {
        srcml_display_info(srcml_request.input);
    }
    // srcml info
    else if (isxml && srcml_request.command & SRCML_COMMAND_INFO) {
        srcml_display_info(srcml_request.input);
    }
    // list filenames in srcml archive
    else if (isxml && srcml_request.command & SRCML_COMMAND_LIST) {
        srcml_list_unit_files(srcml_request.input);

        // srcml->src srcML file to filesystem
    } else if (isxml && (srcml_request.command & SRCML_COMMAND_TO_DIRECTORY)) {

        int count = 0;

        // process command line inputs
        BOOST_FOREACH(const std::string& input_file, srcml_request.input) {

            srcml_archive* arch = srcml_create_archive();
            if (!fstdin)
                srcml_read_open_filename(arch, input_file.c_str());
            else
                srcml_read_open_FILE(arch, *fstdin);

            // construct the relative directory
            std::string prefix;
            if (*srcml_request.output_filename != "." && *srcml_request.output_filename != "./")
                prefix = *srcml_request.output_filename;

            while (srcml_unit* unit = srcml_read_unit_header(arch)) {

                // construct the relative directory
                boost::filesystem::path out(prefix);
                out /= srcml_unit_get_filename(unit);

                // create the path
                if (!is_directory(out.parent_path()))
                    boost::filesystem::create_directories(out.parent_path());

                // unparse directory to filename
                srcml_unparse_unit_filename(unit, out.c_str());

                // trace
                ++count;
                std::cerr << std::setw(5) << count << ' ' << out.c_str() << '\n';

                srcml_free_unit(unit);
            }

            srcml_close_archive(arch);
            srcml_free_archive(arch);
        }

        // srcml->src extract individual unit in XML
    } else if (isxml && (srcml_request.command & SRCML_COMMAND_XML) && srcml_request.unit != 0 && srcml_request.input.size() == 1) {

        srcml_archive* arch = srcml_create_archive();
        if (!fstdin)
            srcml_read_open_filename(arch, srcml_request.input[0].c_str());
        else
            srcml_read_open_FILE(arch, *fstdin);

        srcml_unit* unit = srcml_read_unit_position(arch, srcml_request.unit);

        // TODO: We would have to use extend the API, or we will be creating/closing files
        srcml_archive* oarch = srcml_create_archive();
        srcml_write_open_filename(oarch, srcml_request.output_filename->c_str());

        srcml_write_unit(oarch, unit);

        srcml_close_archive(oarch);
        srcml_free_archive(oarch);

        srcml_close_archive(arch);
        srcml_free_archive(arch);

        // srcml->src extract individual unit to file
    } else if (isxml && srcml_request.unit != 0 && srcml_request.input.size() == 1) {

        srcml_archive* arch = srcml_create_archive();
        if (!fstdin)
            srcml_read_open_filename(arch, srcml_request.input[0].c_str());
        else
            srcml_read_open_FILE(arch, *fstdin);

        srcml_unit* unit = srcml_read_unit_position(arch, srcml_request.unit);

        srcml_unparse_unit_filename(unit, srcml_request.output_filename->c_str());

        srcml_close_archive(arch);
        srcml_free_archive(arch);

        // srcml->src srcML file extracted to stdout
    } else if (isxml && srcml_request.input.size() == 1 && *srcml_request.output_filename == "-") {

        srcml_archive* arch = srcml_create_archive();
        srcml_read_open_FILE(arch, *fstdin);

        srcml_unit* unit = srcml_read_unit(arch);

        srcml_unparse_unit_fd(unit, STDOUT_FILENO);

        srcml_close_archive(arch);
        srcml_free_archive(arch);

        // srcml->src srcML file to libarchive file
    } else if (isxml) {

        // TODO: What if this is a simple, single file? or to stdout?
        archive* ar = archive_write_new();

        // setup compression and format
        // TODO: Needs to be generalized from output file extension
        archive_write_set_compression_gzip(ar);
        archive_write_set_format_pax_restricted(ar);

        archive_write_open_filename(ar, srcml_request.output_filename->c_str());

        // process command line inputs
        BOOST_FOREACH(const std::string& input_file, srcml_request.input) {

            srcml_archive* arch = srcml_create_archive();
            if (!fstdin)
                srcml_read_open_filename(arch, input_file.c_str());
            else
                srcml_read_open_FILE(arch, *fstdin);

            while (srcml_unit* unit = srcml_read_unit(arch)) {

                // unparse the unit into its own buffer
                char* buffer;
                int buffer_size;
                srcml_unparse_unit_memory(unit, &buffer, &buffer_size);

                // setup the entry header
                archive_entry* entry = archive_entry_new();
                archive_entry_set_pathname(entry, srcml_unit_get_filename(unit));
                archive_entry_set_size(entry, buffer_size);
                archive_entry_set_filetype(entry, AE_IFREG);
                archive_entry_set_perm(entry, 0644);

                time_t now = time(NULL);
                archive_entry_set_atime(entry, now, 0);
                archive_entry_set_ctime(entry, now, 0);
                archive_entry_set_mtime(entry, now, 0);
                archive_write_header(ar, entry);

                // write the data to the entry
                archive_write_data(ar, buffer, buffer_size);

                // done with the archive entry
                archive_entry_free(entry);

                // done with the srcML unit
                srcml_free_unit(unit);
            }

            srcml_close_archive(arch);
            srcml_free_archive(arch);
        }

        archive_write_close(ar);
        archive_write_finish(ar);

    } else {
        std::cerr << "Option not implemented" << '\n';
    }

    srcml_cleanup_globals();

    return 0;
}<|MERGE_RESOLUTION|>--- conflicted
+++ resolved
@@ -174,15 +174,10 @@
             } else if (protocol == "file") {
                 src_input_libarchive(queue, srcml_arch, resource, srcml_request.att_language, srcml_request.att_filename, srcml_request.att_directory, srcml_request.att_version);
             } else if (protocol == "stdin") {
-<<<<<<< HEAD
                 src_input_libarchive(queue, srcml_arch, resource, srcml_request.att_language, srcml_request.att_filename, srcml_request.att_directory);
             } else if (protocol == "http" || protocol == "https") {
                 src_input_remote(queue, srcml_arch, uri, srcml_request.att_language, srcml_request.att_filename, srcml_request.att_directory);
-=======
-                src_input_libarchive(queue, srcml_arch, resource, srcml_request.att_language, srcml_request.att_filename, srcml_request.att_directory, srcml_request.att_version);
->>>>>>> e23f5278
-            }
-
+            }
         }
 
         // wait for the parsing queue to finish
