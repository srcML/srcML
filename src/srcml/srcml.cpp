/**
 * @file srcml.cpp
 *
 * @copyright @copyright Copyright (C) 2014 SDML (www.srcML.org)
 *
 * This file is part of the srcML Toolkit.
 *
 * The srcML Toolkit is free software; you can redistribute it and/or modify
 * it under the terms of the GNU General Public License as published by
 * the Free Software Foundation; either version 2 of the License, or
 * (at your option) any later version.
 *
 * The srcML Toolkit is distributed in the hope that it will be useful,
 * but WITHOUT ANY WARRANTY; without even the implied warranty of
 * MERCHANTABILITY or FITNESS FOR A PARTICULAR PURPOSE.  See the
 * GNU General Public License for more details.
 *
 * You should have received a copy of the GNU General Public License
 * along with the srcML Toolkit; if not, write to the Free Software
 * Foundation, Inc., 59 Temple Place, Suite 330, Boston, MA  02111-1307  USA
 */

#include <stdio.h>
#include <fcntl.h>
#include <srcml.h>
#include <srcml_cli.hpp>
#include <parse_queue.hpp>
#include <src_input_libarchive.hpp>
#include <src_input_file.hpp>
#include <src_input_filesystem.hpp>
#include <src_input_stdin.hpp>
#include <srcml_input_srcml.hpp>
#include <src_output_libarchive.hpp>
#include <src_output_filesystem.hpp>
#include <srcml_display_info.hpp>
#include <srcml_list_unit_files.hpp>
#include <src_prefix.hpp>
#include <src_input_validator.hpp>
#include <src_language.hpp>
#include <trace_log.hpp>
#include <srcml_options.hpp>
#include <isxml.hpp>

#include <archive.h>
#include <archive_entry.h>
#include <boost/filesystem.hpp>
#include <boost/foreach.hpp>

#include <iostream>

#ifdef WIN32
#include <io.h>
#define  STDIN_FILENO   0       /* standard input file descriptor */
#define STDOUT_FILENO   1       /* standard output file descriptor */
#define STDERR_FILENO   2       /* standard error file descriptor */
#endif

int main(int argc, char * argv[]) {

    // parse the command line
    srcml_request_t srcml_request = parseCLI(argc, argv);

    SRCMLOptions::set(srcml_request.command);

    // version
    if (srcml_request.command & SRCML_COMMAND_VERSION) {
        std::cout <<  srcml_version_string() << "\n";
        std::cout << "srcml Version Number " << srcml_version_number() << "\n";
        std::cout << "libarchive Version " << ARCHIVE_VERSION_NUMBER << "\n";
        return 0;
    }

    const int SRCML_COMMAND_INSRCML =
        SRCML_COMMAND_LONGINFO |
        SRCML_COMMAND_INFO    |
        SRCML_COMMAND_INFO_FILENAME |
        SRCML_COMMAND_VERSION |
        SRCML_COMMAND_LIST |
        SRCML_COMMAND_UNITS |
        SRCML_COMMAND_DISPLAY_SRCML_LANGUAGE |
        SRCML_COMMAND_DISPLAY_SRCML_DIRECTORY |
        SRCML_COMMAND_DISPLAY_SRCML_FILENAME |
        SRCML_COMMAND_DISPLAY_SRCML_SRC_VERSION |
        SRCML_COMMAND_DISPLAY_SRCML_ENCODING;

    // determine whether the input is xml(srcml) or not
    boost::optional<FILE*> fstdin;
    bool tosrc = false;
    bool tosrcml = false;
    bool insrcml = srcml_request.command & SRCML_COMMAND_INSRCML;
    if (srcml_request.command & SRCML_COMMAND_SRC) {
        tosrc = true;
    } else if (srcml_request.command & SRCML_COMMAND_SRCML) {
        tosrcml = true;
    } else if (!srcml_request.files_from.empty()) {
        tosrcml = true;
    } else {
        // find the first input that is not stdin
        boost::optional<std::string> nonstdin;
        BOOST_FOREACH(const std::string& input_filename, srcml_request.input) {
            if (input_filename != "-") {
                nonstdin = input_filename;
                break;
            }
        }

        if (nonstdin) {
            // base on extension
            tosrc = !boost::filesystem::path(nonstdin->c_str()).extension().compare(".xml");
        } else {
            // Note: If stdin only, then have to read from this FILE*, then make sure to use it below
            fstdin = fdopen(STDIN_FILENO, "r");

            // read the first 4 bytes as separate characters to get around byte ordering
            unsigned char data[4];
            ssize_t size = fread(&data, 1, 4, *fstdin);
            rewind(*fstdin);

            // pass the first 4 bytes and the size actually read in
            tosrc = isxml(data, size);
        }

        tosrcml = !tosrc;
    }

    if (tosrcml && (srcml_request.input.empty() || srcml_request.sawstdin) && !srcml_request.att_language) {
        std::cerr << "Using stdin requires a declared language\n";
        exit(1);
    }

    // src->srcml
    if (tosrcml) {


        // create the output srcml archive
        srcml_archive* srcml_arch = srcml_create_archive();

        // set options for the output srcml archive
        if (srcml_request.att_xml_encoding)
            srcml_archive_set_encoding(srcml_arch, srcml_request.att_xml_encoding->c_str());

        if (srcml_request.src_encoding)
            srcml_archive_set_src_encoding(srcml_arch, srcml_request.src_encoding->c_str());

        if (srcml_request.att_filename)
            srcml_archive_set_filename(srcml_arch, srcml_request.att_filename->c_str());

        if (srcml_request.att_directory)
            srcml_archive_set_directory(srcml_arch, srcml_request.att_directory->c_str());

        if (srcml_request.att_version)
            srcml_archive_set_version(srcml_arch, srcml_request.att_version->c_str());

        if (srcml_request.markup_options)
            srcml_archive_set_options(srcml_arch, srcml_archive_get_options(srcml_arch) | *srcml_request.markup_options);

        if (srcml_request.att_language)
            srcml_archive_set_language(srcml_arch, srcml_request.att_language->c_str());
        else
            srcml_archive_set_language(srcml_arch, SRCML_LANGUAGE_NONE);

        srcml_archive_set_tabstop(srcml_arch, srcml_request.tabs);

        // non-archive when:
        //   only one input
        //   not a directory (if local file)
        //   no cli request to make it a directory
        if (srcml_request.input.size() == 1 &&
            !is_directory(boost::filesystem::path(src_prefix_resource(srcml_request.input[0]))) &&
            !(srcml_request.markup_options &&
              (*srcml_request.markup_options & SRCML_OPTION_ARCHIVE))) {

            srcml_archive_disable_option(srcml_arch, SRCML_OPTION_ARCHIVE);
        } else {
            srcml_archive_enable_option(srcml_arch, SRCML_OPTION_ARCHIVE);
        }

        srcml_archive_disable_option(srcml_arch, SRCML_OPTION_HASH);
        srcml_archive_disable_option(srcml_arch, SRCML_OPTION_TIMESTAMP);

        // register file extensions
        BOOST_FOREACH(const std::string& ext, srcml_request.language_ext) {
            size_t pos = ext.find('=');
            srcml_archive_register_file_extension(srcml_arch, ext.substr(0, pos).c_str(), ext.substr(pos+1).c_str());
        }

        // register xml namespaces
        BOOST_FOREACH(const std::string& ns, srcml_request.xmlns_prefix) {
            size_t pos = ns.find('=');
            srcml_archive_register_namespace(srcml_arch, ns.substr(0,pos).c_str(), ns.substr(pos+1).c_str());
        }

        // create the srcML output file. if compressed, must go through libarchive thread
        srcml_write_open_filename(srcml_arch, srcml_request.output_filename->c_str());

        // gzip compression available from libsrcml
        if (srcml_request.output_filename->size() > 3 && srcml_request.output_filename->substr(srcml_request.output_filename->size() - 3) == ".gz")
            srcml_archive_enable_option(srcml_arch, SRCML_OPTION_COMPRESS);

        // setup the parsing queue
        ParseQueue queue(srcml_request.max_threads);

        // process command line inputs
        BOOST_FOREACH(const std::string& input_file, srcml_request.input) {

            // if stdin, then there has to be data
            if (!fstdin && (input_file == "-") && (srcml_request.command & SRCML_COMMAND_INTERACTIVE) && !src_input_stdin()) {
                return 1; // stdin was requested, but no data was received
            }

            std::string uri = src_prefix_add_uri(input_file);

            // split the URI
            std::string protocol;
            std::string resource;
            src_prefix_split_uri(uri, protocol, resource);

            std::string extension = boost::filesystem::extension(boost::filesystem::path(resource));

            // call handler based on prefix
            if (extension == ".xml") { 
<<<<<<< HEAD
                fprintf(stderr, "DEBUG:  %s %s %d\n", __FILE__,  __FUNCTION__, __LINE__);
=======
>>>>>>> ed267842

                srcml_input_srcml(resource, srcml_arch, fstdin);
            } else if ((protocol == "file") && is_directory(boost::filesystem::path(resource))) {
                src_input_filesystem(queue, srcml_arch, resource, srcml_request.att_language);

            } else if (protocol == "file" && extension != ".tar" && extension != ".gz" && extension != ".zip") {

                src_input_file(queue, srcml_arch, resource, srcml_request.att_language, srcml_request.att_filename, srcml_request.att_directory, srcml_request.att_version);

            } else {

                src_input_libarchive(queue, srcml_arch, uri, srcml_request.att_language, srcml_request.att_filename, srcml_request.att_directory, srcml_request.att_version, fstdin);

            }
        }

        // wait for the parsing queue to finish
        queue.wait();

        // close the created srcML archive
        srcml_close_archive(srcml_arch);
        srcml_free_archive(srcml_arch);
    }

    if (insrcml) {
        // srcml->src language
        if (srcml_request.command & SRCML_COMMAND_DISPLAY_SRCML_LANGUAGE){
        }
        // srcml->src directory
        else if (srcml_request.command & SRCML_COMMAND_DISPLAY_SRCML_DIRECTORY){
        }
        // srcml->src filename
        else if (srcml_request.command & SRCML_COMMAND_DISPLAY_SRCML_FILENAME){
        }
        // srcml->src src version
        else if (srcml_request.command & SRCML_COMMAND_DISPLAY_SRCML_SRC_VERSION){
        }
        // srcml->src encoding
        else if (srcml_request.command & SRCML_COMMAND_DISPLAY_SRCML_ENCODING){
        }
        // srcml long info
        else if (srcml_request.command & SRCML_COMMAND_LONGINFO) {
            srcml_display_info(srcml_request.input);
        }
        // srcml info
        else if (srcml_request.command & SRCML_COMMAND_INFO) {
            srcml_display_info(srcml_request.input);
        }
        // list filenames in srcml archive
        else if (srcml_request.command & SRCML_COMMAND_LIST) {
            srcml_list_unit_files(srcml_request.input);

        }
    }

    if (tosrc) {
        // srcml->src srcML file to filesystem
        if (srcml_request.command & SRCML_COMMAND_TO_DIRECTORY) {

            TraceLog log(std::cerr, *srcml_request.markup_options);

            // process command line inputs
            BOOST_FOREACH(const std::string& input_file, srcml_request.input) {

                srcml_archive* arch = srcml_create_archive();
                if (!fstdin)
                    srcml_read_open_filename(arch, input_file.c_str());
                else
                    srcml_read_open_FILE(arch, *fstdin);

                src_output_filesystem(arch, *srcml_request.output_filename, log);

                srcml_close_archive(arch);
                srcml_free_archive(arch);
            }

            // srcml->src extract individual unit in XML
        } else if (tosrc && (srcml_request.command & SRCML_COMMAND_XML) && srcml_request.unit != 0 && srcml_request.input.size() == 1) {

            srcml_archive* arch = srcml_create_archive();
            if (!fstdin)
                srcml_read_open_filename(arch, srcml_request.input[0].c_str());
            else
                srcml_read_open_FILE(arch, *fstdin);

            srcml_unit* unit = srcml_read_unit_position(arch, srcml_request.unit);

            // TODO: We would have to use extend the API, or we will be creating/closing files
            srcml_archive* oarch = srcml_create_archive();
            srcml_write_open_filename(oarch, srcml_request.output_filename->c_str());

            srcml_write_unit(oarch, unit);

            srcml_close_archive(oarch);
            srcml_free_archive(oarch);

            srcml_close_archive(arch);
            srcml_free_archive(arch);

            // srcml->src extract individual unit to file
        } else if (tosrc && srcml_request.input.size() == 1 && srcml_request.unit > 0) {

            srcml_archive* arch = srcml_create_archive();
            if (!fstdin)
                srcml_read_open_filename(arch, srcml_request.input[0].c_str());
            else
                srcml_read_open_FILE(arch, *fstdin);

            srcml_unit* unit = srcml_read_unit_position(arch, srcml_request.unit);

            if (*srcml_request.output_filename == "-")
                srcml_unparse_unit_fd(unit, STDOUT_FILENO);
            else
                srcml_unparse_unit_filename(unit, srcml_request.output_filename->c_str());

            srcml_close_archive(arch);
            srcml_free_archive(arch);

            // srcml->src srcML file extracted to stdout
        } else if (tosrc && srcml_request.input.size() == 1 && *srcml_request.output_filename == "-") {

            srcml_archive* arch = srcml_create_archive();
            if (!fstdin)
                srcml_read_open_filename(arch, srcml_request.input[0].c_str());
            else
                srcml_read_open_FILE(arch, *fstdin);

            srcml_unit* unit = srcml_read_unit(arch);

            srcml_unparse_unit_fd(unit, STDOUT_FILENO);

            srcml_close_archive(arch);
            srcml_free_archive(arch);

            // srcml->src srcML file to libarchive file
        } else if (tosrc) {

            // TODO: What if this is a simple, single file? or to stdout?
            archive* ar = archive_write_new();

            // setup compression and format
            // TODO: Needs to be generalized from output file extension
            archive_write_set_compression_gzip(ar);
            archive_write_set_format_pax_restricted(ar);

            archive_write_open_filename(ar, srcml_request.output_filename->c_str());

            // process command line inputs
            BOOST_FOREACH(const std::string& input_file, srcml_request.input) {

                srcml_archive* arch = srcml_create_archive();
                if (!fstdin)
                    srcml_read_open_filename(arch, input_file.c_str());
                else
                    srcml_read_open_FILE(arch, *fstdin);

                // extract this srcml archive to the source archive
                src_output_libarchive(arch, ar);

                srcml_close_archive(arch);
                srcml_free_archive(arch);
            }

            archive_write_close(ar);
            archive_write_finish(ar);

        } else {
            std::cerr << "Option not implemented" << '\n';
        }
    }

    srcml_cleanup_globals();

    return 0;
}<|MERGE_RESOLUTION|>--- conflicted
+++ resolved
@@ -219,10 +219,6 @@
 
             // call handler based on prefix
             if (extension == ".xml") { 
-<<<<<<< HEAD
-                fprintf(stderr, "DEBUG:  %s %s %d\n", __FILE__,  __FUNCTION__, __LINE__);
-=======
->>>>>>> ed267842
 
                 srcml_input_srcml(resource, srcml_arch, fstdin);
             } else if ((protocol == "file") && is_directory(boost::filesystem::path(resource))) {
