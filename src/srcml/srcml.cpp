--- conflicted
+++ resolved
@@ -144,7 +144,7 @@
     }
 
     if (insrcml) {
-        srcml_display_metadata(srcml_request);
+        srcml_display_metadata(srcml_request.command, input_sources);
         exit(0);
     }
 
@@ -172,16 +172,10 @@
         int fds[2];
         pipe(fds);
 
-<<<<<<< HEAD
         create_srcml_thread.create_thread( boost::bind(commands.front(),
             prevpipe ? input_sources : srcml_input_t(1, srcml_input_src("stdin://-", prevpipe)),
             srcml_request,
             srcml_output_dest("-", fds[1])));
-=======
-    if (insrcml) {
-        srcml_display_metadata(srcml_request.command, input_sources);
-    }
->>>>>>> a8e80fe9
 
         prevpipe = fds[0];
 
